#!/usr/bin/env bash
#
#TEST: Test if two zones share keys and key material not reused within a zone
#runtime: about 10 seconds 

visual_sleep()
{
	echo -n "sleeping for $1 seconds" &&
	local L=$1 &&
	while [ $L -gt 10 ]; do
		sleep 10 &&
		L=$((L-10)) &&
		echo -n "...$L"
	done &&
	sleep $L &&
	echo
}

if [ -n "$HAVE_MYSQL" ]; then
        ods_setup_conf conf.xml conf-mysql.xml
fi &&

ods_reset_env -n &&

echo "################## ZONE ADD 1 ###########################" &&
echo -n "LINE: ${LINENO} " && ods-enforcer zone add --zone ods1 &&

echo "################## ZONE ADD 2 ###########################" &&
echo -n "LINE: ${LINENO} " && ods-enforcer zone add --zone ods2 &&

echo "################## ROLL KSK ###########################" &&
echo -n "LINE: ${LINENO} " && ods_enforcer_idle &&
echo -n "LINE: ${LINENO} " && visual_sleep 3 &&
echo -n "LINE: ${LINENO} " && ods-enforcer key rollover -z ods2 -t KSK &&

echo "################## CHECK ###########################" &&
echo -n "LINE: ${LINENO} " && ods_enforcer_idle &&
echo -n "LINE: ${LINENO} " && visual_sleep 4 &&

echo -n "LINE: ${LINENO} " && KSK1=`ods-enforcer key list -d -p | grep ods1 | grep KSK |cut -d ";" -f 9` &&
echo -n "LINE: ${LINENO} " && ZSK1=`ods-enforcer key list -d -p | grep ods1 | grep ZSK |cut -d ";" -f 9` &&
echo -n "LINE: ${LINENO} " && KSK2=`ods-enforcer key list -d -p | grep ods2 | grep KSK | grep ";1;0;" | cut -d ";" -f 9` &&
echo -n "LINE: ${LINENO} " && ZSK2=`ods-enforcer key list -d -p | grep ods2 | grep ZSK |cut -d ";" -f 9` &&
echo -n "LINE: ${LINENO} " && KSK3=`ods-enforcer key list -d -p | grep ods2 | grep KSK | grep ";1;1;" | cut -d ";" -f 9` &&

echo -n "LINE: ${LINENO} KSK1 set?" && test -n "$KSK1" && echo "...OK" &&
echo -n "LINE: ${LINENO} ZSK1 set?" && test -n "$ZSK1" && echo "...OK" &&
echo -n "LINE: ${LINENO} KSK2 set?" && test -n "$KSK2" && echo "...OK" &&
echo -n "LINE: ${LINENO} ZSK2 set?" && test -n "$ZSK2" && echo "...OK" &&
echo -n "LINE: ${LINENO} KSK3 set?" && test -n "$KSK3" && echo "...OK" &&

echo -n "LINE: ${LINENO} Both zones should use same KSK" && test "$KSK1"  = "$KSK2" && echo "...OK" &&
echo -n "LINE: ${LINENO} New KSK should be different" && test "$KSK2" != "$KSK3" && echo "...OK" &&
echo -n "LINE: ${LINENO} Both zones should use same ZSK" && test "$ZSK1"  = "$ZSK2" && echo "...OK" &&
echo -n "LINE: ${LINENO} KSKs and ZSKs may not use same material" && test "$KSK1" != "$ZSK1" && echo "...OK" &&
echo -n "LINE: ${LINENO} New KSK may not use same material as ZSKs" && test "$KSK3" != "$ZSK1" && echo "...OK" &&

echo "################## TEST TEARDOWN ###########################" &&
echo -n "LINE: ${LINENO} " && ods_stop_enforcer &&

exit 0

echo "################## ERROR: CURRENT STATE ###########################"
echo "DEBUG: " && ods-enforcer key list -d -p
echo "DEBUG: " && ods-enforcer key list -v
<<<<<<< HEAD
echo "DEBUG: " && ods-enforcer queue 
=======
echo "DEBUG: " && ods-enforcer queue
>>>>>>> 32b8b9bc

echo
echo "************error******************"
echo
ods_kill
return 1
<|MERGE_RESOLUTION|>--- conflicted
+++ resolved
@@ -63,11 +63,7 @@
 echo "################## ERROR: CURRENT STATE ###########################"
 echo "DEBUG: " && ods-enforcer key list -d -p
 echo "DEBUG: " && ods-enforcer key list -v
-<<<<<<< HEAD
-echo "DEBUG: " && ods-enforcer queue 
-=======
 echo "DEBUG: " && ods-enforcer queue
->>>>>>> 32b8b9bc
 
 echo
 echo "************error******************"
