--- conflicted
+++ resolved
@@ -20,13 +20,10 @@
 ods_start_ods-control &&
 
 # Make sure all keys are in use
-<<<<<<< HEAD
 # note that the first enforce is not scheduled immediately, for almost a minut from now
 sleep 60 && ods_enforcer_idle &&
-=======
-#sleep 60 && ods_enforcer_idle &&
+
 log_this ods-enforcer-waitfor-keys ods_waitfor_keys &&
->>>>>>> 5abe2774
 
 # Check that we have 2 keys per zone
 # We don't care about the exact state it is in, as long as it is consistent.
@@ -164,4 +161,4 @@
 echo "************ERROR******************"
 echo
 ods_kill
-return 1
+return 1