--- conflicted
+++ resolved
@@ -45,7 +45,7 @@
 log_this_timeout ixfr 10 drill -p 15354 @127.0.0.1 ixfr ods &&
 syslog_waitfor 10 'ods-signerd: .*\[axfr\] axfr fallback zone ods' &&
 syslog_waitfor 10 'ods-signerd: .*\[axfr\] axfr udp overflow zone ods' &&
-log_grep ixfr stdout 'ods\..*IN.*IXFR' &&
+log_grep ixfr stdout 'ods\..*IN.*TYPE251' &&
 log_grep ixfr stdout 'ods\..*3600.*IN.*SOA.*ns1\.ods\..*postmaster\.ods\..*1001.*9000.*4500.*1209600.*3600' &&
 ! (log_grep ixfr stdout 'ods\..*600.*IN.*MX.*10.*mail\.ods\.') &&
 
@@ -66,23 +66,13 @@
 log_grep dig stdout 'ns1\.label35\.ods\..*3600.*IN.*A.*192\.0\.2\.1' &&
 
 # Validate the output on redhat
-<<<<<<< HEAD
-# case "$DISTRIBUTION" in                                                                                 
+# case "$DISTRIBUTION" in
 #         redhat )
 #                 dig -p 15354 @127.0.0.1 axfr ods > ods_axfr &&
 #                 log_this validate-zone-ods validns -s -p cname-other-data -p dname -p dnskey -p nsec3param-not-apex -p mx-alias -p ns-alias -p rp-txt-exists -p tlsa-host ods_axfr &&
 #                 log_grep validate-zone-ods stdout 'validation errors:   0'
 #                 ;;
 # esac &&
-=======
-case "$DISTRIBUTION" in
-        redhat )
-                dig -p 15354 @127.0.0.1 axfr ods > ods_axfr &&
-                log_this validate-zone-ods validns -s -p cname-other-data -p dname -p dnskey -p nsec3param-not-apex -p mx-alias -p ns-alias -p rp-txt-exists -p tlsa-host ods_axfr &&
-                log_grep validate-zone-ods stdout 'validation errors:   0'
-                ;;
-esac &&
->>>>>>> dd027892
 
 ## Stop
 ods_stop_ods-control && 
