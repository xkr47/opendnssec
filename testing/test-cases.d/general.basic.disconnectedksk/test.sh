#!/usr/bin/env bash

if [ -n "$HAVE_MYSQL" ]; then
	return 0
fi
if [ "`uname -n`" = "ubuntu10-ods01" ]; then
	# This test will fail on old, no longer in LTS Ubuntu 10 machines
	# due to historic version of libbotan (1.8.2).
	return 0
fi

PATH=$INSTALL_ROOT/bin:$INSTALL_ROOT/sbin:$PATH
echo $PATH
export PATH

log_this 01 cp kasp.xml zonelist.xml $INSTALL_ROOT/etc/opendnssec/. &&
log_this 02 cp conf-bunker.xml $INSTALL_ROOT/etc/opendnssec/conf.xml &&
log_this 03 cp softhsm-bunker.conf $INSTALL_ROOT/etc/softhsm.conf &&
log_this 04 apply_parameter "INSTALL_ROOT" "$INSTALL_ROOT" "$INSTALL_ROOT/etc/softhsm.conf" &&
log_this 04 apply_parameter "INSTALL_ROOT" "$INSTALL_ROOT" "$INSTALL_ROOT/etc/opendnssec/conf.xml" &&
log_this 05 apply_parameter "SOFTHSM_MODULE" "$SOFTHSM_MODULE" "$INSTALL_ROOT/etc/opendnssec/conf.xml" &&
log_this 06 rm -f "$INSTALL_ROOT/var/opendnssec/enforcer/zones.xml" &&
log_this 07 softhsm --init-token --pin 1234 --slot 0 --label OpenDNSSEC --so-pin 1234 &&
log_this 08 softhsm --init-token --pin 1234 --slot 1 --label KSKs --so-pin 1234 &&
log_this 09 softhsm --init-token --pin 1234 --slot 2 --label ZSKs --so-pin 1234 &&
echo 'y' | log_this 10 ods-enforcer-db-setup &&
log_this 11 ods-enforcerd --set-time 2017-01-01-00:00:00 &&
sleep 5 &&
log_this 12 ods-enforcer policy import &&
log_this 13 ods-enforcer zone add -z xx &&
log_this 14 ods_enforcer_idle &&
log_this 15 ods-enforcer time leap &&
log_this 16 ods-enforcer time leap &&
log_this 17 ods-enforcer time leap &&
log_this 18 ods-enforcer time leap &&
( log_this 16 ods-enforcer signconf || echo "signconf unjustly failing" ) &&
<<<<<<< HEAD
log_this 17 ods_enforcer_idle &&
log_this 18 ods-enforcer stop &&
log_this 19 ods-signerd --set-time 2017-01-01-00:00:00 &&
log_this 20 sleep 5 &&
ods-signer sign --all &&
syslog_waitfor_count 90 1 'ods-signerd: .*\[STATS\] xx ' &&
log_this 21 ods-signer stop &&
sleep 15 &&
log_this 22 perl sneakernet.pl $INSTALL_ROOT/var/opendnssec/signconf/xx.xml $INSTALL_ROOT/var/opendnssec/signer/xx.backup2 &&
log_this 23 rm -f $INSTALL_ROOT/var/opendnssec/signer/* $INSTALL_ROOT/var/opendnssec/signed/* &&
log_this 24 ods-signerd --set-time 2017-02-01-00:00:00 &&
syslog_waitfor_count 90 2 'ods-signerd: .*\[STATS\] xx ' &&
log_this 25 ods-signer stop &&
=======
log_this 19 ods_enforcer_idle &&
log_this 20 ods-enforcer stop &&
log_this 21 ods-signerd --set-time 2017-01-01-00:00:00 &&
sleep 10 &&
ods-signer sign --all &&
sleep 90 &&
log_this 22 ods-signer stop &&
sleep 15 &&
log_this 23 perl sneakernet.pl $INSTALL_ROOT/var/opendnssec/signconf/xx.xml $INSTALL_ROOT/var/opendnssec/signer/xx.backup2 &&
log_this 24 rm -f $INSTALL_ROOT/var/opendnssec/signer/* $INSTALL_ROOT/var/opendnssec/signed/* &&
log_this 25 mv $INSTALL_ROOT/var/opendnssec/signconf/xx.xml.new $INSTALL_ROOT/var/opendnssec/signconf/xx.xml &&
log_this 26 cp conf-operational.xml $INSTALL_ROOT/etc/opendnssec/conf.xml &&
log_this 27 cp softhsm-operational.conf $INSTALL_ROOT/etc/softhsm.conf &&
log_this 28 apply_parameter "INSTALL_ROOT" "$INSTALL_ROOT" "$INSTALL_ROOT/etc/softhsm.conf" &&
log_this 29 apply_parameter "INSTALL_ROOT" "$INSTALL_ROOT" "$INSTALL_ROOT/etc/opendnssec/conf.xml" &&
log_this 30 apply_parameter "SOFTHSM_MODULE" "$SOFTHSM_MODULE" "$INSTALL_ROOT/etc/opendnssec/conf.xml" &&
log_this 31 ods-signerd --set-time 2017-02-01-00:00:00 &&
sleep 10 &&
ods-signer sign --all &&
sleep 90 &&
test -f $INSTALL_ROOT/var/opendnssec/signed/xx &&
log_this 32 ods-signer stop &&
>>>>>>> 2d3c0ee2
sleep 15 &&

return 0

echo
echo "************ERROR******************"
echo
ods_kill
return 1<|MERGE_RESOLUTION|>--- conflicted
+++ resolved
@@ -34,21 +34,6 @@
 log_this 17 ods-enforcer time leap &&
 log_this 18 ods-enforcer time leap &&
 ( log_this 16 ods-enforcer signconf || echo "signconf unjustly failing" ) &&
-<<<<<<< HEAD
-log_this 17 ods_enforcer_idle &&
-log_this 18 ods-enforcer stop &&
-log_this 19 ods-signerd --set-time 2017-01-01-00:00:00 &&
-log_this 20 sleep 5 &&
-ods-signer sign --all &&
-syslog_waitfor_count 90 1 'ods-signerd: .*\[STATS\] xx ' &&
-log_this 21 ods-signer stop &&
-sleep 15 &&
-log_this 22 perl sneakernet.pl $INSTALL_ROOT/var/opendnssec/signconf/xx.xml $INSTALL_ROOT/var/opendnssec/signer/xx.backup2 &&
-log_this 23 rm -f $INSTALL_ROOT/var/opendnssec/signer/* $INSTALL_ROOT/var/opendnssec/signed/* &&
-log_this 24 ods-signerd --set-time 2017-02-01-00:00:00 &&
-syslog_waitfor_count 90 2 'ods-signerd: .*\[STATS\] xx ' &&
-log_this 25 ods-signer stop &&
-=======
 log_this 19 ods_enforcer_idle &&
 log_this 20 ods-enforcer stop &&
 log_this 21 ods-signerd --set-time 2017-01-01-00:00:00 &&
@@ -71,7 +56,6 @@
 sleep 90 &&
 test -f $INSTALL_ROOT/var/opendnssec/signed/xx &&
 log_this 32 ods-signer stop &&
->>>>>>> 2d3c0ee2
 sleep 15 &&
 
 return 0
