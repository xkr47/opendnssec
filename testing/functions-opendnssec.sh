--- conflicted
+++ resolved
@@ -216,24 +216,11 @@
 	echo "ods_reset_env: resetting opendnssec environment"
 	
 	ods_softhsm_init_token 0 &&
-<<<<<<< HEAD
-=======
-	ods_setup_env &&
-	return 0
-	
-	return 1
-}
-
-ods_setup_env ()
-{
-	echo "y" | log_this "ods-ksmutil-setup" ods-ksmutil setup &&
->>>>>>> 25573808
-	return 0
-	
-	return 1
-}
-
-<<<<<<< HEAD
+	return 0
+	
+	return 1
+}
+
 ods_setup_env ()
 {
 	if ! pgrep -u `id -u` 'ods-enforcerd' >/dev/null 2>/dev/null; then
@@ -257,366 +244,6 @@
 	return 1
 }
 
-=======
-ods_is_enforcer_running ()
-{
-	# returns true if enforcer is running
-	if  pgrep -u `id -u` 'ods-enforcerd' >/dev/null 2>/dev/null; then
-		return 0
-	fi		
-	return 1
-}
-
-ods_is_signer_running ()
-{
-	# returns true if signer is running
-	if  pgrep -u `id -u` 'ods-signerd' >/dev/null 2>/dev/null; then
-		return 0
-	fi		
-	return 1
-}
-
-ods_ods-control_enforcer_start() {
-	
-	if  ! log_this_timeout ods_ods-control_enforcer_start $ODS_ENFORCER_WAIT_START ods-control enforcer start ; then
-		echo "ods_ods-control_enforcer_start: ERROR: Could not start ods-enforcerd. Exiting..." >&2
-		return 1
-	fi
-	return 0
-	
-}
-
-ods_ods-control_enforcer_stop() {
-	
-	if  ! log_this_timeout ods_ods-control_enforcer_stop $ODS_ENFORCER_WAIT_STOP ods-control enforcer stop ; then
-		echo "ods_ods-control_enforcer_stop: ERROR: Could not stop ods-enforcerd. Exiting..." >&2
-		return 1
-	fi
-	return 0
-	
-}
-
-ods_enforcer_start_timeshift() {
-	
-	if  ! log_this_timeout ods_enforcer_start_timeshift $ODS_ENFORCER_WAIT_START ods-enforcerd -1 ; then
-		echo "ods_enforcer_start_timeshift: ERROR: Could not start ods-enforcerd. Exiting..." >&2
-		return 1
-	fi
-	return 0
-	
-}
-
-ods_ods-control_signer_start() {
-	
-	if  ! log_this_timeout ods_ods-control_signer_start $ODS_SIGNER_WAIT_START ods-control signer start ; then
-		echo "ods_ods-control_signer_start: ERROR: Could not start ods-signerd. Exiting..." >&2
-		return 1
-	fi
-	return 0
-	
-}
-
-ods_ods-control_signer_stop() {
-	
-	if  ! log_this_timeout ods_ods-control_signer_stop $ODS_SIGNER_WAIT_STOP ods-control signer stop ; then
-		echo "ods_ods-control_signer_stop: ERROR: Could not stop ods-signerd. Exiting..." >&2
-		return 1
-	fi
-	return 0
-	
-}
-
-ods_ods-control_start() {
-	
-	if  ! log_this_timeout ods_ods-control_start $ODS_ODS_CONTROL_WAIT_START ods-control start ; then
-		echo "ods_ods-control_start: ERROR: Could not start ods-control. Exiting..." >&2
-		return 1
-	fi
-	return 0
-	
-}
-
-ods_ods-control_stop() {
-	
-	if  ! log_this_timeout ods_ods-control_stop $ODS_ODS_CONTROL_WAIT_STOP ods-control stop ; then
-		echo "ods_ods-control_stop: ERROR: Could not stop ods-control. Exiting..." >&2
-		return 1
-	fi
-	return 0
-	
-}
-
-ods_enforcer_count_starts() {
-	
-	# Counts the number of times the enforcer has already run by
-	# seting up the $syslog_grep_count_variable to contain a count of runs
-	echo "ods_enforcer_count_starts: Checking how many times enforcer has started already"
-    syslog_grep_count 0 "$ODS_ENFORCER_START_LOG_STRING"
-    echo "ods_enforcer_count_starts: Enforcer has started" $syslog_grep_count_variable "times so far"
-	
-}
-
-ods_enforcer_count_stops() {
-	
-	# Counts the number of times the enforcer has already stopped by
-	# seting up the $syslog_grep_count_variable to contain a count of stops
-	echo "ods_enforcer_count_stops: Checking how many times enforcer has stopped already"
-    syslog_grep_count 0 "$ODS_ENFORCER_STOP_LOG_STRING"
-    echo "ods_enforcer_count_stops: Enforcer has stopped" $syslog_grep_count_variable "times so far"
-	
-}
-
-
-ods_enforcer_waitfor_starts() {
-	
-	# Waits for the enforcer to have run the specified number of times
-	if [ -z "$1" ]; then
-		echo "usage: ods_enforcer_waitfor_starts <expected_starts>" >&2
-		return 1
-	fi	
-	echo "ods_enforcer_waitfor_starts:  Waiting for latest start of enforcer"
-	if ! syslog_waitfor_count $ODS_ENFORCER_WAIT_START_LOG $1 "$ODS_ENFORCER_START_LOG_STRING" ; then
-		echo "ods_enforcer_waitfor_starts: ERROR: ods-enforcerd has not started. Exiting..." >&2
-		return 1
-	fi
-	return 0
-	
-}
-
-ods_enforcer_waitfor_stops() {
-	
-	# Waits for the enforcer to have stopped the specified number of times
-	if [ -z "$1" ]; then
-		echo "usage: ods_enforcer_waitfor_stops <expected_stops>" >&2
-		return 1
-	fi	
-	echo "ods_enforcer_waitfor_stops:  Waiting for latest stop of enforcer"
-	if ! syslog_waitfor_count $ODS_ENFORCER_WAIT_STOP_LOG $1 "$ODS_ENFORCER_STOP_LOG_STRING" ; then
-		echo "ods_enforcer_waitfor_stops: ERROR: ods-enforcerd has not stopped. Exiting..." >&2
-		return 1
-	fi
-	return 0
-	
-}
-
-ods_signer_count_starts() {
-	
-	# Counts the number of times the signer has already run by
-	# seting up the $syslog_grep_count_variable to contain a count of starts
-	echo "ods_signer_count_starts: Checking how many times signer has started already"
-    syslog_grep_count 0 "$ODS_SIGNER_START_LOG_STRING"
-    echo "ods_signer_count_starts: Signer has started" $syslog_grep_count_variable "times so far"
-	
-}
-
-ods_signer_count_stops() {
-	
-	# Counts the number of times the signer has already run by
-	# seting up the $syslog_grep_count_variable to contain a count of stops
-	echo "ods_signer_count_stops: Checking how many times signer has stopped already"
-    syslog_grep_count 0 "$ODS_SIGNER_STOP_LOG_STRING"
-    echo "ods_signer_count_stops: Signer has stopped" $syslog_grep_count_variable "times so far"
-	
-}
-
-ods_signer_waitfor_starts() {
-	
-	# Waits for the signer to have run the specified number of times
-	if [ -z "$1" ]; then
-		echo "usage: ods_signer_waitfor_starts <expected_starts>" >&2
-		return 1
-	fi	
-	echo "ods_signer_waitfor_starts:  Waiting for latest start of signer"
-	if ! syslog_waitfor_count $ODS_SIGNER_WAIT_START_LOG $1 "$ODS_SIGNER_START_LOG_STRING" ; then
-		echo "ods_signer_waitfor_starts: ERROR: ods-signerd has not started. Exiting..." >&2
-		return 1
-	fi
-	return 0
-	
-}
-
-ods_signer_waitfor_stops() {
-	
-	# Waits for the signer to have stopped the specified number of times
-	if [ -z "$1" ]; then
-		echo "usage: ods_signer_waitfor_stops <expected_stops>" >&2
-		return 1
-	fi	
-	echo "ods_signer_waitfor_stops:  Waiting for latest stop of signer"
-	if ! syslog_waitfor_count $ODS_SIGNER_WAIT_STOP_LOG $1 "$ODS_SIGNER_STOP_LOG_STRING" ; then
-		echo "ods_signer_waitfor_stops: ERROR: ods-signerd has not stopped. Exiting..." >&2
-		return 1
-	fi
-	return 0
-	
-}
-
-ods_start_enforcer() 
-{
-	
-	if ods_is_enforcer_running; then
-		echo "ods_start_enforcer: ERROR: ods-enforcerd is already running.." >&2
-		return 1
-	fi		
-		
-	echo "ods_start_enforcer: Starting ods-enforcer now..." >&2 &&
-	
- 	ods_enforcer_count_starts &&
-    local ods_enforcer_start_count="$syslog_grep_count_variable" &&
-	ods_ods-control_enforcer_start	&&
-	ods_enforcer_waitfor_starts $(( ods_enforcer_start_count + 1 )) &&
-	
-	echo "ods_start_enforcer: ods-enforcer started OK..." >&2 &&
-	return 0
-	
-	return 1
-}
-
-ods_stop_enforcer() {
-	
-	if ! ods_is_enforcer_running; then
-		echo "ods_stop_enforcer: ERROR: ods-enforcerd is not running.." >&2
-		return 1
-	fi		
-		
-	echo "ods_stop_enforcer: Stoppinb ods-enforcer now..." >&2 &&
-	
- 	ods_enforcer_count_stops &&
-    local ods_enforcer_stop_count="$syslog_grep_count_variable" &&
-	ods_ods-control_enforcer_stop	&&
-	ods_enforcer_waitfor_stops $(( ods_enforcer_stop_count + 1 )) &&
-	
-	echo "ods_stop_enforcer: ods-enforcer stopped OK..." >&2 &&
-	return 0
-	
-	return 1
-}
-
-ods_start_enforcer_timeshift() {
-		
-	if ods_is_enforcer_running; then
-		echo "ods_start_enforcer_timeshift: ERROR: ods-enforcerd is already running.." >&2
-		return 1
-	fi		
-		
-	echo "ods_start_enforcer_timeshift: Starting ods-enforcer now..." >&2 &&
-	
-	# When the enforcer runs in timeshift mode it runs to completion
-	# so it has to be measured as a stop
- 	ods_enforcer_count_stops &&
-    local ods_enforcer_stop_count="$syslog_grep_count_variable" &&
-	ods_enforcer_start_timeshift &&
-	ods_enforcer_waitfor_stops $(( ods_enforcer_stop_count + 1 )) &&
-	
-	echo "ods_start_enforcer_timeshift: ods-enforcer started OK..." >&2 &&
-	return 0
-	
-	return 1
-}
-
-
-ods_start_signer() {
-		
-	if ods_is_signer_running; then
-		echo "ods_start_signer: ERROR: ods-signerd is already running.." >&2
-		return 1
-	fi		
-		
-	echo "ods_start_signer: Starting ods-signer now..." >&2 &&
-	
- 	ods_signer_count_starts &&
-    local ods_signer_start_count="$syslog_grep_count_variable" &&
-	ods_ods-control_signer_start	&&
-	ods_signer_waitfor_starts $(( ods_signer_start_count + 1 )) &&
-	
-	echo "ods_start_signer: ods-signer started OK..." >&2 &&
-	return 0
-	
-	return 1
-}
-
-ods_stop_signer() {
-	
-	if ! ods_is_signer_running; then
-		echo "ods_stop_signer: ERROR: ods-signerd is not running.." >&2
-		return 1
-	fi		
-		
-	echo "ods_stop_signer: Stopping ods-signer now..." >&2 &&
-	
- 	ods_signer_count_stops &&
-    local ods_signer_stop_count="$syslog_grep_count_variable" &&
-	ods_ods-control_signer_stop	&&
-	ods_signer_waitfor_stops $(( ods_signer_stop_count + 1 )) &&
-	
-	echo "ods_stop_signer: ods-signer stopped OK..." >&2 &&
-	return 0
-	
-	return 1
-}
-
-ods_start_ods-control() {
-	
-	if ods_is_signer_running; then
-		echo "ods_start_ods-control: ERROR: ods-signerd is already running.." >&2
-		return 1
-	fi
-	if ods_is_enforcer_running; then
-		echo "ods_start_ods-control: ERROR: ods-enforcerd is already running.." >&2
-		return 1
-	fi			
-		
-	echo "ods_start_ods-control: Starting ods-signer now..." >&2 &&
-	
- 	ods_signer_count_starts &&
-    local ods_signer_start_count="$syslog_grep_count_variable" &&
- 	ods_enforcer_count_starts &&
-    local ods_enforcer_start_count="$syslog_grep_count_variable" &&
-
-	ods_ods-control_start	&&
-		
-	ods_signer_waitfor_starts $(( ods_signer_start_count + 1 )) &&
-	ods_enforcer_waitfor_starts $(( ods_enforcer_start_count + 1 )) &&	
-	
-	echo "ods_start_ods-control: ods-control started OK..." >&2 &&
-	return 0
-	
-	return 1	
-	
-}
-
-ods_stop_ods-control() {
-	
-	if ! ods_is_signer_running; then
-		echo "ods_stop_ods-control: ERROR: ods-signerd is not running.." >&2
-		return 1
-	fi
-	if ! ods_is_enforcer_running; then
-		echo "ods_stop_ods-control: ERROR: ods-enforcerd is not running.." >&2
-		return 1
-	fi			
-		
-	echo "ods_stop_ods-control: Stopping ods-signer now..." >&2 &&
-	
- 	ods_signer_count_stops &&
-    local ods_signer_stop_count="$syslog_grep_count_variable" &&
- 	ods_enforcer_count_stops &&
-    local ods_enforcer_stop_count="$syslog_grep_count_variable" &&
-
-	ods_ods-control_stop &&
-		
-	ods_signer_waitfor_stops $(( ods_signer_stop_count + 1 )) &&
-	ods_enforcer_waitfor_stops $(( ods_enforcer_stop_count + 1 )) &&	
-	
-	echo "ods_stop_ods-control: ods-control stopped OK..." >&2 &&
-	return 0
-	
-	return 1
-
-}
-
-
->>>>>>> 25573808
 ods_process_kill ()
 {
 	if [ -z "$1" ]; then
@@ -752,306 +379,4 @@
 	echo "ods_ldns_testns: unable to start ldns-testns"
 	ods_ldns_testns_kill
 	return 1
-<<<<<<< HEAD
-=======
-}
-
-
-# These functions depend on environment variables:
-# BIND9_NAMED_CONF
-# BIND9_NAMED_CONFDIR
-# BIND9_NAMED_PIDFILE
-# BIND9_NAMED_PORT
-# BIND9_NAMED_RNDC_PORT
-# BIND9_TEST_ROOTDIR
-
-ods_bind9_start ()
-{
-	local username=jenkins
-	local named_pid
-	local exit_code
-	
-	if [ -z "$BIND9_NAMED_PIDFILE" -o -z "$BIND9_NAMED_PORT" -o -z "$BIND9_NAMED_CONF" ]; then
-		echo "ods_bind9_start: one or more required environment variables missing: BIND9_NAMED_PIDFILE BIND9_NAMED_PORT BIND9_NAMED_CONF" >&2
-		return 1
-	fi
-
-	# check pidfile
-	if [ -f "$BIND9_NAMED_PIDFILE" ]; then
-		echo "ods_bind9_start: cannot start named, another process still running ($BIND9_NAMED_PIDFILE exists)" >&2
-		return 1
-	fi
-
-	# start named
-	echo "ods_bind9_start: starting named -p $BIND9_NAMED_PORT -c $BIND9_NAMED_CONF -u $username"
-	log_this named named -p "$BIND9_NAMED_PORT" -c "$BIND9_NAMED_CONF" -u "$username"
-	exit_code="$?"
-	# log waitfor?
-
-	if [ "$exit_code" -ne 0 ] 2>/dev/null; then
-		echo "ods_bind9_start: failed to start named, exit code $exit_code" >&2
-		return 1
-	fi
-
-	# display pid
-	if [ -f "$BIND9_NAMED_PIDFILE" ]; then
-		named_pid=`cat "$BIND9_NAMED_PIDFILE"`
-		echo "ods_bind9_start: named started (pid=$named_pid)"
-		return 0
-	fi
-
-	# failed
-	echo "ods_bind9_start: failed to start named, no pidfile" >&2
-	return 1
-}
-
-ods_bind9_stop ()
-{
-	local named_pid
-	local time_start=`$DATE '+%s' 2>/dev/null`
-	local time_stop
-	local time_now
-	local timeout=60
-	local exit_code
-		
-	if [ -z "$BIND9_NAMED_PIDFILE" -o -z "$BIND9_NAMED_RNDC_PORT" -o -z "$BIND9_NAMED_CONFDIR" ]; then
-		echo "ods_bind9_stop: one or more required environment variables missing: BIND9_NAMED_PIDFILE BIND9_NAMED_RNDC_PORT BIND9_NAMED_CONFDIR" >&2
-		return 1
-	fi
-	
-	# check pidfile
-	if [ ! -f "$BIND9_NAMED_PIDFILE" ]; then
-		echo "ods_bind9_stop: cannot stop named, pidfile $BIND9_NAMED_PIDFILE does not exist" >&2
-		return 1
-	fi
-	
-	named_pid=`cat $BIND9_NAMED_PIDFILE`
-
-	if [ -z "$named_pid" -o "$named_pid" -lt 1 ]; then
-		echo "ods_bind9_stop: invalid named pid ($named_pid) in pidfile" >&2
-		return 1
-	fi
-
-	# stop named
-	echo "ods_bind9_stop: running rndc stop"
-	rndc -p "$BIND9_NAMED_RNDC_PORT" -c "$BIND9_NAMED_CONFDIR/rndc.conf" stop
-	exit_code="$?"
-
-	if [ "$exit_code" -ne 0 ] 2>/dev/null; then
-		echo "ods_bind9_stop: failed to stop named, rndc exit code $exit_code" >&2
-		return 1
-	fi
-	
-	# wait for it to finish & flush zonefile
-	time_start=`$DATE '+%s' 2>/dev/null`
-	time_stop=$(( time_start + timeout ))
-
-	echo "ods_bind9_stop: waiting for named (pid $named_pid) to stop (timeout $timeout)"
-	while true; do
-		if ! ps -p "$named_pid" > /dev/null 2>/dev/null; then
-			echo "ods_bind9_stop: named stopped"
-			return 0
-		fi
-		time_now=`$DATE '+%s' 2>/dev/null`
-		if [ "$time_now" -ge "$time_stop" ] 2>/dev/null; then
-			break
-		fi
-		if [ -z "$time_now" -o ! "$time_now" -lt "$time_stop" ] 2>/dev/null; then
-			echo "ods_bind9_stop: Invalid timestamp from date!" >&2
-			exit 1
-		fi
-		sleep 2
-	done
-	
-	echo "ods_bind9_stop: unable to stop named, timed out" >&2
-	return 1
-}
-
-ods_bind9_info ()
-{
-	echo "test rootdir: $BIND9_TEST_ROOTDIR"
-	echo "named confdir: $BIND9_NAMED_CONFDIR"
-	echo "named rundir: $BIND9_NAMED_RUNDIR"
-	echo "named pidfile: $BIND9_NAMED_PIDFILE"
-	echo "named port: $BIND9_NAMED_PORT"
-	echo "named rndc port: $BIND9_NAMED_RNDC_PORT"
-	echo "named conf: $BIND9_NAMED_CONF"
-	return 0
-}
-
-ods_bind9_kill ()
-{
-	local process='(named)'
-
-	if ! pgrep -u `id -u` "$process" >/dev/null 2>/dev/null; then
-		return 0
-	fi
-
-	ods_process_kill "$process" && return 0
-	echo "ods_bind9_kill: Killing named failed"
-	return 1
-}
-
-ods_bind9_dynupdate ()
-{
-	local update_iter
-	local update_iterrun
-	local update_perrun="$1"
-	local update_total="$2"
-	local zone_name="$3"
-	local update_file="$BIND9_TEST_ROOTDIR/update.txt"
-	local log_file="$BIND9_TEST_ROOTDIR/update.log"
-	local exit_code
-
-	if [ -z "$BIND9_TEST_ROOTDIR" -o -z "$BIND9_NAMED_CONF" ]; then
-		echo "ods_bind9_dynupdate: one or more required environment variables missing: BIND9_TEST_ROOTDIR BIND9_NAMED_CONF" >&2
-		return 1
-	fi
-
-	# do updates
-	echo "ods_bind9_dynupdate: do $update_total updates in zone $zone_name"
-	rm -rf "$update_file"
-	update_iter=0
-	update_iterrun=0
-	while [ "$update_iter" -lt "$update_total" ] 2>/dev/null; do
-		# write file
-		echo "rr_add test$update_iter.$zone_name. 7200 NS ns1.test$update_iter.$zone_name." >> "$update_file"
-		echo "rr_add ns1.test$update_iter.$zone_name. 7200 A 1.2.3.4" >> "$update_file"
-		
-		# next update
-		update_iter=$(( update_iter + 1 ))
-		update_iterrun=$(( update_iterrun + 1 ))
-		
-		if [ "$update_iterrun" -ge "$update_perrun" ] 2>/dev/null; then
-			# call perl script
-			"$BIND9_TEST_ROOTDIR/send_update.pl" -z "$zone_name." -k "$BIND9_NAMED_CONF" -u "$update_file" -l "$log_file" >/dev/null 2>/dev/null
-			exit_code="$?"
-				
-			if [ "$exit_code" -ne 0 ] 2>/dev/null; then
-				echo "ods_bind9_dynupdate: send_update.pl failed, exit code $exit_code" >&2
-				return 1
-			fi
-			
-			update_iterrun=0
-			rm -rf "$update_file"
-		fi
-	done
-
-	# check updates
-	echo "ods_bind9_dynupdate: check $update_total updates in zone $zone_name"
-	
-	if [ ! -f "$INSTALL_ROOT/var/opendnssec/signed/$zone_name" ]; then
-		echo "ods_bind9_dynupdate: zone file $zone_name not found under $INSTALL_ROOT/var/opendnssec/signed" >&2
-		return 1
-	fi
-	
-	update_iter=0
-	while [ "$update_iter" -lt "$update_total" ] ; do
-		if ! waitfor_this "$INSTALL_ROOT/var/opendnssec/signed/$zone_name" 10 "test$update_iter\.$zone_name\..*7200.*IN.*NS.*ns1\.test$update_iter\.$zone_name\." >/dev/null 2>/dev/null; then
-			echo "ods_bind9_dynupdate: update failed, test$update_iter.$zone_name. NS not in signed zonefile" >&2
-			return 1
-		fi
-		if ! waitfor_this "$INSTALL_ROOT/var/opendnssec/signed/$zone_name" 10 "ns1\.test$update_iter\.$zone_name\..*7200.*IN.*A.*1\.2\.3\.4" >/dev/null 2>/dev/null; then
-			echo "ods_bind9_dynupdate: update failed, ns1.test$update_iter.$zone_name. A not in signed zonefile" >&2
-			return 1
-		fi
-
-		# next update
-		update_iter=$(( update_iter + 1 ))
-	done
-
-	rm -rf "$update_file" "$log_file"
-	return 0
-}
-
-ods_compare_gold_vs_base_signconf() {
-	
-	
-		# Method to compare a 'gold' directory containing signconfs with a 'base' directory
-		# generated during a test run. Assumes the directories are called 'gold' and 'base'
-		# and the script is called from the directory which holds both of them.
-		# It replaces the key CKS_IDS in the <Locator> tags with indexes to allow a diff.
-		# It also ignores the <Salt> tag contents
-		# See enforcer.keys.rollovers_and_zones_many for an example of how it is used. 
-		
-		local all_locators
-		local unique_locators
-		local indexed_locators	
-		local unique_sort_command
-
-        for test_dir in gold base; do
-                if [ ! -d "$test_dir" ]; then
-                          echo "compare_gold_vs_base: directory $test_dir no found" >&2
-                          return 1
-                 fi
-	
-                temp_dir="$test_dir"_temp
-				rm -rf $temp_dir
-				mkdir  $temp_dir
-				unset $"all_locators"
-				unset $"unique_locators"
-				unset $"indexed_locators"
-				
-                if ! cd "$test_dir" 2>/dev/null; then
-                        echo "compare_gold_vs_base: unable to change to test directory $test_dir!" >&2
-                        return 1
-                fi      
-
-				files=( $(ls -1 2>/dev/null ) )
-                if [ "${#files[@]}" -le 0 ] 2>/dev/null; then
-                        echo "compare_gold_vs_base: no files found!" >&2
-                        return 1
-                fi
-				
-				# fish out the key locators
-				for f in ${files[@]};do
-                        all_locators+=( $($GREP -- "<Locator>" $f | awk -F">" '{print $2}' | awk -F"<" '{print $1}' ) )							
-				done					
-				
-				# remove duplicates, retaining order (OpenBSD doesn't support nl utility add line numbers the long way)
-				line_no=0
-				for f in ${all_locators[@]};do
-					indexed_locators+=($(echo $line_no"-"$f"_"))
-					line_no=$(($line_no+1))
-				done	
-				
-				# sort routine requires -s (stable sort) to give consistent results across all platforms. 
-				# However solaris doesn't support -s, but gives consistent result without it 
-				unique_sort_command="sort -u -k2 -s"
-				case "$DISTRIBUTION" in
-					sunos )
-						unique_sort_command="sort -u -k2"
-						;;
-				esac
-											
-				unique_locators=($(echo "${indexed_locators[@]}"  | tr -d ' ' | tr '_' '\n' | tr '-' ' ' | $unique_sort_command | sort -n | cut -f2 -d ' '))						
-
-				# create a replacement string for all the locators
-				index=0
-				replace_string="sed "
-				for i in ${unique_locators[@]}; do
-				   replace_string+=" -e 's#$i#$index#' "
-				   index=$(($index+1))
-				done
-				
-				# ignore the contents of the <Salt> tag
-				replace_string+=" -e 's#<Salt>.*#<Salt></Salt>#' "				
-				
-				#apply to each of the files
-				for f in ${files[@]}; do
-					 eval $replace_string $f > ../$temp_dir/$f
-				done
-
-                cd ..
-        done
-
-		if ! diff gold_temp base_temp; then
-			return 1
-		fi
-		
-		rm -rf gold_temp
-		rm -rf base_temp
-		return 0		
-        
->>>>>>> 25573808
 }