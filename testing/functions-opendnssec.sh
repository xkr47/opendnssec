#!/usr/bin/env bash

ODS_ENFORCER_WAIT_START=90
ODS_SIGNER_WAIT_START=90
ODS_ODS_CONTROL_WAIT_START=90

ODS_ENFORCER_WAIT_START_LOG=90
ODS_SIGNER_WAIT_START_LOG=90

ODS_ENFORCER_WAIT_STOP=90
ODS_SIGNER_WAIT_STOP=90
ODS_ODS_CONTROL_WAIT_STOP=90

ODS_ENFORCER_WAIT_STOP_LOG=90
ODS_SIGNER_WAIT_STOP_LOG=90

ODS_ENFORCER_START_LOG_STRING='ods-enforcerd: .*\[engine\] enforcer started'
ODS_ENFORCER_START_COUNT=0
ODS_SIGNER_START_LOG_STRING='ods-signerd: .*\[engine\] signer started'
ODS_SIGNER_START_COUNT=0

ODS_ENFORCER_STOP_LOG_STRING='ods-enforcerd: .*\[engine\] enforcer shutdown'
ODS_ENFORCER_STOP_COUNT=0
ODS_SIGNER_STOP_LOG_STRING='ods-signerd: .*\[engine\] signer shutdown'
ODS_SIGNER_STOP_COUNT=0

ODS_ENFORCER_TIMESHIFT_WAIT=30

ods_pre_test ()
{
	ODS_ENFORCER_START_COUNT=0
	ODS_SIGNER_START_COUNT=0
	ODS_ENFORCER_STOP_COUNT=0
	ODS_SIGNER_STOP_COUNT=0

	ods_nuke_env &&
	ods_setup_conf &&
	ods_setup_zone &&
	return 0

	return 1
}

ods_post_test ()
{
	true
}

ods_interrupt_test ()
{
	ods_kill
	ods_ldns_testns_kill
	ods_bind9_kill
}

ods_nuke_env ()
{
	local kasp_files=`cd "$INSTALL_ROOT/var/opendnssec/" && ls kasp*db* 2>/dev/null`
	local tmp_files=`ls "$INSTALL_ROOT/var/opendnssec/signer/" 2>/dev/null`
	local tmp_files2=`ls "$INSTALL_ROOT/var/opendnssec/tmp/" 2>/dev/null`
	local tmp_files3=`ls "$INSTALL_ROOT/var/opendnssec/enforcer/" 2>/dev/null`
	local unsigned_files=`ls "$INSTALL_ROOT/var/opendnssec/unsigned/" 2>/dev/null`
	local signed_files=`ls "$INSTALL_ROOT/var/opendnssec/signed/" 2>/dev/null`
	local signconf_files=`ls "$INSTALL_ROOT/var/opendnssec/signconf/" 2>/dev/null`
	local softhsm_files=`ls "$INSTALL_ROOT/var/softhsm/" 2>/dev/null`
	local softhsm_files2=`ls "$INSTALL_ROOT/var/lib/softhsm/" 2>/dev/null`
	local tables
	local drop_table_count
	local drop_table_max_count=20

	if [ -n "$kasp_files" ]; then
		(
			cd "$INSTALL_ROOT/var/opendnssec/" &&
			rm -rf -- $kasp_files 2>/dev/null
		)
	fi &&
	if [ -n "$tmp_files" ]; then
		(
			cd "$INSTALL_ROOT/var/opendnssec/signer/" &&
			rm -rf -- $tmp_files 2>/dev/null
		)
	fi &&
	if [ -n "$tmp_files2" ]; then
		(
			cd "$INSTALL_ROOT/var/opendnssec/tmp/" &&
			rm -rf -- $tmp_files2 2>/dev/null
		)
	fi &&
	if [ -n "$tmp_files3" ]; then
		(
			cd "$INSTALL_ROOT/var/opendnssec/enforcer/" &&
			rm -rf -- $tmp_files3 2>/dev/null
		)
	fi &&
	if [ -n "$unsigned_files" ]; then
		(
			cd "$INSTALL_ROOT/var/opendnssec/unsigned/" &&
			rm -f -- $unsigned_files 2>/dev/null
		)
	fi &&
	if [ -n "$signed_files" ]; then
		(
			cd "$INSTALL_ROOT/var/opendnssec/signed/" &&
			rm -f -- $signed_files 2>/dev/null
		)
	fi &&
	if [ -n "$signconf_files" ]; then
		(
			cd "$INSTALL_ROOT/var/opendnssec/signconf/" &&
			rm -f -- $signconf_files 2>/dev/null
		)
	fi &&
	if [ -n "$softhsm_files" ]; then
		(
			cd "$INSTALL_ROOT/var/softhsm/" &&
			rm -f -- $softhsm_files 2>/dev/null
		)
	fi &&
	if [ -n "$softhsm_files2" ]; then
		(
			cd "$INSTALL_ROOT/var/lib/softhsm/" &&
			rm -f -- $softhsm_files2 2>/dev/null
		)
	fi &&
	if [ -n "$HAVE_MYSQL" ]; then
		for database in test build; do
			drop_table_count=0
			while true; do
				tables=`mysql -u $database -p$database $database -NBe 'show tables'`
				if [ -z "$tables" ]; then
					break;
				fi
				mysql -u $database -p$database $database -NBe 'show tables' | while read table; do
					mysql -u $database -p$database $database -e "drop table $table" >/dev/null 2>/dev/null ||
					mysql -u $database -p$database $database -e "drop view $table" >/dev/null 2>/dev/null
				done
				drop_table_count=$(( drop_table_count + 1 ))
				if [ "$drop_table_count" -gt "$drop_table_max_count" ]; then
					return 1
				fi
			done
		done
	fi &&
	return 0

	return 1
}

ods_setup_conf ()
{
	local conf="$1"
	local file="$2"
	local conf_file

	if [ -n "$conf" ]; then
		case "$conf" in
			softhsm.conf | addns.xml | conf.xml | kasp.xml | zonelist.xml )
				;;
			* )
				echo "ods_setup_conf: Unknown conf file specified: $conf" >&2
				return 1
				;;
		esac
	fi

	if [ -n "$file" -a ! -f "$file" ]; then
		echo "ods_setup_conf: Conf file $file does not exist" >&2
		return 1
	fi

	# Conf files under /etc
	for conf_file in softhsm.conf; do
		if [ -n "$conf" -a "$conf" != "$conf_file" ]; then
			continue
		fi

		if [ -n "$file" ]; then
			if ! cp -- "$file" "$INSTALL_ROOT/etc/$conf_file" 2>/dev/null; then
				echo "ods_setup_conf: unable to copy/install test specific $file to $INSTALL_ROOT/etc/$conf_file" >&2
				return 1
			fi
		elif [ -f "$conf_file" ]; then
			if ! cp -- "$conf_file" "$INSTALL_ROOT/etc/$conf_file" 2>/dev/null; then
				echo "ods_setup_conf: unable to copy/install test specific $conf_file to $INSTALL_ROOT/etc/$conf_file" >&2
				return 1
			fi
		else
			if ! cp -- "$INSTALL_ROOT/etc/$conf_file.build" "$INSTALL_ROOT/etc/$conf_file" 2>/dev/null; then
				echo "ods_setup_conf: unable to copy/install build default $INSTALL_ROOT/etc/$conf_file.build to $INSTALL_ROOT/etc/$conf_file" >&2
				return 1
			fi
		fi

		apply_parameter "INSTALL_ROOT" "$INSTALL_ROOT" "$INSTALL_ROOT/etc/$conf_file" ||
		return 1
	done

	# Conf files under /etc/opendnssec
	for conf_file in addns.xml conf.xml kasp.xml zonelist.xml; do
		if [ -n "$conf" -a "$conf" != "$conf_file" ]; then
			continue
		fi

		if [ -n "$file" ]; then
			if ! cp -- "$file" "$INSTALL_ROOT/etc/opendnssec/$conf_file" 2>/dev/null; then
				echo "ods_setup_conf: unable to copy/install test specific $file to $INSTALL_ROOT/etc/opendnssec/$conf_file" >&2
				return 1
			fi
		elif [ -f "$conf_file" ]; then
			if ! cp -- "$conf_file" "$INSTALL_ROOT/etc/opendnssec/$conf_file" 2>/dev/null; then
				echo "ods_setup_conf: unable to copy/install test specific $conf_file to $INSTALL_ROOT/etc/opendnssec/$conf_file" >&2
				return 1
			fi
		else
			if ! cp -- "$INSTALL_ROOT/etc/opendnssec/$conf_file.build" "$INSTALL_ROOT/etc/opendnssec/$conf_file" 2>/dev/null; then
				echo "ods_setup_conf: unable to copy/install build default $INSTALL_ROOT/etc/opendnssec/$conf_file.build to $INSTALL_ROOT/etc/opendnssec/$conf_file" >&2
				return 1
			fi
		fi

		apply_parameter "INSTALL_ROOT" "$INSTALL_ROOT" "$INSTALL_ROOT/etc/opendnssec/$conf_file" &&
		apply_parameter "SOFTHSM_MODULE" "$SOFTHSM_MODULE" "$INSTALL_ROOT/etc/opendnssec/$conf_file" ||
		return 1
	done

	return 0
}

ods_setup_zone ()
{
	local zone="$1"

	if [ -n "$zone" -a ! -f "$zone" ]; then
		echo "ods_setup_zone: Zone file $zone does not exist" >&2
		return 1
	fi

	if [ -n "$zone" ]; then
		if ! cp -- "$zone" "$INSTALL_ROOT/var/opendnssec/unsigned/" 2>/dev/null; then
			echo "ods_setup_zone: unable to copy/install zone file $zone to $INSTALL_ROOT/var/opendnssec/unsigned/" >&2
			return 1
		fi

		return 0
	fi

	if [ -d unsigned ]; then
		ls -1 unsigned/ | while read zone; do
			if [ -f "unsigned/$zone" ]; then
				if ! cp -- "unsigned/$zone" "$INSTALL_ROOT/var/opendnssec/unsigned/" 2>/dev/null; then
					echo "ods_setup_zone: unable to copy/install zone file $zone to $INSTALL_ROOT/var/opendnssec/unsigned/" >&2
					return 1
				fi
			fi
		done
	fi

	return 0
}

ods_reset_env ()
{
	local no_enforcer_stop=""
	local no_enforcer_idle=""
	OPTIND=1
	while getopts ":ni" opt; do
		case "$opt" in
			n)
				no_enforcer_stop="-n"
				;;
			i)
				no_enforcer_idle="-i"
				;;
			\?)
				echo "ods_reset_env: Invalid option: -$OPTARG" >&2
				exit 1
				;;
		esac
	done
	shift $((OPTIND-1))

	echo "ods_reset_env: resetting opendnssec environment (no_enforcer_stop=$no_enforcer_stop)"

	if [ -z "$1" ]; then
		ods_softhsm_init_token 0 
	else
		ods_softhsm_init_token $1 $2 $3 $4 
	fi &&

	ods_setup_env $no_enforcer_stop $no_enforcer_idle &&
	return 0

	return 1
}

ods_reset_env_noenforcer ()
{
        echo "ods_reset_env: resetting opendnssec environment "
	
	if [ -z "$1" ]; then
        	ods_softhsm_init_token 0 
	else
		ods_softhsm_init_token $1 $2 $3 $4 
	fi &&
 
        echo 'y' | log_this ods-enforcer-setup ods-enforcer-db-setup &&
        return 0

        return 1
}


ods_setup_env ()
{
	local no_enforcer_stop=""
	local no_enforcer_idle=""
	OPTIND=1
	while getopts ":ni" opt; do
		case "$opt" in
			n)
				no_enforcer_stop=1
				;;
			i)
				no_enforcer_idle=1
				;;
			\?)
				echo "ods_setup_env: Invalid option: -$OPTARG" >&2
				exit 1
				;;
		esac
	done
	shift $((OPTIND-1))

	echo 'y' | log_this ods-enforcer-setup ods-enforcer-db-setup &&
	echo "ods_setup_env: setting up opendnssec environment" &&
	ods_start_enforcer &&
	log_this ods-enforcer-setup ods-enforcer policy import &&
	log_this ods-enforcer-setup ods-enforcer zonelist import &&
	# OPENDNSSEC-692
	# When there are no keys yet generated for the policies, the
	# signconf could fail
	if [ -z "$no_enforcer_idle" ]; then
		ods_enforcer_idle
	fi &&
	ods_waitfor_keys &&
	( log_this ods-enforcer-setup ods-enforcer signconf || true ) &&
	echo "ods_setup_env: setup complete" &&
	if [ -z "$no_enforcer_stop" ]; then
		ods_stop_enforcer
	fi &&
	echo "ods_setup_env: setup env succeeded!" &&
	return 0

	echo "ods_setup_env: setup failed!" >&2
	return 1
}

# returns true if enforcer is running
ods_is_enforcer_running ()
{
	if $PGREP -u `id -u` 'ods-enforcerd' >/dev/null 2>/dev/null; then
		return 0
	fi
	return 1
}

# returns true if signer is running
ods_is_signer_running ()
{
	if $PGREP -u `id -u` 'ods-signerd' >/dev/null 2>/dev/null; then
		return 0
	fi
	return 1
}

ods_ods-control_enforcer_start ()
{
	if [ "$ODS_ENFORCER_WAIT_START" -lt 1 ] 2>/dev/null; then
		echo "ods_ods-control_enforcer_start: ODS_ENFORCER_WAIT_START not set" >&2
		exit 1
	fi

	if ! log_this_timeout ods_ods-control_enforcer_start "$ODS_ENFORCER_WAIT_START" ods-control enforcer start ; then
		echo "ods_ods-control_enforcer_start: Could not start ods-enforcerd" >&2
		return 1
	fi
	return 0
}

ods_ods-control_enforcer_stop ()
{
	if [ "$ODS_ENFORCER_WAIT_STOP" -lt 1 ] 2>/dev/null; then
		echo "ods_ods-control_enforcer_stop: ODS_ENFORCER_WAIT_STOP not set" >&2
		exit 1
	fi

	if ! log_this_timeout ods_ods-control_enforcer_stop "$ODS_ENFORCER_WAIT_STOP" ods-control enforcer stop ; then
		echo "ods_ods-control_enforcer_stop: Could not stop ods-enforcerd" >&2
		return 1
	fi
	return 0
}

ods_enforcer_start_timeshift ()
{
	if [ -z "$1" ]; then
		echo "usage: ods_enforcer_start_timeshift <timeout in seconds waiting for output>" >&2
		exit 1
	fi

	local time_start=`$DATE '+%s' 2>/dev/null`
	local time_stop
	local time_now
	local timeout="$1"
	local pid
	local last_count=`syslog_grep_count2 ods-enforcerd`
	local count

	time_stop=$(( time_start + timeout ))

	( log_this ods_enforcer_start_timeshift ods-enforcerd -1 ) &
	pid="$!"

	if [ -z "$pid" -o "$pid" -le 0 ] 2>/dev/null; then
		echo "ods_enforcer_start_timeshift: No pid from backgrounded program?" >&2
		return 1
	fi

	while true; do
		time_now=`$DATE '+%s' 2>/dev/null`
		if [ "$time_now" -ge "$time_stop" ] 2>/dev/null; then
			break
		fi
		if [ -z "$time_now" -o ! "$time_now" -lt "$time_stop" ] 2>/dev/null; then
			echo "ods_enforcer_start_timeshift: Invalid timestamp from date!" >&2
			exit 1
		fi
		if ! kill -0 "$pid" 2>/dev/null; then
			wait "$pid"
			return "$?"
		fi
		sleep 5
		count=`syslog_grep_count2 ods-enforcerd`
		if [ "$count" -gt "$last_count" ] 2>/dev/null; then
			time_stop=$(( time_now + timeout ))
		fi
		last_count="$count"
	done

	kill -TERM "$pid"
	sleep 1
	if kill -0 "$pid" 2>/dev/null; then
		kill -KILL "$pid"
	fi
	return 1
}
ods_enforcer_idle ()
{
	local status_grep1
	local status_grep2
	local time_now
	local time_start=`$DATE '+%s' 2>/dev/null`
	local timeout=$1
	if [ -z "$timeout" ]
	then
		timeout=600
	fi
	local time_stop=$(( time_start + timeout))
	sleep 3 ;# unfortunately, things are synchronous and we always have to wait just a bit
	while true; do
		rm -f _log.$BUILD_TAG.idle.stdout
		log_this idle ods-enforcer queue || return 1
		grep -q "^Next task scheduled immediately" _log.$BUILD_TAG.idle.stdout 2>/dev/null > /dev/null
		status_grep1=$?
		grep -q "^Working with" _log.$BUILD_TAG.idle.stdout 2>/dev/null > /dev/null
		status_grep2=$?
		if [ $status_grep1 -ne 0 -a $status_grep2 -ne 0 ] ; then
			return 0
		fi
		time_now=`$DATE '+%s' 2>/dev/null`
		if [ "$time_now" -ge "$time_stop" ] 2>/dev/null; then
			break
		fi
		sleep 3
	done
	return 1
}

ods_waitfor_keys ()
{
        log_this zones ods-enforcer zone list
        i=0
        while read -r line
        do
                if [[ $line =~ "/var/opendnssec/signconf" ]]
                then
                        zones[i]=`echo $line | awk '{print $1}'`
                        i=$((i+1))
                fi
        done < _log.$BUILD_TAG.zones.stdout

        for zone in "${zones[@]}"
        do
                timeout=900
                # echo $zone
                while [ $timeout -gt 0 ]; do
                        log_this ods-key-list ods-enforcer key list --verbose >/dev/null 2>/dev/null
                        ksk=`log_grep -o ods-key-list stdout "^$zone[[:space:]]*KSK"`
                        zsk=`log_grep -o ods-key-list stdout "^$zone[[:space:]]*ZSK"`

                        if [[ -z $ksk ]] || [[ -z $zsk ]]
                        then
                                sleep 3
                                timeout=$((timeout-3))
                                # echo $timeout
                                if [ $timeout -le 0 ]
                                then
                                        echo "Generating keys for $zone needs more than 15 minutes!!!!"
                                        return 1
                                fi
                        else
                                break
                        fi
                done
        done
        return 0
}

ods_enforcer_leap_over ()
{
	if [ -z "$1" ]
	then
		echo "usage: ods_enforcer_leap_over <minimum leap time> [ <maximum number of leaps> ]" >&2
		exit 1
	fi
	local period=$1
	local maxleaps=$2
	local starttime
	local currenttime
	local timediff
	if [ -z "$maxleaps" ]
	then
		maxleaps=-1
	fi
	log_this ods-enforcer-time-leap ods-enforcer time leap || return 1
	sleep 5
	if [ $maxleaps -gt 0 ]
	then
		maxleaps=`expr $maxleaps - 1`
	fi
	starttime=`sed < _log.$BUILD_TAG.ods-enforcer-time-leap.stdout -e 's/^It is now.*(\([0-9][0-9]*\)[^)]*).*$/\1/p' -e d | tail -1`
	currenttime=`sed < _log.$BUILD_TAG.ods-enforcer-time-leap.stdout -e 's/^Leaping to time.*(\([0-9][0-9]*\)[^)]*).*$/\1/p' -e d | tail -1`
	if [ -z "$currenttime" ]
	then
		currenttime=$starttime
	fi
	if [ $currenttime -lt $starttime ]
	then
		currenttime=$starttime
	fi
	timediff=`expr $currenttime - $starttime`
	while [ \( $timediff -lt $period \) -a \( $maxleaps -ne 0 \) ]
	do
		log_this ods-enforcer-time-leap ods-enforcer time leap || return 1
		sleep 5
		if [ $maxleaps -gt 0 ]
		then
			maxleaps=`expr $maxleaps - 1`
		fi
		currenttime=`sed < _log.$BUILD_TAG.ods-enforcer-time-leap.stdout -e 's/^Leaping to time.*(\([0-9][0-9]*\)[^)]*).*$/\1/p' -e d | tail -1`
		timediff=`expr $currenttime - $starttime`
	done
	if [ $timediff -lt $period ]
	then
		echo "time leap max'ed out"
		return 1
	fi
	return 0
}

ods_enforcer_leap_to ()
{
	if [ -z "$1" ]
	then
		echo "usage: ods_enforcer_leap_to <maximum leap time> [ <maximum number of leaps> ]" >&2
		exit 1
	fi
	local period=$1
	local maxleaps=$2
	local starttime
	local nexttime
	local timediff
	if [ -z "$maxleaps" ]
	then
		maxleaps=-1
	fi
#	log_this ods-enforcer-time-leap ods-enforcer time leap || return 1
	sleep 5
	log_this ods-enforcer-time-leap ods-enforcer queue || return 1
#	if [ $maxleaps -gt 0 ]
#	then
#		maxleaps=`expr $maxleaps - 1`
#	fi
	starttime=`sed < _log.$BUILD_TAG.ods-enforcer-time-leap.stdout -e 's/^It is now.*(\([0-9][0-9]*\)[^)]*).*$/\1/p' -e d | tail -1`
	nexttime=`sed < _log.$BUILD_TAG.ods-enforcer-time-leap.stdout -e 's/^Next task scheduled.*(\([0-9][0-9]*\)[^)]*).*$/\1/p' -e d | tail -1`
	if [ -z "$nexttime" ]
	then
		nexttime=$starttime
	fi
	if [ $nexttime -lt $starttime ]
	then
		nexttime=$starttime
	fi
	timediff=`expr $nexttime - $starttime`
	while [ \( $timediff -lt $period \) -a \( $maxleaps -ne 0 \) ]
	do
		log_this ods-enforcer-time-leap ods-enforcer time leap || return 1
		sleep 5
		log_this ods-enforcer-time-leap ods-enforcer queue || return 1
		if [ $maxleaps -gt 0 ]
		then
			maxleaps=`expr $maxleaps - 1`
		fi
		nexttime=`sed < _log.$BUILD_TAG.ods-enforcer-time-leap.stdout -e 's/^Next task scheduled.*(\([0-9][0-9]*\)[^)]*).*$/\1/p' -e d | tail -1`
		timediff=`expr $nexttime - $starttime`
	done
	if [ $timediff -lt $period ]
	then
		echo "time leap max'ed out"
		return 1
	fi
	return 0
}

ods_timeleap_search_key ()
{
        local zone="$1"
        local key="$2"
        local state="$3"
	local tagcka="$4"
	local maxleaps="$5"
	local ans=""
	
	if [ -z "$4" ]; then
		tagcka=".*"
	fi

	if [ -z "$5" ];then
		maxleaps=20
	fi

        while true; do
                log_this ods-key-list ods-enforcer key list --verbose 
		ans=`log_grep -o ods-key-list stdout "$zone[[:space:]]*$key[[:space:]]*$state.*$tagcka"`

                if [ -n "$ans" ]; then
			rm -f  _log.$BUILD_TAG.ods-key-list.stdout
		        rm -f _log.$BUILD_TAG.ods-key-list.stderr
                        return 0
                fi

		if [ "$maxleaps" -eq 0 ]; then
			echo "Key not found !!!!"
			return 1
		fi

                ods-enforcer time leap
		maxleaps=`expr $maxleaps - 1`
                sleep 10
        done

}

ods_timeleap_search_nokey ()
{
        local zone="$1"
        local key="$2"
        local state="$3"
	local tagcka="$4"
	local maxleap="$5"
	local ans=""

	if [ -z "$4" ]; then
		tagcka=".*"
	fi

	if [ -z "$5" ]; then
		maxleaps=20
	fi

        while true; do
                log_this ods-nokey-list ods-enforcer key list --verbose
		ans=`log_grep -o ods-nokey-list stdout "$zone[[:space:]]*$key[[:space:]]*$state.*$tagcka"`

                if [ -z "$ans" ]; then
			rm -f _log.$BUILD_TAG.ods-nokey-list.stdout
		        rm -f _log.$BUILD_TAG.ods-nokey-list.stderr
                        return 0
                fi

		if [ "$maxleaps" -eq 0 ]; then
			echo "Key still exists !!! "
			return 1
		fi

                ods-enforcer time leap
		maxleaps=`expr $maxleaps - 1`
                sleep 10
		rm -f _log.$BUILD_TAG.ods-nokey-list.stdout
        done

}

ods_ods-control_signer_start ()
{
	if [ "$ODS_SIGNER_WAIT_START" -lt 1 ] 2>/dev/null; then
		echo "ods_ods-control_signer_start: ODS_SIGNER_WAIT_START not set" >&2
		exit 1
	fi

	if ! log_this_timeout ods_ods-control_signer_start "$ODS_SIGNER_WAIT_START" ods-control signer start ; then
		echo "ods_ods-control_signer_start: Could not start ods-signerd" >&2
		return 1
	fi
	return 0
}

ods_ods-control_signer_stop ()
{
	if [ "$ODS_SIGNER_WAIT_STOP" -lt 1 ] 2>/dev/null; then
		echo "ods_ods-control_signer_stop: ODS_SIGNER_WAIT_STOP not set" >&2
		exit 1
	fi

	if ! log_this_timeout ods_ods-control_signer_stop "$ODS_SIGNER_WAIT_STOP" ods-control signer stop ; then
		echo "ods_ods-control_signer_stop: Could not stop ods-signerd" >&2
		return 1
	fi
	return 0
}

ods_ods-control_start ()
{
	if [ "$ODS_ODS_CONTROL_WAIT_START" -lt 1 ] 2>/dev/null; then
		echo "ods_ods-control_start: ODS_ODS_CONTROL_WAIT_START not set" >&2
		exit 1
	fi

	if ! log_this_timeout ods_ods-control_start "$ODS_ODS_CONTROL_WAIT_START" ods-control start ; then
		echo "ods_ods-control_start: Could not start ods-control" >&2
		return 1
	fi
	return 0
}

ods_ods-control_stop ()
{
	if [ "$ODS_ODS_CONTROL_WAIT_STOP" -lt 1 ] 2>/dev/null; then
		echo "ods_ods-control_stop: ODS_ODS_CONTROL_WAIT_STOP not set" >&2
		exit 1
	fi

	if ! log_this_timeout ods_ods-control_stop "$ODS_ODS_CONTROL_WAIT_STOP" ods-control stop ; then
		echo "ods_ods-control_stop: Could not stop ods-control" >&2
		return 1
	fi
	return 0
}

# Counts the number of times the enforcer has already run
ods_enforcer_count_starts ()
{
	if [ -z "$ODS_ENFORCER_START_LOG_STRING" ]; then
		echo "ods_enforcer_count_starts: ODS_ENFORCER_START_LOG_STRING not set" >&2
		exit 1
	fi

	echo "ods_enforcer_count_starts: Checking how many times enforcer has started already"
	ODS_ENFORCER_START_COUNT=`syslog_grep_count2 "$ODS_ENFORCER_START_LOG_STRING"`
	echo "ods_enforcer_count_starts: Enforcer has started $ODS_ENFORCER_START_COUNT times so far"
	return 0
}

# Counts the number of times the enforcer has already stopped
ods_enforcer_count_stops ()
{
	if [ -z "$ODS_ENFORCER_STOP_LOG_STRING" ]; then
		echo "ods_enforcer_count_stops: ODS_ENFORCER_STOP_LOG_STRING not set" >&2
		exit 1
	fi

	echo "ods_enforcer_count_stops: Checking how many times enforcer has stopped already"
	ODS_ENFORCER_STOP_COUNT=`syslog_grep_count2 "$ODS_ENFORCER_STOP_LOG_STRING"`
	echo "ods_enforcer_count_stops: Enforcer has stopped $ODS_ENFORCER_STOP_COUNT times so far"
	return 0
}

# Waits for the enforcer to have run the specified number of times
ods_enforcer_waitfor_starts ()
{
	if [ -z "$1" ]; then
		echo "usage: ods_enforcer_waitfor_starts <expected_starts> <(optional) timeout>" >&2
		exit 1
	fi

	local count="$1"
	local enforcer_start_wait_timer="$ODS_ENFORCER_WAIT_START_LOG"

	if [ -n "$2" ]; then
		enforcer_start_wait_timer="$2"
	fi
	if [ "$enforcer_start_wait_timer" -lt 1 ] 2>/dev/null; then
		echo "ods_enforcer_waitfor_starts: Timer supplied or ODS_ENFORCER_WAIT_START_LOG is invalid" >&2
		exit 1
	fi
	if [ -z "$ODS_ENFORCER_START_LOG_STRING" ]; then
		echo "ods_enforcer_waitfor_starts: ODS_ENFORCER_START_LOG_STRING not set" >&2
		exit 1
	fi

	echo "ods_enforcer_waitfor_starts: Waiting for the $count start of enforcer"
	if ! syslog_waitfor_count "$enforcer_start_wait_timer" "$count" "$ODS_ENFORCER_START_LOG_STRING" ; then
		echo "ods_enforcer_waitfor_starts: ods-enforcerd start count timed out" >&2
		return 1
	fi
	return 0
}

# Waits for the enforcer to have stopped the specified number of times
ods_enforcer_waitfor_stops ()
{
	if [ -z "$1" ]; then
		echo "usage: ods_enforcer_waitfor_stops <expected_stops> <(optional) timeout>" >&2
		exit 1
	fi

	local count="$1"
	local enforcer_stop_wait_timer="$ODS_ENFORCER_WAIT_STOP_LOG"

	if [ -n "$2" ]; then
		enforcer_stop_wait_timer="$2"
	fi
	if [ "$enforcer_stop_wait_timer" -lt 1 ] 2>/dev/null; then
		echo "ods_enforcer_waitfor_stops: Timer supplied or ODS_ENFORCER_WAIT_STOP_LOG is invalid" >&2
		exit 1
	fi
	if [ -z "$ODS_ENFORCER_STOP_LOG_STRING" ]; then
		echo "ods_enforcer_waitfor_stops: ODS_ENFORCER_STOP_LOG_STRING not set" >&2
		exit 1
	fi

	echo "ods_enforcer_waitfor_stops: Waiting for latest stop of enforcer"
	if ! syslog_waitfor_count "$enforcer_stop_wait_timer" "$count" "$ODS_ENFORCER_STOP_LOG_STRING" ; then
		echo "ods_enforcer_waitfor_stops: ods-enforcerd stop count timed out" >&2
		return 1
	fi
	return 0
}

# Counts the number of times the signer has already run
ods_signer_count_starts ()
{
	if [ -z "$ODS_SIGNER_START_LOG_STRING" ]; then
		echo "ods_signer_count_starts: ODS_SIGNER_START_LOG_STRING not set" >&2
		exit 1
	fi

	echo "ods_signer_count_starts: Checking how many times signer has started already"
	ODS_SIGNER_START_COUNT=`syslog_grep_count2 "$ODS_SIGNER_START_LOG_STRING"`
	echo "ods_signer_count_starts: Signer has started $ODS_SIGNER_START_COUNT times so far"
}

# Counts the number of times the signer has already run
ods_signer_count_stops ()
{
	if [ -z "$ODS_SIGNER_STOP_LOG_STRING" ]; then
		echo "ods_signer_count_stops: ODS_SIGNER_STOP_LOG_STRING not set" >&2
		exit 1
	fi

	echo "ods_signer_count_stops: Checking how many times signer has stopped already"
	ODS_SIGNER_STOP_COUNT=`syslog_grep_count2 "$ODS_SIGNER_STOP_LOG_STRING"`
	echo "ods_signer_count_stops: Signer has stopped $ODS_SIGNER_STOP_COUNT times so far"
}

# Waits for the signer to have run the specified number of times
ods_signer_waitfor_starts ()
{
	if [ -z "$1" ]; then
		echo "usage: ods_signer_waitfor_starts <expected_starts> <(optional) timeout>" >&2
		return 1
	fi

	local count="$1"
	local signer_start_wait_timer="$ODS_SIGNER_WAIT_START_LOG"

	if [ -n "$2" ]; then
		signer_start_wait_timer="$2"
	fi
	if [ "$signer_start_wait_timer" -lt 1 ] 2>/dev/null; then
		echo "ods_signer_waitfor_starts: Timer supplied or ODS_SIGNER_WAIT_START_LOG is invalid" >&2
		exit 1
	fi
	if [ -z "$ODS_SIGNER_START_LOG_STRING" ]; then
		echo "ods_signer_waitfor_starts: ODS_SIGNER_START_LOG_STRING not set" >&2
		exit 1
	fi

	echo "ods_signer_waitfor_starts: Waiting for latest start of signer"
	if ! syslog_waitfor_count "$signer_start_wait_timer" "$count" "$ODS_SIGNER_START_LOG_STRING" ; then
		echo "ods_signer_waitfor_starts: ods-signerd start count timed out" >&2
		return 1
	fi
	return 0
}

# Waits for the signer to have stopped the specified number of times
ods_signer_waitfor_stops ()
{
	if [ -z "$1" ]; then
		echo "usage: ods_signer_waitfor_stops <expected_stops> <(optional) timeout>" >&2
		return 1
	fi

	local count="$1"
	local signer_stop_wait_timer="$ODS_SIGNER_WAIT_STOP_LOG"

	if [ -n "$2" ]; then
		signer_stop_wait_timer="$2"
	fi
	if [ "$signer_stop_wait_timer" -lt 1 ] 2>/dev/null; then
		echo "ods_signer_waitfor_stops: Timer supplied or ODS_SIGNER_WAIT_STOP_LOG is invalid" >&2
		exit 1
	fi
	if [ -z "$ODS_SIGNER_STOP_LOG_STRING" ]; then
		echo "ods_signer_waitfor_stops: ODS_SIGNER_STOP_LOG_STRING not set" >&2
		exit 1
	fi

	echo "ods_signer_waitfor_stops: Waiting for latest stop of signer"
	if ! syslog_waitfor_count "$signer_stop_wait_timer" "$count" "$ODS_SIGNER_STOP_LOG_STRING" ; then
		echo "ods_signer_waitfor_stops: ods-signerd stop count timed out" >&2
		return 1
	fi
	return 0
}

# Takes an optional parameter that will override the timeout on waiting for
# the log to confirm the action
ods_start_enforcer ()
{
	if ods_is_enforcer_running; then
		echo "ods_start_enforcer: ods-enforcerd is already running" >&2
		return 1
	fi

	local timeout="$1"

	echo "ods_start_enforcer: Starting ods-enforcer now..."

 	ods_enforcer_count_starts &&
	ods_ods-control_enforcer_start &&
	ods_enforcer_waitfor_starts "$(( ODS_ENFORCER_START_COUNT + 1 ))" "$timeout" &&

	echo "ods_start_enforcer: ods-enforcer started OK" &&
	return 0

	echo "ods_start_enforcer: ods-enforcer started FAILED" >&2
	return 1
}

# Takes an optional parameter that will override the timeout on waiting for
# the log to confirm the action
ods_stop_enforcer ()
{
	if ! ods_is_enforcer_running; then
		echo "ods_stop_enforcer: ods-enforcerd is not running" >&2
		return 1
	fi

	local timeout="$1"
	local running_timeout=15

	echo "ods_stop_enforcer: Stopping ods-enforcer now..."

 	ods_enforcer_count_stops &&
	ods_ods-control_enforcer_stop &&
	ods_enforcer_waitfor_stops "$(( ODS_ENFORCER_STOP_COUNT + 1 ))" "$timeout" &&

	# double check the process is killed as this seems to take a little while on some platforms
	if ods_is_enforcer_running; then
		echo "ods_stop_enforcer: waiting for process to terminate..."
		while true; do
			sleep 1
			if ! ods_is_enforcer_running; then
				break
			fi

			if [ "$running_timeout" = "0" ]; then
				echo "ods_stop_enforcer: ods-enforcerd process is still running" >&2
				return 1
			fi
			running_timeout=$(( running_timeout - 1 ))
		done
	fi &&

	echo "ods_stop_enforcer: ods-enforcer stopped OK" &&
	return 0

	echo "ods_stop_enforcer: ods-enforcer stopped FAILED" >&2
	return 1
}

# Takes an optional parameter that will override the timeout on waiting for
# the log to confirm the action
ods_start_enforcer_timeshift ()
{
	if ods_is_enforcer_running; then
		echo "ods_start_enforcer_timeshift: ods-enforcerd is already running" >&2
		return 1
	fi

	local timeout="$1"
	local running_timeout=15

	echo "ods_start_enforcer_timeshift: Starting ods-enforcer now..."
 	ods_enforcer_count_stops &&
	ods_enforcer_start_timeshift "$ODS_ENFORCER_TIMESHIFT_WAIT" &&
	ods_enforcer_waitfor_stops "$(( ODS_ENFORCER_STOP_COUNT + 1 ))" "$ODS_ENFORCER_TIMESHIFT_WAIT" &&

	# double check the process is killed as this seems to take a little while on some platforms
	if ods_is_enforcer_running; then
		echo "ods_start_enforcer_timeshift: waiting for process to terminate..."
		while true; do
			sleep 1
			if ! ods_is_enforcer_running; then
				break
			fi

			if [ "$running_timeout" = "0" ]; then
				echo "ods_start_enforcer_timeshift: ods-enforcerd process is still running" >&2
				return 1
			fi
			running_timeout=$(( running_timeout - 1 ))
		done
	fi &&

	echo "ods_start_enforcer_timeshift: ods-enforcer started OK" &&
	return 0

	echo "ods_start_enforcer_timeshift: ods-enforcer start FAILED" >&2
	return 1
}

# Takes an optional parameter that will override the timeout on waiting for
# the log to confirm the action
ods_start_signer ()
{
	if ods_is_signer_running; then
		echo "ods_start_signer: ods-signerd is already running" >&2
		return 1
	fi

	local timeout="$1"

	echo "ods_start_signer: Starting ods-signer now..."

 	ods_signer_count_starts &&
	ods_ods-control_signer_start &&
	ods_signer_waitfor_starts "$(( ODS_SIGNER_START_COUNT + 1 ))" "$timeout" &&

	echo "ods_start_signer: ods-signer started OK" &&
	return 0

	echo "ods_start_signer: ods-signer started FAILED" >&2
	return 1
}

# Takes an optional parameter that will override the timeout on waiting for
# the log to confirm the action
ods_stop_signer ()
{
	if ! ods_is_signer_running; then
		echo "ods_stop_signer: ods-signerd is not running" >&2
		return 1
	fi

	local timeout="$1"

	echo "ods_stop_signer: Stopping ods-signer now..."

 	ods_signer_count_stops &&
	ods_ods-control_signer_stop	&&
	ods_signer_waitfor_stops "$(( ODS_SIGNER_STOP_COUNT + 1 ))" "$timeout" &&

	# double check the process is killed as this seems to take a little while on some platforms
	if ods_is_signer_running; then
		echo "ods_stop_signer: waiting for process to terminate..."
		while true; do
			sleep 1
			if ! ods_is_signer_running; then
				break
			fi

			if [ "$running_timeout" = "0" ]; then
				echo "ods_stop_signer: ods-signerd process is still running" >&2
				return 1
			fi
			running_timeout=$(( running_timeout - 1 ))
		done
	fi &&

	echo "ods_stop_signer: ods-signer stopped OK" &&
	return 0

	echo "ods_stop_signer: ods-signer stopped FAILED" >&2
	return 1
}

# Takes an optional parameter that will override the timeout on waiting for
# the log to confirm the action
ods_start_ods-control ()
{
	if ods_is_signer_running; then
		echo "ods_start_ods-control: ods-signerd is already running" >&2
		return 1
	fi
	if ods_is_enforcer_running; then
		echo "ods_start_ods-control: ods-enforcerd is already running" >&2
		return 1
	fi

	local timeout="$1"

	echo "ods_start_ods-control: Starting with ods-control now..."

 	ods_signer_count_starts &&
 	ods_enforcer_count_starts &&
	ods_ods-control_start &&
	ods_signer_waitfor_starts "$(( ODS_SIGNER_START_COUNT + 1 ))" "$timeout" &&
	ods_enforcer_waitfor_starts "$(( ODS_ENFORCER_START_COUNT + 1 ))" "$timeout" &&

	echo "ods_start_ods-control: ods-control started OK" &&
	return 0

	echo "ods_start_ods-control: ods-control started FAILED" >&2
	return 1
}

# Takes an optional parameter that will override the timeout on waiting for
# the log to confirm the action
ods_stop_ods-control ()
{
	if ! ods_is_signer_running; then
		echo "ods_stop_ods-control: ods-signerd is not running" >&2
		return 1
	fi
	if ! ods_is_enforcer_running; then
		echo "ods_stop_ods-control: ods-enforcerd is not running" >&2
		return 1
	fi

	local timeout="$1"
	local running_timeout="20"

	echo "ods_stop_ods-control: Stopping with ods-control now..."

 	ods_signer_count_stops &&
 	ods_enforcer_count_stops &&
	ods_ods-control_stop &&
	ods_signer_waitfor_stops "$(( ODS_SIGNER_STOP_COUNT + 1 ))" "$timeout" &&
	ods_enforcer_waitfor_stops "$(( ODS_ENFORCER_STOP_COUNT + 1 ))" "$timeout" &&

	# double check the process is killed as this seems to take a little while on some platforms
	if ods_is_signer_running; then
		echo "ods_stop_ods-control: waiting for signer to terminate..."
		while true; do
			sleep 1
			if ! ods_is_signer_running; then
				break
			fi

			if [ "$running_timeout" = "0" ]; then
				echo "ods_stop_ods-control: ods-signerd process is still running" >&2
				return 1
			fi
			running_timeout=$(( running_timeout - 1 ))
		done
	fi &&
	if ods_is_enforcer_running; then
		echo "ods_stop_ods-control: waiting for enforcer to terminate..."
		while true; do
			sleep 1
			if ! ods_is_enforcer_running; then
				break
			fi

			if [ "$running_timeout" = "0" ]; then
				echo "ods_stop_ods-control: ods-enforcerd process is still running" >&2
				return 1
			fi
			running_timeout=$(( running_timeout - 1 ))
		done
	fi &&

	echo "ods_stop_ods-control: ods-control stopped OK" &&
	return 0

	echo "ods_stop_ods-control: ods-control stopped FAILED" >&2
	return 1
}

ods_process_kill ()
{
	if [ -z "$1" ]; then
		echo "usage: ods_process_kill <pgrep syntax>" >&2
		exit 1
	fi

	local process="$1"

	if $PGREP -u `id -u` "$process" >/dev/null 2>/dev/null; then
		sleep 2
		pkill -QUIT "$process" 2>/dev/null
		if $PGREP -u `id -u` "$process" >/dev/null 2>/dev/null; then
			sleep 2
			pkill -TERM "$process" 2>/dev/null
			if $PGREP -u `id -u` "$process" >/dev/null 2>/dev/null; then
				sleep 2
				pkill -KILL "$process" 2>/dev/null
				$PGREP -u `id -u` "$process" >/dev/null 2>/dev/null &&
				sleep 2
			fi
		fi
	fi

	if $PGREP -u `id -u` "$process" >/dev/null 2>/dev/null; then
		echo "process_kill: Tried to kill $process some are still alive!" >&2
		return 1
	fi

	return 0
}

ods_kill ()
{
	local process='(ods-enforcerd|ods-signerd)'

	if ! $PGREP -u `id -u` "$process" >/dev/null 2>/dev/null; then
		return 0
	fi

	echo "ods_kill: Killing OpenDNSSEC"
	try_run 15 ods-control stop

	ods_process_kill "$process" && return 0
	echo "ods_kill: Killing OpenDNSSEC failed"
	return 1
}

ods_ldns_testns_kill ()
{
	local process='(ldns-testns)'

	if ! $PGREP -u `id -u` "$process" >/dev/null 2>/dev/null; then
		return 0
	fi

	ods_process_kill "$process" && return 0
	echo "ods_ldns_testns_kill: Killing ldns-testns failed"
	return 1
}

ods_softhsm_init_token ()
{
	if [ -z "$1" ]; then
		echo "usage: ods_softhsm_init_token <slot> [label] [pin] [so-pin]" >&2
		exit 1
	fi

	local slot="$1"
	local label="$2"
	local pin="$3"
	local so_pin="$4"

	if [ -z "$label" ]; then
		label=OpenDNSSEC
	fi
	if [ -z "$pin" ]; then
		pin=1234
	fi
	if [ -z "$so_pin" ]; then
		so_pin=1234
	fi

	if [ "$slot" -ge 0 -a "$slot" -lt 20 ] 2>/dev/null; then
		log_remove "softhsm-init-token-$slot" &&
		log_this "softhsm-init-token-$slot" softhsm --init-token --slot "$slot" --label "$label" --pin "$pin" --so-pin "$so_pin" ||
		return 1

		if ! log_grep "softhsm-init-token-$slot" stdout "The token has been initialized."; then
			return 1
		fi
	else
		echo "ods_softhsm_init_token: Slot $slot invalid, must be integer between 0 and 20" >&2
		exit 1
	fi

	return 0
}

ods_find_softhsm_module ()
{
	local path

	for path in lib64/softhsm lib/softhsm lib64 lib; do
		if [ -f "$INSTALL_ROOT/$path/libsofthsm.so" ]; then
			export SOFTHSM_MODULE="$INSTALL_ROOT/$path/libsofthsm.so"
			return 0
		fi
	done

	return 1
}

ods_ldns_testns ()
{
	if [ -z "$1" -o -z "$2" ]; then
		echo "usage: ods_ldns_testns <port> <data file>" >&2
		exit 1
	fi

	local port="$1"
	local datafile="$2"

	log_init ldns-testns

	echo "ods_ldns_testns: starting ldns-testns port $port data file $datafile"
	log_this ldns-testns ldns-testns -v -p "$port" "$datafile" &

	if log_waitfor ldns-testns stdout 5 "Listening on port"; then
		return 0
	fi

	echo "ods_ldns_testns: unable to start ldns-testns"
	ods_ldns_testns_kill
	return 1
}

# This function depend on environment variables:
#   BIND9_NAMED_CONF
#   BIND9_NAMED_PIDFILE
#   BIND9_NAMED_PORT
ods_bind9_start ()
{
	local username=jenkins
	local named_pid
	local exit_code

	if [ -z "$BIND9_NAMED_PIDFILE" -o -z "$BIND9_NAMED_PORT" -o -z "$BIND9_NAMED_CONF" ]; then
		echo "ods_bind9_start: one or more required environment variables missing: BIND9_NAMED_PIDFILE BIND9_NAMED_PORT BIND9_NAMED_CONF" >&2
		return 1
	fi

	# check pidfile
	if [ -f "$BIND9_NAMED_PIDFILE" ]; then
		echo "ods_bind9_start: cannot start named, another process still running ($BIND9_NAMED_PIDFILE exists)" >&2
		return 1
	fi

	# start named
	echo "ods_bind9_start: starting named -p $BIND9_NAMED_PORT -c $BIND9_NAMED_CONF -u $username"
	log_this named named -p "$BIND9_NAMED_PORT" -c "$BIND9_NAMED_CONF" -u "$username"
	exit_code="$?"
	# log waitfor?

	if [ "$exit_code" -ne 0 ] 2>/dev/null; then
		echo "ods_bind9_start: failed to start named, exit code $exit_code" >&2
		return 1
	fi

	# display pid
	if [ -f "$BIND9_NAMED_PIDFILE" ]; then
		named_pid=`cat "$BIND9_NAMED_PIDFILE"`
		echo "ods_bind9_start: named started (pid=$named_pid)"
		return 0
	fi

	# failed
	echo "ods_bind9_start: failed to start named, no pidfile" >&2
	return 1
}

# This function depend on environment variables:
#   BIND9_NAMED_CONFDIR
#   BIND9_NAMED_PIDFILE
#   BIND9_NAMED_RNDC_PORT
ods_bind9_stop ()
{
	local named_pid
	local time_start=`$DATE '+%s' 2>/dev/null`
	local time_stop
	local time_now
	local timeout=60
	local exit_code

	if [ -z "$BIND9_NAMED_PIDFILE" -o -z "$BIND9_NAMED_RNDC_PORT" -o -z "$BIND9_NAMED_CONFDIR" ]; then
		echo "ods_bind9_stop: one or more required environment variables missing: BIND9_NAMED_PIDFILE BIND9_NAMED_RNDC_PORT BIND9_NAMED_CONFDIR" >&2
		return 1
	fi

	# check pidfile
	if [ ! -f "$BIND9_NAMED_PIDFILE" ]; then
		echo "ods_bind9_stop: cannot stop named, pidfile $BIND9_NAMED_PIDFILE does not exist" >&2
		return 1
	fi

	named_pid=`cat $BIND9_NAMED_PIDFILE`

	if [ -z "$named_pid" -o "$named_pid" -lt 1 ] 2>/dev/null; then
		echo "ods_bind9_stop: invalid named pid ($named_pid) in pidfile" >&2
		return 1
	fi

	# stop named
	echo "ods_bind9_stop: running rndc stop"
	rndc -p "$BIND9_NAMED_RNDC_PORT" -c "$BIND9_NAMED_CONFDIR/rndc.conf" stop
	exit_code="$?"

	if [ "$exit_code" -ne 0 ] 2>/dev/null; then
		echo "ods_bind9_stop: failed to stop named, rndc exit code $exit_code" >&2
		return 1
	fi

	# wait for it to finish & flush zonefile
	time_start=`$DATE '+%s' 2>/dev/null`
	time_stop=$(( time_start + timeout ))

	echo "ods_bind9_stop: waiting for named (pid $named_pid) to stop (timeout $timeout)"
	while true; do
		if ! ps -p "$named_pid" > /dev/null 2>/dev/null; then
			echo "ods_bind9_stop: named stopped"
			return 0
		fi
		time_now=`$DATE '+%s' 2>/dev/null`
		if [ "$time_now" -ge "$time_stop" ] 2>/dev/null; then
			break
		fi
		if [ -z "$time_now" -o ! "$time_now" -lt "$time_stop" ] 2>/dev/null; then
			echo "ods_bind9_stop: Invalid timestamp from date!" >&2
			exit 1
		fi
		sleep 2
	done

	echo "ods_bind9_stop: unable to stop named, timed out" >&2
	return 1
}

ods_bind9_info ()
{
	echo "test rootdir: $BIND9_TEST_ROOTDIR"
	echo "named confdir: $BIND9_NAMED_CONFDIR"
	echo "named rundir: $BIND9_NAMED_RUNDIR"
	echo "named pidfile: $BIND9_NAMED_PIDFILE"
	echo "named port: $BIND9_NAMED_PORT"
	echo "named rndc port: $BIND9_NAMED_RNDC_PORT"
	echo "named conf: $BIND9_NAMED_CONF"
	return 0
}

ods_bind9_kill ()
{
	local process='(named)'

	if ! $PGREP -u `id -u` "$process" >/dev/null 2>/dev/null; then
		return 0
	fi

	ods_process_kill "$process" && return 0
	echo "ods_bind9_kill: Killing named failed"
	return 1
}

# This function depend on environment variables:
#   BIND9_NAMED_CONF
#   BIND9_TEST_ROOTDIR
ods_bind9_dynupdate ()
{
	if [ -z "$1" -o -z "$2" -o -z "$3" ]; then
		echo "usage: ods_bind9_dynupdate <update perrun> <update total> <zone name>" >&2
		exit 1
	fi

	local update_iter
	local update_iterrun
	local update_perrun="$1"
	local update_total="$2"
	local zone_name="$3"
	local update_file="$BIND9_TEST_ROOTDIR/update.txt"
	local log_file="$BIND9_TEST_ROOTDIR/update.log"
	local exit_code

	if [ -z "$BIND9_TEST_ROOTDIR" -o -z "$BIND9_NAMED_CONF" ]; then
		echo "ods_bind9_dynupdate: one or more required environment variables missing: BIND9_TEST_ROOTDIR BIND9_NAMED_CONF" >&2
		return 1
	fi

	# do updates
	echo "ods_bind9_dynupdate: do $update_total updates in zone $zone_name"
	rm -rf "$update_file"
	update_iter=0
	update_iterrun=0
	while [ "$update_iter" -lt "$update_total" ] 2>/dev/null; do
		# write file
		echo "rr_add test$update_iter.$zone_name. 7200 NS ns1.test$update_iter.$zone_name." >> "$update_file"
		echo "rr_add ns1.test$update_iter.$zone_name. 7200 A 1.2.3.4" >> "$update_file"

		# next update
		update_iter=$(( update_iter + 1 ))
		update_iterrun=$(( update_iterrun + 1 ))

		if [ "$update_iterrun" -ge "$update_perrun" ] 2>/dev/null; then
			# call perl script
			"$BIND9_TEST_ROOTDIR/send_update.pl" -z "$zone_name." -k "$BIND9_NAMED_CONF" -u "$update_file" -l "$log_file" >/dev/null 2>/dev/null
			exit_code="$?"

			if [ "$exit_code" -ne 0 ] 2>/dev/null; then
				echo "ods_bind9_dynupdate: send_update.pl failed, exit code $exit_code" >&2
				return 1
			fi

			update_iterrun=0
			rm -rf "$update_file"
		fi
	done

	# check updates
	echo "ods_bind9_dynupdate: check $update_total updates in zone $zone_name"

	if [ ! -f "$INSTALL_ROOT/var/opendnssec/signed/$zone_name" ]; then
		echo "ods_bind9_dynupdate: zone file $zone_name not found under $INSTALL_ROOT/var/opendnssec/signed" >&2
		return 1
	fi

	update_iter=0
	while [ "$update_iter" -lt "$update_total" ] 2>/dev/null; do
		if ! waitfor_this "$INSTALL_ROOT/var/opendnssec/signed/$zone_name" 10 "test$update_iter\.$zone_name\..*7200.*IN.*NS.*ns1\.test$update_iter\.$zone_name\." >/dev/null 2>/dev/null; then
			echo "ods_bind9_dynupdate: update failed, test$update_iter.$zone_name. NS not in signed zonefile" >&2
			return 1
		fi
		if ! waitfor_this "$INSTALL_ROOT/var/opendnssec/signed/$zone_name" 10 "ns1\.test$update_iter\.$zone_name\..*7200.*IN.*A.*1\.2\.3\.4" >/dev/null 2>/dev/null; then
			echo "ods_bind9_dynupdate: update failed, ns1.test$update_iter.$zone_name. A not in signed zonefile" >&2
			return 1
		fi

		# next update
		update_iter=$(( update_iter + 1 ))
	done

	rm -rf "$update_file" "$log_file"
	return 0
}

ods_compare_zonelist () {
	cat <<-END > diff.xsl~
		<xsl:stylesheet xmlns:xsl="http://www.w3.org/1999/XSL/Transform" version="1.0">
		  <xsl:output method="xml"/>
		  <xsl:template match="ZoneList">
		    <xsl:copy>
		      <xsl:apply-templates select="Zone|@*">
	        	<xsl:sort select="@name"/>
		      </xsl:apply-templates>
		    </xsl:copy>
		  </xsl:template>
		  <xsl:template match="node()|@*">
		    <xsl:copy>
		      <xsl:apply-templates select="node()|@*"/>
		    </xsl:copy>
		  </xsl:template>
		</xsl:stylesheet>
	END
	xsltproc diff.xsl~ "$1" | xmllint --c14n - | xmllint --format - > "$1~"
	xsltproc diff.xsl~ "$2" | xmllint --c14n - | xmllint --format - > "$2~"
	diff -rbw "$1~" "$2~"
	
	return $?
	
}

# Method to compare a 'gold' directory containing signconfs with a 'base' directory
# generated during a test run. Assumes the directories are called 'gold' and 'base'
# and the script is called from the directory which holds both of them.
# It replaces the key CKS_IDS in the <Locator> tags with indexes to allow a diff.
# It also ignores the <Salt> tag contents
# See enforcer.keys.rollovers_and_zones_many for an example of how it is used.
ods_compare_gold_vs_base_signconf ()
{
	local all_locators
	local unique_locators
	local indexed_locators
	local test_dir
	local temp_dir
	local file
	local line_no
	local index
	local replace_string
	local i

	for test_dir in gold base; do
		if [ ! -d "$test_dir" ]; then
			echo "ods_compare_gold_vs_base_signconf: directory $test_dir no found" >&2
			return 1
		fi

		temp_dir="${test_dir}_temp"

		rm -rf -- "$temp_dir"
		if ! mkdir -- "$temp_dir" 2>/dev/null; then
			echo "ods_compare_gold_vs_base_signconf: Unable to create directory $temp_dir" >&2
			return 1
		fi

		unset all_locators
		unset unique_locators
		unset indexed_locators

		# Subshell from here
		(
			if ! cd "$test_dir" 2>/dev/null; then
				echo "ods_compare_gold_vs_base_signconf: unable to change to test directory $test_dir!" >&2
				return 1
			fi

			files=( $(ls -1 2>/dev/null ) )
			if [ "${#files[@]}" -le 0 ] 2>/dev/null; then
				echo "ods_compare_gold_vs_base_signconf: no files found!" >&2
				return 1
			fi

			# fish out the key locators
			for file in ${files[@]}; do
				all_locators+=( $($GREP -- "<Locator>" "$file" | awk -F">" '{print $2}' | awk -F"<" '{print $1}' ) )
			done

			# remove duplicates, retaining order (OpenBSD doesn't support nl utility add line numbers the long way)
			line_no=0
			for file in ${all_locators[@]}; do
				indexed_locators+=( $(echo "$line_no-${file}_") )
				line_no=$(( $line_no + 1 ))
			done

			# sort routine requires -s (stable sort) to give consistent results across all platforms
			unique_locators=( $(echo "${indexed_locators[@]}" | tr -d ' ' | tr '_' '\n' | tr '-' ' ' | $SORT -u -k2 -s | $SORT -n | cut -f2 -d ' ') )

			# create a replacement string for all the locators
			index=0
			replace_string="sed "
			for i in ${unique_locators[@]}; do
				replace_string+=" -e 's#$i#$index#' "
				index=$(( $index + 1 ))
			done

			# ignore the contents of the <Salt> tag
			replace_string+=" -e 's#<Salt>.*#<Salt></Salt>#' "

			#apply to each of the files
			for file in ${files[@]}; do
				eval $replace_string "$file" > "../$temp_dir/$file"
			done
		)
		# Exit subshell
	done

	if ! diff gold_temp base_temp; then
		return 1
	fi

	rm -rf gold_temp
	rm -rf base_temp
	return 0
}

<<<<<<< HEAD
=======
ods_comparexml () {
	local rootpath
	local formatzoneconf=0
	local formatzonelist=0
	local formatinstallpath=0
	local formatplain=0
	local formatdefault=1
	rootpath=`echo $INSTALL_ROOT | sed -e 's/\//\\\\\//g'`
        while :; do
          case $1 in
          --format-plain)
            formatdefault=0
            formatplain=1
            ;;
          --format-zoneconf)
            formatdefault=0
            formatzoneconf=1
            ;;
          --format-zonelist)
            formatdefault=0
            formatzonelist=1
            ;;
          --format-installpath)
            formatdefault=0
            formatinstallpath=1
            ;;
          *)
            break
            ;;
          esac
          shift
        done
	if [ $formatzonelist -eq 1 ]; then
	  cat <<-END > diff.xsl~
<xsl:stylesheet xmlns:xsl="http://www.w3.org/1999/XSL/Transform" version="1.0">
  <xsl:output method="xml" omit-xml-declaration="yes" indent="yes"/>
  <xsl:template match="ZoneList">
    <xsl:copy>
    <xsl:apply-templates>
      <xsl:sort select="@name"/>
    </xsl:apply-templates>
    </xsl:copy>
  </xsl:template>
  <xsl:template match="node()|@*|processing-instruction()">
    <xsl:copy>
      <xsl:apply-templates select="node()|@*|processing-instruction()"/>
    </xsl:copy>
  </xsl:template>
  <xsl:template match="comment()"/>
</xsl:stylesheet>
END
	elif [ $formatzoneconf -eq 1 -o $formatdefault -eq 1 ]; then
	  cat <<-END > diff.xsl~
<xsl:stylesheet xmlns:xsl="http://www.w3.org/1999/XSL/Transform" version="1.0">
  <xsl:output method="xml"/>
  <xsl:template match="Keys">
    <xsl:copy>
      <xsl:apply-templates>
        <xsl:sort/>
      </xsl:apply-templates>
    </xsl:copy>
  </xsl:template>
  <xsl:template match="*">
    <xsl:copy>
      <xsl:apply-templates/>
    </xsl:copy>
  </xsl:template>
</xsl:stylesheet>
END
	fi
	if [ $formatzoneconf -eq 1 ]; then
	  xsltproc diff.xsl~ "$1" | sed -e "s/$rootpath//g" | xmllint --c14n - | xmllint --format - > "$1~"
	  xsltproc diff.xsl~ "$2" | sed -e "s/$rootpath//g" | xmllint --c14n - | xmllint --format - > "$2~"
	elif [ $formatzonelist -eq 1 ]; then
	  xsltproc diff.xsl~ "$1" | sed -e "s/$rootpath//g" | xmllint --c14n - | xmllint --format - > "$1~"
	  xsltproc diff.xsl~ "$2" | sed -e "s/$rootpath//g" | xmllint --c14n - | xmllint --format - > "$2~"
	elif [ $formatinstallpath -eq 1 ]; then
	  sed < "$1" -e "s/$rootpath//g" | xmllint --c14n - | xmllint --format - > "$1~"
	  sed < "$2" -e "s/$rootpath//g" | xmllint --c14n - | xmllint --format - > "$2~"
	elif [ $formatplain -eq 1 ]; then
	  xmllint --c14n "$1" | xmllint --format - > "$1~"
	  xmllint --c14n "$2" | xmllint --format - > "$2~"
	else
	  xsltproc diff.xsl~ "$1" | xmllint --c14n - | xmllint --format - > "$1~"
	  xsltproc diff.xsl~ "$2" | xmllint --c14n - | xmllint --format - > "$2~"
	fi
	diff -rw "$1~" "$2~"
}
>>>>>>> 1bd7fc75
<|MERGE_RESOLUTION|>--- conflicted
+++ resolved
@@ -1681,8 +1681,7 @@
 	return 0
 }
 
-<<<<<<< HEAD
-=======
+
 ods_comparexml () {
 	local rootpath
 	local formatzoneconf=0
@@ -1770,5 +1769,4 @@
 	  xsltproc diff.xsl~ "$2" | xmllint --c14n - | xmllint --format - > "$2~"
 	fi
 	diff -rw "$1~" "$2~"
-}
->>>>>>> 1bd7fc75
+}