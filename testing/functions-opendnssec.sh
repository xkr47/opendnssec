--- conflicted
+++ resolved
@@ -400,62 +400,6 @@
 	return 0
 }
 
-<<<<<<< HEAD
-=======
-ods_enforcer_start_timeshift ()
-{
-	if [ -z "$1" ]; then
-		echo "usage: ods_enforcer_start_timeshift <timeout in seconds waiting for output>" >&2
-		exit 1
-	fi
-
-	local time_start=`$DATE '+%s' 2>/dev/null`
-	local time_stop
-	local time_now
-	local timeout="$1"
-	local pid
-	local last_count=`syslog_grep_count2 ods-enforcerd`
-	local count
-
-	time_stop=$(( time_start + timeout ))
-
-	( log_this ods_enforcer_start_timeshift ods-enforcerd -1 ) &
-	pid="$!"
-
-	if [ -z "$pid" -o "$pid" -le 0 ] 2>/dev/null; then
-		echo "ods_enforcer_start_timeshift: No pid from backgrounded program?" >&2
-		return 1
-	fi
-
-	while true; do
-		time_now=`$DATE '+%s' 2>/dev/null`
-		if [ "$time_now" -ge "$time_stop" ] 2>/dev/null; then
-			break
-		fi
-		if [ -z "$time_now" -o ! "$time_now" -lt "$time_stop" ] 2>/dev/null; then
-			echo "ods_enforcer_start_timeshift: Invalid timestamp from date!" >&2
-			exit 1
-		fi
-		if ! kill -0 "$pid" 2>/dev/null; then
-			wait "$pid"
-			return "$?"
-		fi
-		sleep 5
-		count=`syslog_grep_count2 ods-enforcerd`
-		if [ "$count" -gt "$last_count" ] 2>/dev/null; then
-			time_stop=$(( time_now + timeout ))
-		fi
-		last_count="$count"
-	done
-
-	kill -TERM "$pid"
-	sleep 1
-	if kill -0 "$pid" 2>/dev/null; then
-		kill -KILL "$pid"
-	fi
-	return 1
-}
->>>>>>> b1c1818d
 ods_enforcer_idle ()
 {
 	local status_grep1
