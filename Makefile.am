# $Id$

ACLOCAL_AMFLAGS = -I m4

MAINTAINERCLEANFILES = \
	config.log config.status \
	$(srcdir)/Makefile.in \
	$(srcdir)/common/config.h.in $(srcdir)/common/config.h.in~ \
	$(srcdir)/configure \
	$(srcdir)/install-sh $(srcdir)/ltmain.sh $(srcdir)/missing \
	$(srcdir)/depcomp $(srcdir)/aclocal.m4 $(srcdir)/compile \
	$(srcdir)/config.guess $(srcdir)/config.sub

<<<<<<< HEAD
SUBDIRS = common libhsm conf tools contrib
=======
SUBDIRS = common libhsm enforcer conf tools contrib plugins/eppclient
>>>>>>> 2372b99a

if ENABLE_SIGNER
SUBDIRS += signer
endif

if ENABLE_ENFORCERNG
SUBDIRS += enforcer-ng
endif

if ENABLE_AUDITOR
SUBDIRS += auditor
endif

EXTRA_DIST =	$(srcdir)/KNOWN_ISSUES \
		$(srcdir)/MIGRATION \
		$(srcdir)/plugins/simple-dnskey-mailer/simple-dnskey-mailer.sh


install-data-hook:
	$(INSTALL) -d $(DESTDIR)$(localstatedir)
	$(INSTALL) -d $(DESTDIR)$(localstatedir)/opendnssec
	$(INSTALL) -d $(DESTDIR)$(localstatedir)/opendnssec/tmp
	$(INSTALL) -d $(DESTDIR)$(localstatedir)/opendnssec/signconf
	$(INSTALL) -d $(DESTDIR)$(localstatedir)/opendnssec/unsigned
	$(INSTALL) -d $(DESTDIR)$(localstatedir)/opendnssec/signed
	$(INSTALL) -d $(DESTDIR)$(localstatedir)/run
	$(INSTALL) -d $(DESTDIR)$(localstatedir)/run/opendnssec

docs:
	(cd libhsm; $(MAKE) doxygen)
if ENABLE_ENFORCERNG
	(cd enforcer-ng; $(MAKE) doxygen)
endif
if ENABLE_SIGNER
	(cd signer; $(MAKE) doxygen)
endif
if ENABLE_AUDITOR
	(cd auditor; $(MAKE) rdoc)
endif<|MERGE_RESOLUTION|>--- conflicted
+++ resolved
@@ -11,11 +11,7 @@
 	$(srcdir)/depcomp $(srcdir)/aclocal.m4 $(srcdir)/compile \
 	$(srcdir)/config.guess $(srcdir)/config.sub
 
-<<<<<<< HEAD
-SUBDIRS = common libhsm conf tools contrib
-=======
-SUBDIRS = common libhsm enforcer conf tools contrib plugins/eppclient
->>>>>>> 2372b99a
+SUBDIRS = common libhsm conf tools contrib plugins/eppclient
 
 if ENABLE_SIGNER
 SUBDIRS += signer
