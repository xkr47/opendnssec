# $Id$

ACLOCAL_AMFLAGS = -I m4

MAINTAINERCLEANFILES = \
	config.log config.status \
	$(srcdir)/Makefile.in \
	$(srcdir)/common/config.h.in $(srcdir)/common/config.h.in~ \
	$(srcdir)/configure \
	$(srcdir)/install-sh $(srcdir)/ltmain.sh $(srcdir)/missing \
	$(srcdir)/depcomp $(srcdir)/aclocal.m4 $(srcdir)/compile \
	$(srcdir)/config.guess $(srcdir)/config.sub

<<<<<<< HEAD
SUBDIRS = common libhsm conf tools contrib plugins/eppclient
=======
SUBDIRS = common libhsm enforcer conf tools contrib
>>>>>>> db691e51

if ENABLE_SIGNER
SUBDIRS += signer
endif

if ENABLE_ENFORCERNG
SUBDIRS += enforcer-ng
endif

if ENABLE_AUDITOR
SUBDIRS += auditor
endif

if ENABLE_EPPCLIENT
SUBDIRS += plugins/eppclient
endif

EXTRA_DIST =	$(srcdir)/KNOWN_ISSUES \
		$(srcdir)/MIGRATION \
		$(srcdir)/plugins/simple-dnskey-mailer/simple-dnskey-mailer.sh


install-data-hook:
	$(INSTALL) -d $(DESTDIR)$(localstatedir)
	$(INSTALL) -d $(DESTDIR)$(localstatedir)/opendnssec
	$(INSTALL) -d $(DESTDIR)$(localstatedir)/opendnssec/tmp
	$(INSTALL) -d $(DESTDIR)$(localstatedir)/opendnssec/signconf
	$(INSTALL) -d $(DESTDIR)$(localstatedir)/opendnssec/unsigned
	$(INSTALL) -d $(DESTDIR)$(localstatedir)/opendnssec/signed
	$(INSTALL) -d $(DESTDIR)$(localstatedir)/run
	$(INSTALL) -d $(DESTDIR)$(localstatedir)/run/opendnssec

docs:
	(cd libhsm; $(MAKE) doxygen)
if ENABLE_ENFORCERNG
	(cd enforcer-ng; $(MAKE) doxygen)
endif
if ENABLE_SIGNER
	(cd signer; $(MAKE) doxygen)
endif
if ENABLE_AUDITOR
	(cd auditor; $(MAKE) rdoc)
endif<|MERGE_RESOLUTION|>--- conflicted
+++ resolved
@@ -11,11 +11,7 @@
 	$(srcdir)/depcomp $(srcdir)/aclocal.m4 $(srcdir)/compile \
 	$(srcdir)/config.guess $(srcdir)/config.sub
 
-<<<<<<< HEAD
-SUBDIRS = common libhsm conf tools contrib plugins/eppclient
-=======
-SUBDIRS = common libhsm enforcer conf tools contrib
->>>>>>> db691e51
+SUBDIRS = common libhsm conf tools contrib
 
 if ENABLE_SIGNER
 SUBDIRS += signer
