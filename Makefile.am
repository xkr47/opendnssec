# $Id$

ACLOCAL_AMFLAGS = -I m4

MAINTAINERCLEANFILES = \
	config.log config.status \
	$(srcdir)/Makefile.in \
	$(srcdir)/common/config.h.in $(srcdir)/common/config.h.in~ \
	$(srcdir)/configure \
	$(srcdir)/install-sh $(srcdir)/ltmain.sh $(srcdir)/missing \
	$(srcdir)/depcomp $(srcdir)/aclocal.m4 $(srcdir)/compile \
	$(srcdir)/config.guess $(srcdir)/config.sub

SUBDIRS = common libhsm conf tools contrib

if ENABLE_SIGNER
SUBDIRS += signer
endif

<<<<<<< HEAD
if ENABLE_ENFORCERNG
SUBDIRS += enforcer-ng
endif

if ENABLE_AUDITOR
SUBDIRS += auditor
endif

=======
>>>>>>> cef2a58b
if ENABLE_EPPCLIENT
SUBDIRS += plugins/eppclient
endif

EXTRA_DIST =	$(srcdir)/LICENSE \
		$(srcdir)/KNOWN_ISSUES \
		$(srcdir)/MIGRATION \
		$(srcdir)/README.enforcer_testers \
		$(srcdir)/plugins/simple-dnskey-mailer/simple-dnskey-mailer.sh


install-data-hook:
	$(INSTALL) -d $(DESTDIR)$(localstatedir)
	$(INSTALL) -d $(DESTDIR)$(localstatedir)/opendnssec
	$(INSTALL) -d $(DESTDIR)$(localstatedir)/opendnssec/tmp
	$(INSTALL) -d $(DESTDIR)$(localstatedir)/opendnssec/signconf
	$(INSTALL) -d $(DESTDIR)$(localstatedir)/opendnssec/unsigned
	$(INSTALL) -d $(DESTDIR)$(localstatedir)/opendnssec/signed
	$(INSTALL) -d $(DESTDIR)$(localstatedir)/run
	$(INSTALL) -d $(DESTDIR)$(localstatedir)/run/opendnssec

docs:
	(cd libhsm; $(MAKE) doxygen)
<<<<<<< HEAD
if ENABLE_ENFORCERNG
	(cd enforcer-ng; $(MAKE) doxygen)
endif
if ENABLE_SIGNER
	(cd signer; $(MAKE) doxygen)
endif
if ENABLE_AUDITOR
	(cd auditor; $(MAKE) rdoc)
endif
=======
	(cd enforcer; $(MAKE) doxygen)
	(cd signer; $(MAKE) doxygen)
>>>>>>> cef2a58b
<|MERGE_RESOLUTION|>--- conflicted
+++ resolved
@@ -17,17 +17,10 @@
 SUBDIRS += signer
 endif
 
-<<<<<<< HEAD
 if ENABLE_ENFORCERNG
 SUBDIRS += enforcer-ng
 endif
 
-if ENABLE_AUDITOR
-SUBDIRS += auditor
-endif
-
-=======
->>>>>>> cef2a58b
 if ENABLE_EPPCLIENT
 SUBDIRS += plugins/eppclient
 endif
@@ -51,17 +44,9 @@
 
 docs:
 	(cd libhsm; $(MAKE) doxygen)
-<<<<<<< HEAD
 if ENABLE_ENFORCERNG
 	(cd enforcer-ng; $(MAKE) doxygen)
 endif
 if ENABLE_SIGNER
 	(cd signer; $(MAKE) doxygen)
 endif
-if ENABLE_AUDITOR
-	(cd auditor; $(MAKE) rdoc)
-endif
-=======
-	(cd enforcer; $(MAKE) doxygen)
-	(cd signer; $(MAKE) doxygen)
->>>>>>> cef2a58b
