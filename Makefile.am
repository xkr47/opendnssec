# $Id$

ACLOCAL_AMFLAGS = -I m4

MAINTAINERCLEANFILES = \
	config.log config.status \
	$(srcdir)/Makefile.in \
	$(srcdir)/common/config.h.in $(srcdir)/common/config.h.in~ \
	$(srcdir)/configure \
	$(srcdir)/install-sh $(srcdir)/ltmain.sh $(srcdir)/missing \
	$(srcdir)/depcomp $(srcdir)/aclocal.m4 $(srcdir)/compile \
	$(srcdir)/config.guess $(srcdir)/config.sub

<<<<<<< HEAD
SUBDIRS = common libhsm conf tools
=======
SUBDIRS = common libhsm enforcer conf tools
>>>>>>> f4975f0a

if ENABLE_SIGNER
SUBDIRS += signer
endif

<<<<<<< HEAD
if ENABLE_ENFORCERNG
SUBDIRS += enforcer-ng
endif

if ENABLE_EPPCLIENT
SUBDIRS += plugins/eppclient
endif

=======
>>>>>>> f4975f0a
EXTRA_DIST =	$(srcdir)/LICENSE \
		$(srcdir)/KNOWN_ISSUES \
		$(srcdir)/MIGRATION \
		$(srcdir)/README.enforcer_testers \
		$(srcdir)/plugins/simple-dnskey-mailer/simple-dnskey-mailer.sh


install-data-hook:
	$(INSTALL) -d $(DESTDIR)$(localstatedir)
	$(INSTALL) -d $(DESTDIR)$(localstatedir)/opendnssec
	$(INSTALL) -d $(DESTDIR)$(localstatedir)/opendnssec/tmp
	$(INSTALL) -d $(DESTDIR)$(localstatedir)/opendnssec/signconf
	$(INSTALL) -d $(DESTDIR)$(localstatedir)/opendnssec/unsigned
	$(INSTALL) -d $(DESTDIR)$(localstatedir)/opendnssec/signed
	$(INSTALL) -d $(DESTDIR)$(localstatedir)/run
	$(INSTALL) -d $(DESTDIR)$(localstatedir)/run/opendnssec

docs:
	(cd libhsm; $(MAKE) doxygen)
if ENABLE_ENFORCERNG
	(cd enforcer-ng; $(MAKE) doxygen)
endif
if ENABLE_SIGNER
	(cd signer; $(MAKE) doxygen)
endif
<|MERGE_RESOLUTION|>--- conflicted
+++ resolved
@@ -11,27 +11,16 @@
 	$(srcdir)/depcomp $(srcdir)/aclocal.m4 $(srcdir)/compile \
 	$(srcdir)/config.guess $(srcdir)/config.sub
 
-<<<<<<< HEAD
 SUBDIRS = common libhsm conf tools
-=======
-SUBDIRS = common libhsm enforcer conf tools
->>>>>>> f4975f0a
 
 if ENABLE_SIGNER
 SUBDIRS += signer
 endif
 
-<<<<<<< HEAD
 if ENABLE_ENFORCERNG
 SUBDIRS += enforcer-ng
 endif
 
-if ENABLE_EPPCLIENT
-SUBDIRS += plugins/eppclient
-endif
-
-=======
->>>>>>> f4975f0a
 EXTRA_DIST =	$(srcdir)/LICENSE \
 		$(srcdir)/KNOWN_ISSUES \
 		$(srcdir)/MIGRATION \
