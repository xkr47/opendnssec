/*
 * Copyright (c) 2009 NLNet Labs. All rights reserved.
 *
 * Redistribution and use in source and binary forms, with or without
 * modification, are permitted provided that the following conditions
 * are met:
 * 1. Redistributions of source code must retain the above copyright
 *    notice, this list of conditions and the following disclaimer.
 * 2. Redistributions in binary form must reproduce the above copyright
 *    notice, this list of conditions and the following disclaimer in the
 *    documentation and/or other materials provided with the distribution.
 *
 * THIS SOFTWARE IS PROVIDED BY THE AUTHOR ``AS IS'' AND ANY EXPRESS OR
 * IMPLIED WARRANTIES, INCLUDING, BUT NOT LIMITED TO, THE IMPLIED
 * WARRANTIES OF MERCHANTABILITY AND FITNESS FOR A PARTICULAR PURPOSE
 * ARE DISCLAIMED. IN NO EVENT SHALL THE AUTHOR BE LIABLE FOR ANY
 * DIRECT, INDIRECT, INCIDENTAL, SPECIAL, EXEMPLARY, OR CONSEQUENTIAL
 * DAMAGES (INCLUDING, BUT NOT LIMITED TO, PROCUREMENT OF SUBSTITUTE
 * GOODS OR SERVICES; LOSS OF USE, DATA, OR PROFITS; OR BUSINESS
 * INTERRUPTION) HOWEVER CAUSED AND ON ANY THEORY OF LIABILITY, WHETHER
 * IN CONTRACT, STRICT LIABILITY, OR TORT (INCLUDING NEGLIGENCE OR
 * OTHERWISE) ARISING IN ANY WAY OUT OF THE USE OF THIS SOFTWARE, EVEN
 * IF ADVISED OF THE POSSIBILITY OF SUCH DAMAGE.
 *
 */

/**
 * Command handler.
 *
 */

#include "daemon/cmdhandler.h"
#include "daemon/engine.h"
#include "file.h"
#include "str.h"
#include "locks.h"
#include "log.h"
#include "status.h"
#include "util.h"

#include <errno.h>
#include <fcntl.h>
#include <ldns/ldns.h>
#include <stdio.h>
#include <stdlib.h>
#include <string.h>
#include <strings.h>
#include <sys/select.h>
#include <sys/socket.h>
#ifdef HAVE_SYS_TYPES_H
# include <sys/types.h>
#endif
#include <unistd.h>
/* According to earlier standards: select() sys/time.h sys/types.h unistd.h */
#include <sys/time.h>
#include <sys/types.h>

#define SE_CMDH_CMDLEN 7

static int count = 0;
static char const * cmdh_str = "cmdhandler";


/**
 * Handle the 'help' command.
 *
 */
static void
cmdhandler_handle_cmd_help(int sockfd)
{
    char buf[ODS_SE_MAXLINE];

    (void) snprintf(buf, ODS_SE_MAXLINE,
        "Commands:\n"
        "zones                       Show the currently known zones.\n"
        "sign <zone> [--serial <nr>] Read zone and schedule for immediate "
                                    "(re-)sign.\n"
        "                            If a serial is given, that serial is used "
                                    "in the output zone.\n"
        "sign --all                  Read all zones and schedule all for "
                                    "immediate (re-)sign.\n"
    );
    ods_writen(sockfd, buf, strlen(buf));

    (void) snprintf(buf, ODS_SE_MAXLINE,
        "clear <zone>                Delete the internal storage of this "
                                    "zone.\n"
        "                            All signatures will be regenerated "
                                    "on the next re-sign.\n"
        "queue                       Show the current task queue.\n"
        "flush                       Execute all scheduled tasks "
                                    "immediately.\n"
    );
    ods_writen(sockfd, buf, strlen(buf));

    (void) snprintf(buf, ODS_SE_MAXLINE,
        "update <zone>               Update this zone signer "
                                    "configurations.\n"
        "update [--all]              Update zone list and all signer "
                                    "configurations.\n"
        "retransfer <zone>           Retransfer the zone from the master.\n"
        "start                       Start the engine.\n"
        "running                     Check if the engine is running.\n"
        "reload                      Reload the engine.\n"
        "stop                        Stop the engine.\n"
        "verbosity <nr>              Set verbosity.\n"
    );
    ods_writen(sockfd, buf, strlen(buf));
}


/**
 * Handle the 'zones' command.
 *
 */
static void
cmdhandler_handle_cmd_zones(int sockfd, cmdhandler_type* cmdc)
{
    engine_type* engine = NULL;
    char buf[ODS_SE_MAXLINE];
    size_t i;
    ldns_rbnode_t* node = LDNS_RBTREE_NULL;
    zone_type* zone = NULL;
    ods_log_assert(cmdc);
    ods_log_assert(cmdc->engine);
    engine = cmdc->engine;
    if (!engine->zonelist || !engine->zonelist->zones) {
        (void)snprintf(buf, ODS_SE_MAXLINE, "There are no zones configured\n");
        ods_writen(sockfd, buf, strlen(buf));
        return;
    }
    /* how many zones */
    pthread_mutex_lock(&engine->zonelist->zl_lock);
    (void)snprintf(buf, ODS_SE_MAXLINE, "There are %i zones configured\n",
        (int) engine->zonelist->zones->count);
    ods_writen(sockfd, buf, strlen(buf));
    /* list zones */
    node = ldns_rbtree_first(engine->zonelist->zones);
    while (node && node != LDNS_RBTREE_NULL) {
        zone = (zone_type*) node->data;
        for (i=0; i < ODS_SE_MAXLINE; i++) {
            buf[i] = 0;
        }
        (void)snprintf(buf, ODS_SE_MAXLINE, "- %s\n", zone->name);
        ods_writen(sockfd, buf, strlen(buf));
        node = ldns_rbtree_next(node);
    }
    pthread_mutex_unlock(&engine->zonelist->zl_lock);
}


/**
 * Handle the 'update' command.
 *
 */
static void
cmdhandler_handle_cmd_update(int sockfd, cmdhandler_type* cmdc,
    const char* tbd)
{
    engine_type* engine = NULL;
    char buf[ODS_SE_MAXLINE];
    ods_status status = ODS_STATUS_OK;
    zone_type* zone = NULL;
    ods_status zl_changed = ODS_STATUS_OK;
    ods_log_assert(tbd);
    ods_log_assert(cmdc);
    ods_log_assert(cmdc->engine);
    engine = cmdc->engine;
    ods_log_assert(engine->taskq);
    if (ods_strcmp(tbd, "--all") == 0) {
        pthread_mutex_lock(&engine->zonelist->zl_lock);
        zl_changed = zonelist_update(engine->zonelist,
            engine->config->zonelist_filename);
        if (zl_changed == ODS_STATUS_UNCHANGED) {
            (void)snprintf(buf, ODS_SE_MAXLINE, "Zone list has not changed."
                " Signer configurations updated.\n");
            ods_writen(sockfd, buf, strlen(buf));
        } else if (zl_changed == ODS_STATUS_OK) {
            (void)snprintf(buf, ODS_SE_MAXLINE, "Zone list updated: %i "
            "removed, %i added, %i updated.\n",
                engine->zonelist->just_removed,
                engine->zonelist->just_added,
                engine->zonelist->just_updated);
            ods_writen(sockfd, buf, strlen(buf));
        } else {
            pthread_mutex_unlock(&engine->zonelist->zl_lock);
            (void)snprintf(buf, ODS_SE_MAXLINE, "Zone list has errors.\n");
            ods_writen(sockfd, buf, strlen(buf));
        }
        if (zl_changed == ODS_STATUS_OK ||
            zl_changed == ODS_STATUS_UNCHANGED) {
            engine->zonelist->just_removed = 0;
            engine->zonelist->just_added = 0;
            engine->zonelist->just_updated = 0;
            pthread_mutex_unlock(&engine->zonelist->zl_lock);
            /**
              * Always update the signconf for zones, even if zonelist has
              * not changed: ODS_STATUS_OK.
              */
            engine_update_zones(engine, ODS_STATUS_OK);
        }
    } else {
        /* look up zone */
        pthread_mutex_lock(&engine->zonelist->zl_lock);
        zone = zonelist_lookup_zone_by_name(engine->zonelist, tbd,
            LDNS_RR_CLASS_IN);
        /* If this zone is just added, don't update (it might not have a
         * task yet) */
        if (zone && zone->zl_status == ZONE_ZL_ADDED) {
            zone = NULL;
        }
        pthread_mutex_unlock(&engine->zonelist->zl_lock);

        if (!zone) {
            (void)snprintf(buf, ODS_SE_MAXLINE, "Error: Zone %s not found.\n",
                tbd);
            ods_writen(sockfd, buf, strlen(buf));
            /* update all */
            cmdhandler_handle_cmd_update(sockfd, cmdc, "--all");
            return;
        }

        pthread_mutex_lock(&zone->zone_lock);
        status = zone_reschedule_task(zone, engine->taskq, TASK_SIGNCONF);
        pthread_mutex_unlock(&zone->zone_lock);

        if (status != ODS_STATUS_OK) {
            (void)snprintf(buf, ODS_SE_MAXLINE, "Error: Unable to reschedule "
                "task for zone %s.\n", tbd);
            ods_writen(sockfd, buf, strlen(buf));
            ods_log_crit("[%s] unable to reschedule task for zone %s: %s",
                cmdh_str, zone->name, ods_status2str(status));
        } else {
            (void)snprintf(buf, ODS_SE_MAXLINE, "Zone %s config being updated.\n",
            tbd);
            ods_writen(sockfd, buf, strlen(buf));
            ods_log_verbose("[%s] zone %s scheduled for immediate update signconf",
                cmdh_str, tbd);
            engine_wakeup_workers(engine);
        }
    }
}


/**
 * Handle the 'retransfer' command.
 *
 */
static void
cmdhandler_handle_cmd_retransfer(int sockfd, cmdhandler_type* cmdc, char* tbd)
{
    engine_type* engine = NULL;
    char buf[ODS_SE_MAXLINE];
    zone_type* zone = NULL;
    ods_log_assert(tbd);
    ods_log_assert(cmdc);
    ods_log_assert(cmdc->engine);
    engine = (engine_type*) cmdc->engine;
    ods_log_assert(engine->taskq);
    /* look up zone */
    pthread_mutex_lock(&engine->zonelist->zl_lock);
    zone = zonelist_lookup_zone_by_name(engine->zonelist, tbd,
        LDNS_RR_CLASS_IN);
    /* If this zone is just added, don't retransfer (it might not have a
     * task yet) */
    if (zone && zone->zl_status == ZONE_ZL_ADDED) {
        zone = NULL;
    }
    pthread_mutex_unlock(&engine->zonelist->zl_lock);

    if (!zone) {
        (void)snprintf(buf, ODS_SE_MAXLINE, "Error: Zone %s not found.\n",
            tbd);
        ods_writen(sockfd, buf, strlen(buf));
    } else if (zone->adinbound->type != ADAPTER_DNS) {
        (void)snprintf(buf, ODS_SE_MAXLINE,
            "Error: Zone %s not configured to use DNS input adapter.\n",
            tbd);
        ods_writen(sockfd, buf, strlen(buf));
    } else {
        zone->xfrd->serial_retransfer = 1;
        xfrd_set_timer_now(zone->xfrd);
        ods_log_debug("[%s] forward a notify", cmdh_str);
        dnshandler_fwd_notify(engine->dnshandler,
            (uint8_t*) ODS_SE_NOTIFY_CMD, strlen(ODS_SE_NOTIFY_CMD));
        (void)snprintf(buf, ODS_SE_MAXLINE, "Zone %s being retransferred.\n", tbd);
        ods_writen(sockfd, buf, strlen(buf));
        ods_log_verbose("[%s] zone %s being retransferred", cmdh_str, tbd);
    }
}


static uint32_t
max(uint32_t a, uint32_t b)
{
    return (a<b?b:a);
}


/**
 * Handle the 'sign' command.
 *
 */
static void
cmdhandler_handle_cmd_sign(int sockfd, cmdhandler_type* cmdc, const char* tbd)
{
    engine_type* engine = NULL;
    zone_type* zone = NULL;
    ods_status status = ODS_STATUS_OK;
    char buf[ODS_SE_MAXLINE];

    ods_log_assert(tbd);
    ods_log_assert(cmdc);
    ods_log_assert(cmdc->engine);
    engine = (engine_type*) cmdc->engine;
    ods_log_assert(engine->taskq);
    if (ods_strcmp(tbd, "--all") == 0) {
        pthread_mutex_lock(&engine->taskq->schedule_lock);
        schedule_flush(engine->taskq, TASK_READ);
        pthread_mutex_unlock(&engine->taskq->schedule_lock);
        engine_wakeup_workers(engine);
        (void)snprintf(buf, ODS_SE_MAXLINE, "All zones scheduled for "
            "immediate re-sign.\n");
        ods_writen(sockfd, buf, strlen(buf));
        ods_log_verbose("[%s] all zones scheduled for immediate re-sign",
            cmdh_str);
    } else {
        char* delim1 = strchr(tbd, ' ');
        char* delim2 = NULL;
        int force_serial = 0;
        uint32_t serial = 0;
        if (delim1) {
            char* end = NULL;
            /** Some trailing text, could it be --serial? */
            if (strncmp(delim1+1, "--serial ", 9) != 0) {
                (void)snprintf(buf, ODS_SE_MAXLINE, "Error: Expecting <zone> "
                    "--serial <nr>, got %s.\n", tbd);
                ods_writen(sockfd, buf, strlen(buf));
                return;
            }
            delim2 = strchr(delim1+1, ' ');
            if (!delim2) {
                (void)snprintf(buf, ODS_SE_MAXLINE, "Error: Expecting serial.\n");
                ods_writen(sockfd, buf, strlen(buf));
                return;
            }
            serial = (uint32_t) strtol(delim2+1, &end, 10);
            if (*end != '\0') {
                (void)snprintf(buf, ODS_SE_MAXLINE, "Error: Expecting serial, "
                    "got %s.\n", delim2+1);
                ods_writen(sockfd, buf, strlen(buf));
                return;
            }
            force_serial = 1;
            *delim1 = '\0';
        }
        pthread_mutex_lock(&engine->zonelist->zl_lock);
        zone = zonelist_lookup_zone_by_name(engine->zonelist, tbd,
            LDNS_RR_CLASS_IN);
        /* If this zone is just added, don't update (it might not have a task
         * yet).
         */
        if (zone && zone->zl_status == ZONE_ZL_ADDED) {
            zone = NULL;
        }
        pthread_mutex_unlock(&engine->zonelist->zl_lock);

        if (!zone) {
            (void)snprintf(buf, ODS_SE_MAXLINE, "Error: Zone %s not found.\n",
                tbd);
            ods_writen(sockfd, buf, strlen(buf));
            return;
        }

        pthread_mutex_lock(&zone->zone_lock);
        if (force_serial) {
            ods_log_assert(zone->db);
            if (!util_serial_gt(serial, max(zone->db->outserial,
                zone->db->inbserial))) {
                pthread_mutex_unlock(&zone->zone_lock);
                (void)snprintf(buf, ODS_SE_MAXLINE, "Error: Unable to enforce "
                    "serial %u for zone %s.\n", serial, tbd);
                ods_writen(sockfd, buf, strlen(buf));
                return;
            }
            zone->db->altserial = serial;
            zone->db->force_serial = 1;
        }
        status = zone_reschedule_task(zone, engine->taskq, TASK_READ);
        pthread_mutex_unlock(&zone->zone_lock);

        if (status != ODS_STATUS_OK) {
            (void)snprintf(buf, ODS_SE_MAXLINE, "Error: Unable to reschedule "
                "task for zone %s.\n", tbd);
            ods_writen(sockfd, buf, strlen(buf));
            ods_log_crit("[%s] unable to reschedule task for zone %s: %s",
                cmdh_str, zone->name, ods_status2str(status));
        } else {
            (void)snprintf(buf, ODS_SE_MAXLINE, "Zone %s scheduled for "
                "immediate re-sign.\n", tbd);
            ods_writen(sockfd, buf, strlen(buf));
            ods_log_verbose("[%s] zone %s scheduled for immediate re-sign",
                cmdh_str, tbd);
            engine_wakeup_workers(engine);
        }
    }
}


/**
 * Unlink backup file.
 *
 */
static void
unlink_backup_file(const char* filename, const char* extension)
{
    char* tmpname = ods_build_path(filename, extension, 0, 1);
    if (tmpname) {
        ods_log_debug("[%s] unlink file %s", cmdh_str, tmpname);
        unlink(tmpname);
        free((void*)tmpname);
    }
}

/**
 * Handle the 'clear' command.
 *
 */
static void
cmdhandler_handle_cmd_clear(int sockfd, cmdhandler_type* cmdc, const char* tbd)
{
    ods_status status = ODS_STATUS_OK;
    engine_type* engine = NULL;
    char buf[ODS_SE_MAXLINE];
    zone_type* zone = NULL;
    uint32_t inbserial = 0;
    uint32_t intserial = 0;
    uint32_t outserial = 0;
    ods_log_assert(tbd);
    ods_log_assert(cmdc);
    ods_log_assert(cmdc->engine);
    engine = (engine_type*) cmdc->engine;
    unlink_backup_file(tbd, ".inbound");
    unlink_backup_file(tbd, ".backup");
    unlink_backup_file(tbd, ".axfr");
    unlink_backup_file(tbd, ".ixfr");
    pthread_mutex_lock(&engine->zonelist->zl_lock);
    zone = zonelist_lookup_zone_by_name(engine->zonelist, tbd,
        LDNS_RR_CLASS_IN);
    pthread_mutex_unlock(&engine->zonelist->zl_lock);
    if (zone) {
        pthread_mutex_lock(&zone->zone_lock);
        inbserial = zone->db->inbserial;
        intserial = zone->db->intserial;
        outserial = zone->db->outserial;
        namedb_cleanup(zone->db);
        ixfr_cleanup(zone->ixfr);
        signconf_cleanup(zone->signconf);

        zone->db = namedb_create((void*)zone);
        zone->ixfr = ixfr_create();
        zone->signconf = signconf_create();

        if (!zone->signconf || !zone->ixfr || !zone->db) {
            ods_fatal_exit("[%s] unable to clear zone %s: failed to recreate"
            "signconf, ixfr of db structure (out of memory?)", cmdh_str, tbd);
            return;
        }
        /* restore serial management */
        zone->db->inbserial = inbserial;
        zone->db->intserial = intserial;
        zone->db->outserial = outserial;
        zone->db->have_serial = 1;

        status = zone_reschedule_task(zone, engine->taskq, TASK_SIGNCONF);
        pthread_mutex_unlock(&zone->zone_lock);

        if (status != ODS_STATUS_OK) {
            (void)snprintf(buf, ODS_SE_MAXLINE, "Error: Unable to reschedule "
                "task for zone %s.\n", tbd);
            ods_log_crit("[%s] unable to reschedule task for zone %s: %s",
                cmdh_str, zone->name, ods_status2str(status));
        } else {
            (void)snprintf(buf, ODS_SE_MAXLINE, "Internal zone information about "
                "%s cleared", tbd?tbd:"(null)");
            ods_log_info("[%s] internal zone information about %s cleared",
                cmdh_str, tbd?tbd:"(null)");
        }
    } else {
        (void)snprintf(buf, ODS_SE_MAXLINE, "Cannot clear zone %s, zone not "
            "found", tbd?tbd:"(null)");
        ods_log_warning("[%s] cannot clear zone %s, zone not found",
            cmdh_str, tbd?tbd:"(null)");
    }
    ods_writen(sockfd, buf, strlen(buf));
}


/**
 * Handle the 'queue' command.
 *
 */
static void
cmdhandler_handle_cmd_queue(int sockfd, cmdhandler_type* cmdc)
{
    engine_type* engine = NULL;
    char* strtime = NULL;
    char buf[ODS_SE_MAXLINE];
    size_t i = 0;
    time_t now = 0;
    ldns_rbnode_t* node = LDNS_RBTREE_NULL;
    task_type* task = NULL;
    ods_log_assert(cmdc);
    ods_log_assert(cmdc->engine);
    engine = (engine_type*) cmdc->engine;
    if (!engine->taskq || !engine->taskq->tasks) {
        (void)snprintf(buf, ODS_SE_MAXLINE, "There are no tasks scheduled.\n");
        ods_writen(sockfd, buf, strlen(buf));
        return;
    }
    /* current time */
    now = time_now();
    strtime = ctime(&now);
    (void)snprintf(buf, ODS_SE_MAXLINE, "It is now %s",
        strtime?strtime:"(null)");
    ods_writen(sockfd, buf, strlen(buf));
    /* current work */
    pthread_mutex_lock(&engine->taskq->schedule_lock);
    for (i=0; i < (size_t) engine->config->num_worker_threads; i++) {
        task = engine->workers[i]->task;
        if (task) {
            (void)snprintf(buf, ODS_SE_MAXLINE, "Working with task %s on "
                "zone %s\n",
                task_what2str(engine->workers[i]->working_with),
                task_who2str(task));
            ods_writen(sockfd, buf, strlen(buf));
        }
    }
    /* how many tasks */
    (void)snprintf(buf, ODS_SE_MAXLINE, "\nThere are %i tasks scheduled.\n",
        (int) engine->taskq->tasks->count);
    ods_writen(sockfd, buf, strlen(buf));
    /* list tasks */
    node = ldns_rbtree_first(engine->taskq->tasks);
    while (node && node != LDNS_RBTREE_NULL) {
        task = (task_type*) node->data;
        for (i=0; i < ODS_SE_MAXLINE; i++) {
            buf[i] = 0;
        }
        (void)task2str(task, (char*) &buf[0]);
        ods_writen(sockfd, buf, strlen(buf));
        node = ldns_rbtree_next(node);
    }
    pthread_mutex_unlock(&engine->taskq->schedule_lock);
}


/**
 * Handle the 'flush' command.
 *
 */
static void
cmdhandler_handle_cmd_flush(int sockfd, cmdhandler_type* cmdc)
{
    engine_type* engine = NULL;
    char buf[ODS_SE_MAXLINE];
    ods_log_assert(cmdc);
    ods_log_assert(cmdc->engine);
    engine = (engine_type*) cmdc->engine;
    ods_log_assert(engine->taskq);
    pthread_mutex_lock(&engine->taskq->schedule_lock);
    schedule_flush(engine->taskq, TASK_NONE);
    pthread_mutex_unlock(&engine->taskq->schedule_lock);
    engine_wakeup_workers(engine);
    (void)snprintf(buf, ODS_SE_MAXLINE, "All tasks scheduled immediately.\n");
    ods_writen(sockfd, buf, strlen(buf));
    ods_log_verbose("[%s] all tasks scheduled immediately", cmdh_str);
}


/**
 * Handle the 'reload' command.
 *
 */
static void
cmdhandler_handle_cmd_reload(int sockfd, cmdhandler_type* cmdc)
{
    engine_type* engine = NULL;
    char buf[ODS_SE_MAXLINE];
    ods_log_assert(cmdc);
    ods_log_assert(cmdc->engine);
    engine = (engine_type*) cmdc->engine;
    ods_log_error("signer instructed to reload due to explicit command");
    engine->need_to_reload = 1;
    pthread_mutex_lock(&engine->signal_lock);
    pthread_cond_signal(&engine->signal_cond);
    pthread_mutex_unlock(&engine->signal_lock);
    (void)snprintf(buf, ODS_SE_MAXLINE, "Reloading engine.\n");
    ods_writen(sockfd, buf, strlen(buf));
}


/**
 * Handle the 'stop' command.
 *
 */
static void
cmdhandler_handle_cmd_stop(int sockfd, cmdhandler_type* cmdc)
{
    engine_type* engine = NULL;
    char buf[ODS_SE_MAXLINE];
    ods_log_assert(cmdc);
    ods_log_assert(cmdc->engine);
    engine = (engine_type*) cmdc->engine;
    engine->need_to_exit = 1;
    pthread_mutex_lock(&engine->signal_lock);
    pthread_cond_signal(&engine->signal_cond);
    pthread_mutex_unlock(&engine->signal_lock);
    (void)snprintf(buf, ODS_SE_MAXLINE, ODS_SE_STOP_RESPONSE);
    ods_writen(sockfd, buf, strlen(buf));
}


/**
 * Handle the 'start' command.
 *
 */
static void
cmdhandler_handle_cmd_start(int sockfd)
{
    char buf[ODS_SE_MAXLINE];
    (void)snprintf(buf, ODS_SE_MAXLINE, "Engine already running.\n");
    ods_writen(sockfd, buf, strlen(buf));
}


/**
 * Handle the 'running' command.
 *
 */
static void
cmdhandler_handle_cmd_running(int sockfd)
{
    char buf[ODS_SE_MAXLINE];
    (void)snprintf(buf, ODS_SE_MAXLINE, "Engine running.\n");
    ods_writen(sockfd, buf, strlen(buf));
}


/**
 * Handle the 'verbosity' command.
 *
 */
static void
cmdhandler_handle_cmd_verbosity(int sockfd, cmdhandler_type* cmdc, int val)
{
    engine_type* engine = NULL;
    char buf[ODS_SE_MAXLINE];
    ods_log_assert(cmdc);
    ods_log_assert(cmdc->engine);
    engine = (engine_type*) cmdc->engine;
    ods_log_assert(engine->config);
    ods_log_init("ods-signerd", engine->config->use_syslog, engine->config->log_filename, val);
    (void)snprintf(buf, ODS_SE_MAXLINE, "Verbosity level set to %i.\n", val);
    ods_writen(sockfd, buf, strlen(buf));
}


/**
 * Handle erroneous command.
 *
 */
static void
cmdhandler_handle_cmd_error(int sockfd, const char* str)
{
    char buf[ODS_SE_MAXLINE];
    (void)snprintf(buf, ODS_SE_MAXLINE, "Error: %s.\n", str?str:"(null)");
    ods_writen(sockfd, buf, strlen(buf));
}


/**
 * Handle unknown command.
 *
 */
static void
cmdhandler_handle_cmd_unknown(int sockfd, const char* str)
{
    char buf[ODS_SE_MAXLINE];
    (void)snprintf(buf, ODS_SE_MAXLINE, "Unknown command %s.\n",
        str?str:"(null)");
    ods_writen(sockfd, buf, strlen(buf));
}


/**
 * Handle not implemented.
 *
static void
cmdhandler_handle_cmd_notimpl(int sockfd, const char* str)
{
    char buf[ODS_SE_MAXLINE];
    (void)snprintf(buf, ODS_SE_MAXLINE, "Command %s not implemented.\n", str);
    ods_writen(sockfd, buf, strlen(buf));
}
 */


/**
 * Handle client command.
 *
 */
static void
cmdhandler_handle_cmd(cmdhandler_type* cmdc)
{
    ssize_t n = 0;
    int sockfd = 0;
    char buf[ODS_SE_MAXLINE];

    ods_log_assert(cmdc);
    sockfd = cmdc->client_fd;

again:
    while ((n = read(sockfd, buf, ODS_SE_MAXLINE)) > 0) {
        /* what if this number is smaller than the number of bytes requested? */
        buf[n-1] = '\0';
        n--;
        ods_log_verbose("[%s] received command %s[%ld]", cmdh_str, buf, (long)n);
        ods_str_trim(buf,1);
        n = strlen(buf);

        if (n == 4 && strncmp(buf, "help", n) == 0) {
            ods_log_debug("[%s] help command", cmdh_str);
            cmdhandler_handle_cmd_help(sockfd);
        } else if (n == 5 && strncmp(buf, "zones", n) == 0) {
            ods_log_debug("[%s] list zones command", cmdh_str);
            cmdhandler_handle_cmd_zones(sockfd, cmdc);
        } else if (n >= 4 && strncmp(buf, "sign", 4) == 0) {
            ods_log_debug("[%s] sign zone command", cmdh_str);
            if (n == 4 || buf[4] == '\0') {
                /* NOTE: wouldn't it be nice that we default to --all? */
                cmdhandler_handle_cmd_error(sockfd, "sign command needs "
                    "an argument (either '--all' or a zone name)");
            } else if (buf[4] != ' ') {
                cmdhandler_handle_cmd_unknown(sockfd, buf);
            } else {
                cmdhandler_handle_cmd_sign(sockfd, cmdc, &buf[5]);
            }
        } else if (n >= 5 && strncmp(buf, "clear", 5) == 0) {
            ods_log_debug("[%s] clear zone command", cmdh_str);
            if (n == 5 || buf[5] == '\0') {
                cmdhandler_handle_cmd_error(sockfd, "clear command needs "
                    "a zone name");
            } else if (buf[5] != ' ') {
                cmdhandler_handle_cmd_unknown(sockfd, buf);
            } else {
                cmdhandler_handle_cmd_clear(sockfd, cmdc, &buf[6]);
            }
        } else if (n == 5 && strncmp(buf, "queue", n) == 0) {
            ods_log_debug("[%s] list tasks command", cmdh_str);
            cmdhandler_handle_cmd_queue(sockfd, cmdc);
        } else if (n == 5 && strncmp(buf, "flush", n) == 0) {
            ods_log_debug("[%s] flush tasks command", cmdh_str);
            cmdhandler_handle_cmd_flush(sockfd, cmdc);
        } else if (n >= 6 && strncmp(buf, "update", 6) == 0) {
            ods_log_debug("[%s] update command", cmdh_str);
            if (n == 6 || buf[6] == '\0') {
                cmdhandler_handle_cmd_update(sockfd, cmdc, "--all");
            } else if (buf[6] != ' ') {
                cmdhandler_handle_cmd_unknown(sockfd, buf);
            } else {
                cmdhandler_handle_cmd_update(sockfd, cmdc, &buf[7]);
            }
        } else if (n == 4 && strncmp(buf, "stop", n) == 0) {
            ods_log_debug("[%s] shutdown command", cmdh_str);
            cmdhandler_handle_cmd_stop(sockfd, cmdc);
            return;
        } else if (n == 5 && strncmp(buf, "start", n) == 0) {
            ods_log_debug("[%s] start command", cmdh_str);
            cmdhandler_handle_cmd_start(sockfd);
        } else if (n == 6 && strncmp(buf, "reload", n) == 0) {
            ods_log_debug("[%s] reload command", cmdh_str);
            cmdhandler_handle_cmd_reload(sockfd, cmdc);
        } else if (n == 7 && strncmp(buf, "running", n) == 0) {
            ods_log_debug("[%s] running command", cmdh_str);
            cmdhandler_handle_cmd_running(sockfd);
        } else if (n >= 9 && strncmp(buf, "verbosity", 9) == 0) {
            ods_log_debug("[%s] verbosity command", cmdh_str);
            if (n == 9 || buf[9] == '\0') {
                cmdhandler_handle_cmd_error(sockfd, "verbosity command "
                    "an argument (verbosity level)");
            } else if (buf[9] != ' ') {
                cmdhandler_handle_cmd_unknown(sockfd, buf);
            } else {
                cmdhandler_handle_cmd_verbosity(sockfd, cmdc, atoi(&buf[10]));
            }
        } else if (n >= 10 && strncmp(buf, "retransfer", 10) == 0) {
            ods_log_debug("[%s] retransfer zone command", cmdh_str);
            if (n == 10 || buf[10] == '\0') {
                cmdhandler_handle_cmd_error(sockfd, "retransfer command needs "
                    "an argument (a zone name)");
            } else if (buf[10] != ' ') {
                cmdhandler_handle_cmd_unknown(sockfd, buf);
            } else {
                cmdhandler_handle_cmd_retransfer(sockfd, cmdc, &buf[11]);
            }
        } else if (n > 0) {
            ods_log_debug("[%s] unknown command", cmdh_str);
            cmdhandler_handle_cmd_unknown(sockfd, buf);
        }
        ods_log_debug("[%s] done handling command %s[%ld]", cmdh_str, buf, (long)n);
        (void)snprintf(buf, SE_CMDH_CMDLEN, "\ncmd> ");
        ods_writen(sockfd, buf, strlen(buf));
    }

    if (n < 0 && (errno == EINTR || errno == EWOULDBLOCK || errno == EAGAIN) ) {
        goto again;
    } else if (n < 0 && errno == ECONNRESET) {
        ods_log_debug("[%s] done handling client: %s", cmdh_str,
            strerror(errno));
    } else if (n < 0 ) {
        ods_log_error("[%s] read error: %s", cmdh_str, strerror(errno));
    }
}


/**
 * Accept client.
 *
 */
static void
cmdhandler_accept_client(void* arg)
{
    cmdhandler_type* cmdc = (cmdhandler_type*) arg;

<<<<<<< HEAD
=======
    ods_thread_blocksigs();
    pthread_detach(cmdc->thread_id);

>>>>>>> 9c7b3731
    ods_log_debug("[%s] accept client %i", cmdh_str, cmdc->client_fd);
    cmdhandler_handle_cmd(cmdc);
    if (cmdc->client_fd) {
        shutdown(cmdc->client_fd, SHUT_RDWR);
        close(cmdc->client_fd);
    }
    free(cmdc);
    count--;
}


/**
 * Create command handler.
 *
 */
cmdhandler_type*
cmdhandler_create(const char* filename)
{
    cmdhandler_type* cmdh = NULL;
    struct sockaddr_un servaddr;
    int listenfd = 0;
    int flags = 0;
    int ret = 0;

    if (!filename) {
        return NULL;
    }
    /* new socket */
    ods_log_debug("[%s] create socket %s", cmdh_str, filename);
    listenfd = socket(AF_UNIX, SOCK_STREAM, 0);
    if (listenfd < 0) {
        ods_log_error("[%s] unable to create cmdhandler: "
            "socket() failed (%s)", cmdh_str, strerror(errno));
        return NULL;
    }
    /* set it to non-blocking */
    flags = fcntl(listenfd, F_GETFL, 0);
    if (flags < 0) {
        ods_log_error("[%s] unable to create cmdhandler: "
            "fcntl(F_GETFL) failed (%s)", cmdh_str, strerror(errno));
        close(listenfd);
        return NULL;
    }
    flags |= O_NONBLOCK;
    if (fcntl(listenfd, F_SETFL, flags) < 0) {
        ods_log_error("[%s] unable to create cmdhandler: "
            "fcntl(F_SETFL) failed (%s)", cmdh_str, strerror(errno));
        close(listenfd);
        return NULL;
    }
    /* no surprises so far */
    if (filename) {
        (void)unlink(filename);
    }
    bzero(&servaddr, sizeof(servaddr));
    servaddr.sun_family = AF_UNIX;
    strncpy(servaddr.sun_path, filename, sizeof(servaddr.sun_path) - 1);
#ifdef HAVE_SOCKADDR_SUN_LEN
    servaddr.sun_len = strlen(servaddr.sun_path);
#endif
    /* bind and listen... */
    ret = bind(listenfd, (const struct sockaddr*) &servaddr, sizeof(struct sockaddr_un));
    if (ret != 0) {
        ods_log_error("[%s] unable to create cmdhandler: "
            "bind() failed (%s)", cmdh_str, strerror(errno));
        close(listenfd);
        return NULL;
    }
    ret = listen(listenfd, ODS_SE_MAX_HANDLERS);
    if (ret != 0) {
        ods_log_error("[%s] unable to create cmdhandler: "
            "listen() failed (%s)", cmdh_str, strerror(errno));
        close(listenfd);
        return NULL;
    }
    /* all ok */
    CHECKALLOC(cmdh = (cmdhandler_type*) malloc(sizeof(cmdhandler_type)));
    cmdh->listen_fd = listenfd;
    cmdh->listen_addr = servaddr;
    cmdh->need_to_exit = 0;
    return cmdh;
}


/**
 * Start command handler.
 *
 */
void
cmdhandler_start(cmdhandler_type* cmdhandler)
{
    struct sockaddr_un cliaddr;
    socklen_t clilen;
    cmdhandler_type* cmdc = NULL;
    engine_type* engine = NULL;
    fd_set rset;
    int connfd = 0;
    int ret = 0;
    ods_log_assert(cmdhandler);
    ods_log_assert(cmdhandler->engine);
    ods_log_debug("[%s] start", cmdh_str);
    engine = cmdhandler->engine;
<<<<<<< HEAD
=======
    pthread_detach(cmdhandler->thread_id);
>>>>>>> 9c7b3731
    FD_ZERO(&rset);
    while (cmdhandler->need_to_exit == 0) {
        clilen = sizeof(cliaddr);
        FD_SET(cmdhandler->listen_fd, &rset);
        ret = select(cmdhandler->listen_fd+1, &rset, NULL, NULL, NULL);
        if (ret < 0) {
            if (errno != EINTR && errno != EWOULDBLOCK) {
                ods_log_warning("[%s] select() error: %s", cmdh_str,
                   strerror(errno));
            }
            continue;
        }
        if (FD_ISSET(cmdhandler->listen_fd, &rset)) {
            connfd = accept(cmdhandler->listen_fd,
                (struct sockaddr *) &cliaddr, &clilen);
            if (connfd < 0) {
                if (errno != EINTR && errno != EWOULDBLOCK) {
                    ods_log_warning("[%s] accept() error: %s", cmdh_str,
                        strerror(errno));
                }
                continue;
            }
            /* client accepted, create new thread */
            cmdc = (cmdhandler_type*) malloc(sizeof(cmdhandler_type));
            if (!cmdc) {
                ods_log_crit("[%s] unable to create thread for client: "
                    "malloc() failed", cmdh_str);
                cmdhandler->need_to_exit = 1;
                break;
            }
            cmdc->listen_fd = cmdhandler->listen_fd;
            cmdc->client_fd = connfd;
            cmdc->listen_addr = cmdhandler->listen_addr;
            cmdc->engine = cmdhandler->engine;
            cmdc->need_to_exit = cmdhandler->need_to_exit;
            janitor_thread_create(&cmdc->thread_id, detachedthreadclass, &cmdhandler_accept_client, (void*) cmdc);
            count++;
            ods_log_debug("[%s] %i clients in progress...", cmdh_str, count);
        }
    }
    ods_log_debug("[%s] shutdown", cmdh_str);
    engine = cmdhandler->engine;
    engine->cmdhandler_done = 1;
}


/**
 * Cleanup command handler.
 *
 */
void
cmdhandler_cleanup(cmdhandler_type* cmdhandler)
{
    free(cmdhandler);
}
<|MERGE_RESOLUTION|>--- conflicted
+++ resolved
@@ -833,12 +833,6 @@
 {
     cmdhandler_type* cmdc = (cmdhandler_type*) arg;
 
-<<<<<<< HEAD
-=======
-    ods_thread_blocksigs();
-    pthread_detach(cmdc->thread_id);
-
->>>>>>> 9c7b3731
     ods_log_debug("[%s] accept client %i", cmdh_str, cmdc->client_fd);
     cmdhandler_handle_cmd(cmdc);
     if (cmdc->client_fd) {
@@ -941,10 +935,6 @@
     ods_log_assert(cmdhandler->engine);
     ods_log_debug("[%s] start", cmdh_str);
     engine = cmdhandler->engine;
-<<<<<<< HEAD
-=======
-    pthread_detach(cmdhandler->thread_id);
->>>>>>> 9c7b3731
     FD_ZERO(&rset);
     while (cmdhandler->need_to_exit == 0) {
         clilen = sizeof(cliaddr);
