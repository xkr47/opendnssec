/*
 * $Id$
 *
 * Copyright (c) 2009 NLNet Labs. All rights reserved.
 *
 * Redistribution and use in source and binary forms, with or without
 * modification, are permitted provided that the following conditions
 * are met:
 * 1. Redistributions of source code must retain the above copyright
 *    notice, this list of conditions and the following disclaimer.
 * 2. Redistributions in binary form must reproduce the above copyright
 *    notice, this list of conditions and the following disclaimer in the
 *    documentation and/or other materials provided with the distribution.
 *
 * THIS SOFTWARE IS PROVIDED BY THE AUTHOR ``AS IS'' AND ANY EXPRESS OR
 * IMPLIED WARRANTIES, INCLUDING, BUT NOT LIMITED TO, THE IMPLIED
 * WARRANTIES OF MERCHANTABILITY AND FITNESS FOR A PARTICULAR PURPOSE
 * ARE DISCLAIMED. IN NO EVENT SHALL THE AUTHOR BE LIABLE FOR ANY
 * DIRECT, INDIRECT, INCIDENTAL, SPECIAL, EXEMPLARY, OR CONSEQUENTIAL
 * DAMAGES (INCLUDING, BUT NOT LIMITED TO, PROCUREMENT OF SUBSTITUTE
 * GOODS OR SERVICES; LOSS OF USE, DATA, OR PROFITS; OR BUSINESS
 * INTERRUPTION) HOWEVER CAUSED AND ON ANY THEORY OF LIABILITY, WHETHER
 * IN CONTRACT, STRICT LIABILITY, OR TORT (INCLUDING NEGLIGENCE OR
 * OTHERWISE) ARISING IN ANY WAY OUT OF THE USE OF THIS SOFTWARE, EVEN
 * IF ADVISED OF THE POSSIBILITY OF SUCH DAMAGE.
 *
 */

/**
 * The hard workers.
 *
 */

#include "daemon/engine.h"
#include "daemon/worker.h"
#include "shared/allocator.h"
#include "shared/duration.h"
#include "shared/hsm.h"
#include "shared/locks.h"
#include "shared/log.h"
#include "shared/status.h"
#include "shared/util.h"
#include "signer/tools.h"
#include "signer/zone.h"

#include <time.h> /* time() */

ods_lookup_table worker_str[] = {
    { WORKER_WORKER, "worker" },
    { WORKER_DRUDGER, "drudger" },
    { 0, NULL }
};


/**
 * Convert worker type to string.
 *
 */
static const char*
worker2str(worker_id type)
{
    ods_lookup_table *lt = ods_lookup_by_id(worker_str, type);
    if (lt) {
        return lt->name;
    }
    return NULL;
}


/**
 * Create worker.
 *
 */
worker_type*
worker_create(allocator_type* allocator, int num, worker_id type)
{
    worker_type* worker;
    if (!allocator) {
        return NULL;
    }
    worker = (worker_type*) allocator_alloc(allocator, sizeof(worker_type));
    if (!worker) {
        return NULL;
    }
    ods_log_debug("[%s[%i]] create", worker2str(type), num+1);
    lock_basic_init(&worker->worker_lock);
    lock_basic_set(&worker->worker_alarm);
    lock_basic_lock(&worker->worker_lock);
    worker->allocator = allocator;
    worker->thread_num = num +1;
    worker->engine = NULL;
    worker->task = NULL;
    worker->working_with = TASK_NONE;
    worker->need_to_exit = 0;
    worker->type = type;
    worker->clock_in = 0;
    worker->jobs_appointed = 0;
    worker->jobs_completed = 0;
    worker->jobs_failed = 0;
    worker->sleeping = 0;
    worker->waiting = 0;
    lock_basic_unlock(&worker->worker_lock);
    return worker;
}


/**
 * Worker working with...
 *
 */
static void
worker_working_with(worker_type* worker, task_id with, task_id next,
    const char* str, const char* name, task_id* what, time_t* when)
{
    worker->working_with = with;
    ods_log_verbose("[%s[%i]] %s zone %s", worker2str(worker->type),
       worker->thread_num, str, name);
    *what = next;
    *when = time_now();
    return;
}


/**
 * Has this worker measured up to all appointed jobs?
 *
 */
static int
worker_fulfilled(worker_type* worker)
{
    return (worker->jobs_completed + worker->jobs_failed) ==
        worker->jobs_appointed;
}


/**
 * Clear jobs.
 *
 */
static void
worker_clear_jobs(worker_type* worker)
{
    ods_log_assert(worker);
    worker->jobs_appointed = 0;
    worker->jobs_completed = 0;
    worker->jobs_failed = 0;
    return;
}


/**
 * Queue RRset for signing.
 *
 */
static void
worker_queue_rrset(worker_type* worker, fifoq_type* q, rrset_type* rrset)
{
    ods_status status = ODS_STATUS_UNCHANGED;
    int tries = 0;
    ods_log_assert(worker);
    ods_log_assert(q);
    ods_log_assert(rrset);
    while (status == ODS_STATUS_UNCHANGED) {
        tries++;
        lock_basic_lock(&q->q_lock);
        status = fifoq_push(q, (void*) rrset, worker, &tries);
<<<<<<< HEAD
        lock_basic_unlock(&q->q_lock);
=======
>>>>>>> cef2a58b
        if (worker->need_to_exit) {
            lock_basic_unlock(&q->q_lock);
            return;
        }
        /**
         * If tries are 0 they we have tries FIFOQ_TRIES_COUNT times,
         * lets take a small break to not hog CPU.
         */
<<<<<<< HEAD
        if (status == ODS_STATUS_UNCHANGED && !tries) {
            usleep(10000);
        }
=======
        if (status == ODS_STATUS_UNCHANGED) {
            worker_wait_timeout_locked(&q->q_lock, &q->q_nonfull, 60);
        }
        lock_basic_unlock(&q->q_lock);
>>>>>>> cef2a58b
    }
    ods_log_assert(status == ODS_STATUS_OK);
    lock_basic_lock(&worker->worker_lock);
    worker->jobs_appointed += 1;
    lock_basic_unlock(&worker->worker_lock);
    return;
}


/**
 * Queue domain for signing.
 *
 */
static void
worker_queue_domain(worker_type* worker, fifoq_type* q, domain_type* domain)
{
    rrset_type* rrset = NULL;
    denial_type* denial = NULL;
    ods_log_assert(worker);
    ods_log_assert(q);
    ods_log_assert(domain);
    rrset = domain->rrsets;
    while (rrset) {
        worker_queue_rrset(worker, q, rrset);
        rrset = rrset->next;
    }
    denial = (denial_type*) domain->denial;
    if (denial && denial->rrset) {
        worker_queue_rrset(worker, q, denial->rrset);
    }
    return;
}


/**
 * Queue zone for signing.
 *
 */
static void
worker_queue_zone(worker_type* worker, fifoq_type* q, zone_type* zone)
{
    ldns_rbnode_t* node = LDNS_RBTREE_NULL;
    domain_type* domain = NULL;
    ods_log_assert(worker);
    ods_log_assert(q);
    ods_log_assert(zone);
    worker_clear_jobs(worker);
    if (!zone->db || !zone->db->domains) {
        return;
    }
    if (zone->db->domains->root != LDNS_RBTREE_NULL) {
        node = ldns_rbtree_first(zone->db->domains);
    }
    while (node && node != LDNS_RBTREE_NULL) {
        domain = (domain_type*) node->data;
        worker_queue_domain(worker, q, domain);
        node = ldns_rbtree_next(node);
    }
    return;
}


/**
 * Make sure that no appointed jobs have failed.
 *
 */
static ods_status
worker_check_jobs(worker_type* worker, task_type* task) {
    ods_log_assert(worker);
    ods_log_assert(task);
    if (worker->jobs_failed) {
        ods_log_error("[%s[%i]] sign zone %s failed: %u of %u signatures "
            "failed", worker2str(worker->type), worker->thread_num,
            task_who2str(task), worker->jobs_failed, worker->jobs_appointed);
        return ODS_STATUS_ERR;
    } else if (worker->jobs_completed != worker->jobs_appointed) {
        ods_log_error("[%s[%i]] sign zone %s failed: %u of %u signatures "
            "completed", worker2str(worker->type), worker->thread_num,
            task_who2str(task), worker->jobs_completed,
            worker->jobs_appointed);
        return ODS_STATUS_ERR;
    } else if (worker->need_to_exit) {
        ods_log_debug("[%s[%i]] sign zone %s failed: worker needs to exit",
            worker2str(worker->type), worker->thread_num, task_who2str(task));
        return ODS_STATUS_ERR;
    } else {
        ods_log_debug("[%s[%i]] sign zone %s ok: %u of %u signatures "
            "succeeded", worker2str(worker->type), worker->thread_num,
            task_who2str(task), worker->jobs_completed,
            worker->jobs_appointed);
        ods_log_assert(worker->jobs_appointed == worker->jobs_completed);
    }
    return ODS_STATUS_OK;
}


/**
 * Perform task.
 *
 */
static void
worker_perform_task(worker_type* worker)
{
    engine_type* engine = NULL;
    zone_type* zone = NULL;
    task_type* task = NULL;
    task_id what = TASK_NONE;
    time_t when = 0;
    time_t never = (3600*24*365);
    ods_status status = ODS_STATUS_OK;
    int backup = 0;
    time_t start = 0;
    time_t end = 0;

    if (!worker || !worker->task || !worker->task->zone || !worker->engine) {
        return;
    }
    engine = (engine_type*) worker->engine;
    task = (task_type*) worker->task;
    zone = (zone_type*) worker->task->zone;
    ods_log_debug("[%s[%i]] perform task %s for zone %s at %u",
       worker2str(worker->type), worker->thread_num, task_what2str(task->what),
       task_who2str(task), (uint32_t) worker->clock_in);
    /* do what you have been told to do */
    switch (task->what) {
        case TASK_SIGNCONF:
            /* perform 'load signconf' task */
            worker_working_with(worker, TASK_SIGNCONF, TASK_READ,
                "configure", task_who2str(task), &what, &when);
            status = tools_signconf(zone);
            if (status == ODS_STATUS_UNCHANGED) {
                if (!zone->signconf->last_modified) {
                    ods_log_debug("[%s[%i]] no signconf.xml for zone %s yet",
                        worker2str(worker->type), worker->thread_num,
                        task_who2str(task));
                    status = ODS_STATUS_ERR;
                }
            }
            if (status == ODS_STATUS_UNCHANGED) {
                if (task->halted != TASK_NONE) {
                    goto task_perform_continue;
                }
                status = ODS_STATUS_OK;
            } else if (status == ODS_STATUS_OK) {
                task->interrupt = TASK_NONE;
                task->halted = TASK_NONE;
            } else {
                if (task->halted == TASK_NONE) {
                    goto task_perform_fail;
                }
                goto task_perform_continue;
            }
            /* break; */
        case TASK_READ:
            /* perform 'read input adapter' task */
            worker_working_with(worker, TASK_READ, TASK_SIGN,
                "read", task_who2str(task), &what, &when);
            if (!zone->signconf->last_modified) {
                ods_log_debug("[%s[%i]] no signconf.xml for zone %s yet",
                    worker2str(worker->type), worker->thread_num,
                    task_who2str(task));
                status = ODS_STATUS_ERR;
            } else {
                lhsm_check_connection((void*)engine);
                status = tools_input(zone);
            }
            if (status == ODS_STATUS_OK) {
                if (task->interrupt > TASK_SIGNCONF) {
                    task->interrupt = TASK_NONE;
                    task->halted = TASK_NONE;
                }
            } else {
                if (task->halted == TASK_NONE) {
                    goto task_perform_fail;
                }
                goto task_perform_continue;
            }
            /* break; */
        case TASK_SIGN:
            /* perform 'sign' task */
            worker_working_with(worker, TASK_SIGN, TASK_WRITE,
                "sign", task_who2str(task), &what, &when);
            status = zone_update_serial(zone);
            if (status == ODS_STATUS_OK) {
                if (task->interrupt > TASK_SIGNCONF) {
                    task->interrupt = TASK_NONE;
                    task->halted = TASK_NONE;
                }
            } else {
                ods_log_error("[%s[%i]] unable to sign zone %s: "
                    "failed to increment serial",
                    worker2str(worker->type), worker->thread_num,
                    task_who2str(task));
                if (task->halted == TASK_NONE) {
                    goto task_perform_fail;
                }
                goto task_perform_continue;
            }

            /* start timer */
            start = time(NULL);
            if (zone->stats) {
                lock_basic_lock(&zone->stats->stats_lock);
                if (!zone->stats->start_time) {
                    zone->stats->start_time = start;
                }
                zone->stats->sig_count = 0;
                zone->stats->sig_soa_count = 0;
                zone->stats->sig_reuse = 0;
                zone->stats->sig_time = 0;
                lock_basic_unlock(&zone->stats->stats_lock);
            }
            /* check the HSM connection before queuing sign operations */
            lhsm_check_connection((void*)engine);
            /* queue menial, hard signing work */
            worker_queue_zone(worker, engine->signq, zone);
            ods_log_deeebug("[%s[%i]] wait until drudgers are finished "
                " signing zone %s, %u signatures queued",
                worker2str(worker->type), worker->thread_num,
                task_who2str(task), worker->jobs_appointed);
            /* sleep until work is done */
            worker_sleep_unless(worker, 0);
            status = worker_check_jobs(worker, task);
            worker_clear_jobs(worker);
            /* stop timer */
            end = time(NULL);
            if (status == ODS_STATUS_OK && zone->stats) {
                lock_basic_lock(&zone->stats->stats_lock);
                zone->stats->sig_time = (end-start);
                lock_basic_unlock(&zone->stats->stats_lock);
            }
            if (status != ODS_STATUS_OK) {
                if (task->halted == TASK_NONE) {
                    goto task_perform_fail;
                }
                goto task_perform_continue;
            } else {
                if (task->interrupt > TASK_SIGNCONF) {
                    task->interrupt = TASK_NONE;
                    task->halted = TASK_NONE;
                }
            }
            /* break; */
        case TASK_WRITE:
            /* perform 'write to output adapter' task */
            worker_working_with(worker, TASK_WRITE, TASK_SIGN,
                "write", task_who2str(task), &what, &when);
            status = tools_output(zone, engine);
            if (status == ODS_STATUS_OK) {
                if (task->interrupt > TASK_SIGNCONF) {
                    task->interrupt = TASK_NONE;
                    task->halted = TASK_NONE;
                }
            } else {
                /* clear signatures? */
                if (task->halted == TASK_NONE) {
                    goto task_perform_fail;
                }
                goto task_perform_continue;
            }
            zone->db->is_processed = 1;
            if (zone->signconf &&
                duration2time(zone->signconf->sig_resign_interval)) {
                what = TASK_SIGN;
                when = worker->clock_in +
                    duration2time(zone->signconf->sig_resign_interval);
            } else {
                ods_log_error("[%s[%i]] unable to retrieve resign interval "
                    "for zone %s: duration2time() failed",
                    worker2str(worker->type), worker->thread_num,
                    task_who2str(task));
                ods_log_info("[%s[%i]] defaulting to 1H resign interval for "
                    "zone %s", worker2str(worker->type), worker->thread_num,
                    task_who2str(task));
                what = TASK_SIGN;
                when = worker->clock_in + 3600;
            }
            backup = 1;
            break;
        case TASK_NONE:
            worker->working_with = TASK_NONE;
            /* no task */
            ods_log_warning("[%s[%i]] none task for zone %s",
                worker2str(worker->type), worker->thread_num,
                task_who2str(task));
            when = time_now() + never;
            break;
        default:
            worker->working_with = TASK_NONE;
            /* unknown task */
            ods_log_warning("[%s[%i]] unknown task, trying full sign zone %s",
                worker2str(worker->type), worker->thread_num,
                task_who2str(task));
            what = TASK_SIGNCONF;
            when = time_now();
            break;
    }
    /* no error */
    task->backoff = 0;
    if (task->interrupt != TASK_NONE && task->interrupt != what) {
        ods_log_debug("[%s[%i]] interrupt task %s for zone %s",
            worker2str(worker->type), worker->thread_num,
            task_what2str(what), task_who2str(task));
        task->halted = what;
        task->halted_when = when;
        task->what = task->interrupt;
        task->when = time_now();
    } else {
        ods_log_debug("[%s[%i]] next task %s for zone %s",
            worker2str(worker->type), worker->thread_num,
            task_what2str(what), task_who2str(task));
        task->what = what;
        task->when = when;
        task->interrupt = TASK_NONE;
        task->halted = TASK_NONE;
        task->halted_when = 0;
    }
    /* backup the last successful run */
    if (backup) {
        status = zone_backup2(zone);
        if (status != ODS_STATUS_OK) {
            ods_log_warning("[%s[%i]] unable to backup zone %s: %s",
            worker2str(worker->type), worker->thread_num,
            task_who2str(task), ods_status2str(status));
            /* just a warning */
            status = ODS_STATUS_OK;
        }
        backup = 0;
    }
    return;

task_perform_fail:
    /* in case of failure, also mark zone processed (for single run usage) */
    zone->db->is_processed = 1;
    if (task->backoff) {
        task->backoff *= 2;
        if (task->backoff > ODS_SE_MAX_BACKOFF) {
            task->backoff = ODS_SE_MAX_BACKOFF;
        }
    } else {
        task->backoff = 60;
    }
    ods_log_info("[%s[%i]] backoff task %s for zone %s with %u seconds",
        worker2str(worker->type), worker->thread_num,
        task_what2str(task->what), task_who2str(task), task->backoff);
    task->when = time_now() + task->backoff;
    return;

task_perform_continue:
    ods_log_info("[%s[%i]] continue task %s for zone %s",
        worker2str(worker->type), worker->thread_num,
        task_what2str(task->halted), task_who2str(task));
    task->what = task->halted;
    task->when = task->halted_when;
    task->interrupt = TASK_NONE;
    task->halted = TASK_NONE;
    task->halted_when = 0;
    return;
}


/**
 * Work.
 *
 */
static void
worker_work(worker_type* worker)
{
    time_t now = 0;
    time_t timeout = 1;
    engine_type* engine = NULL;
    zone_type* zone = NULL;
    ods_status status = ODS_STATUS_OK;

    ods_log_assert(worker);
    ods_log_assert(worker->type == WORKER_WORKER);

    engine = (engine_type*) worker->engine;
    while (worker->need_to_exit == 0) {
        ods_log_debug("[%s[%i]] report for duty", worker2str(worker->type),
            worker->thread_num);
        lock_basic_lock(&engine->taskq->schedule_lock);
        worker->task = schedule_pop_task(engine->taskq);
        if (worker->task) {
            worker->working_with = worker->task->what;
            lock_basic_unlock(&engine->taskq->schedule_lock);
            zone = (zone_type*) worker->task->zone;

            lock_basic_lock(&zone->zone_lock);
            ods_log_debug("[%s[%i]] start working on zone %s",
                worker2str(worker->type), worker->thread_num, zone->name);
            worker->clock_in = time(NULL);
            worker_perform_task(worker);
            zone->task = worker->task;
            ods_log_debug("[%s[%i]] finished working on zone %s",
                worker2str(worker->type), worker->thread_num, zone->name);

            lock_basic_lock(&engine->taskq->schedule_lock);
            worker->task = NULL;
            worker->working_with = TASK_NONE;
            status = schedule_task(engine->taskq, zone->task, 1);
            if (status != ODS_STATUS_OK) {
                ods_log_error("[%s[%i]] unable to schedule task for zone %s: "
                "%s", worker2str(worker->type), worker->thread_num,
                zone->name, ods_status2str(status));
            }
            lock_basic_unlock(&engine->taskq->schedule_lock);
            lock_basic_unlock(&zone->zone_lock);
            timeout = 1;
        } else {
            ods_log_debug("[%s[%i]] nothing to do", worker2str(worker->type),
                worker->thread_num);
            worker->task = schedule_get_first_task(engine->taskq);
            lock_basic_unlock(&engine->taskq->schedule_lock);
            now = time_now();
            if (worker->task && !engine->taskq->loading) {
                timeout = (worker->task->when - now);
            } else {
                timeout *= 2;
                if (timeout > ODS_SE_MAX_BACKOFF) {
                    timeout = ODS_SE_MAX_BACKOFF;
                }
            }
            worker->task = NULL;
            worker_sleep(worker, timeout);
        }
    }
    return;
}


/**
 * Drudge.
 *
 */
static void
worker_drudge(worker_type* worker)
{
    engine_type* engine = NULL;
    zone_type* zone = NULL;
    task_type* task = NULL;
    rrset_type* rrset = NULL;
    ods_status status = ODS_STATUS_OK;
    worker_type* superior = NULL;
    hsm_ctx_t* ctx = NULL;

    ods_log_assert(worker);
    ods_log_assert(worker->engine);
    ods_log_assert(worker->type == WORKER_DRUDGER);

    engine = (engine_type*) worker->engine;
    ods_log_debug("[%s[%i]] create hsm context",
        worker2str(worker->type), worker->thread_num);
    ctx = hsm_create_context();
    if (!ctx) {
        ods_log_crit("[%s[%i]] error creating libhsm context",
            worker2str(worker->type), worker->thread_num);
    }
    while (worker->need_to_exit == 0) {
        ods_log_deeebug("[%s[%i]] report for duty", worker2str(worker->type),
            worker->thread_num);
        superior = NULL;
        zone = NULL;
        task = NULL;

        lock_basic_lock(&engine->signq->q_lock);
        rrset = (rrset_type*) fifoq_pop(engine->signq, &superior);
        lock_basic_unlock(&engine->signq->q_lock);
        if (rrset) {
            ods_log_assert(superior);
            lock_basic_lock(&superior->worker_lock);
            task = superior->task;
            ods_log_assert(task);
            zone = task->zone;
            lock_basic_unlock(&superior->worker_lock);

            ods_log_assert(zone);
            ods_log_assert(zone->apex);
            ods_log_assert(zone->signconf);
            worker->clock_in = time(NULL);
            status = rrset_sign(ctx, rrset, superior->clock_in);
            lock_basic_lock(&superior->worker_lock);
            if (status == ODS_STATUS_OK) {
                superior->jobs_completed++;
            } else {
                superior->jobs_failed++;
            }
            lock_basic_unlock(&superior->worker_lock);
            if (worker_fulfilled(superior) && superior->sleeping) {
                ods_log_deeebug("[%s[%i]] wake up superior[%u], work is done",
                    worker2str(worker->type), worker->thread_num,
                    superior->thread_num);
                worker_wakeup(superior);
                superior = NULL;
            }
            rrset = NULL;
        } else {
            ods_log_deeebug("[%s[%i]] nothing to do", worker2str(worker->type),
                worker->thread_num);
            worker_wait(&engine->signq->q_lock, &engine->signq->q_threshold);
        }
    }
    /* wake up superior */
    if (superior && superior->sleeping) {
        ods_log_deeebug("[%s[%i]] wake up superior[%u], i am exiting",
            worker2str(worker->type), worker->thread_num, superior->thread_num);
         worker_wakeup(superior);
    }
    /* cleanup open HSM sessions */
    hsm_destroy_context(ctx);
    ctx = NULL;
    return;
}


/**
 * Start worker.
 *
 */
void
worker_start(worker_type* worker)
{
    ods_log_assert(worker);
    switch (worker->type) {
        case WORKER_DRUDGER:
            worker_drudge(worker);
            break;
        case WORKER_WORKER:
            worker_work(worker);
            break;
        default:
            ods_log_error("[worker] illegal worker (id=%i)", worker->type);
            break;
    }
    return;
}


/**
 * Put worker to sleep.
 *
 */
void
worker_sleep(worker_type* worker, time_t timeout)
{
    ods_log_assert(worker);
    lock_basic_lock(&worker->worker_lock);
    worker->sleeping = 1;
    lock_basic_sleep(&worker->worker_alarm, &worker->worker_lock,
        timeout);
    lock_basic_unlock(&worker->worker_lock);
    return;
}


/**
 * Put worker to sleep unless worker has measured up to all appointed jobs.
 *
 */
void
worker_sleep_unless(worker_type* worker, time_t timeout)
{
    ods_log_assert(worker);
    lock_basic_lock(&worker->worker_lock);
    while (!worker->need_to_exit && !worker_fulfilled(worker)) {
        worker->sleeping = 1;
        lock_basic_sleep(&worker->worker_alarm, &worker->worker_lock,
            timeout);
        ods_log_debug("[%s[%i]] somebody poked me, check completed jobs %u "
           "appointed, %u completed, %u failed", worker2str(worker->type),
           worker->thread_num, worker->jobs_appointed, worker->jobs_completed,
           worker->jobs_failed);
    }
    lock_basic_unlock(&worker->worker_lock);
    return;
}


/**
 * Wake up worker.
 *
 */
void
worker_wakeup(worker_type* worker)
{
    ods_log_assert(worker);
    if (worker && worker->sleeping && !worker->waiting) {
        ods_log_debug("[%s[%i]] wake up", worker2str(worker->type),
           worker->thread_num);
        lock_basic_lock(&worker->worker_lock);
        lock_basic_alarm(&worker->worker_alarm);
        worker->sleeping = 0;
        lock_basic_unlock(&worker->worker_lock);
    }
    return;
}


/**
 * Worker waiting.
 *
 */
void
worker_wait_timeout(lock_basic_type* lock, cond_basic_type* condition,
    time_t timeout)
{
    lock_basic_lock(lock);
    lock_basic_sleep(condition, lock, timeout);
    lock_basic_unlock(lock);
    return;
}


/**
 * Worker waiting on an already locked cond
 *
 */
void
worker_wait_timeout_locked(lock_basic_type* lock, cond_basic_type* condition,
    time_t timeout)
{
    lock_basic_sleep(condition, lock, timeout);
    return;
}


/**
 * Worker waiting.
 *
 */
void
worker_wait(lock_basic_type* lock, cond_basic_type* condition)
{
    worker_wait_timeout(lock, condition, 0);
    return;
}


/**
 * Notify a worker.
 *
 */
void
worker_notify(lock_basic_type* lock, cond_basic_type* condition)
{
    lock_basic_lock(lock);
    lock_basic_alarm(condition);
    lock_basic_unlock(lock);
    return;
}


/**
 * Notify all workers.
 *
 */
void
worker_notify_all(lock_basic_type* lock, cond_basic_type* condition)
{
    lock_basic_lock(lock);
    lock_basic_broadcast(condition);
    lock_basic_unlock(lock);
    return;
}


/**
 * Clean up worker.
 *
 */
void
worker_cleanup(worker_type* worker)
{
    allocator_type* allocator;
    cond_basic_type worker_cond;
    lock_basic_type worker_lock;
    if (!worker) {
        return;
    }
    allocator = worker->allocator;
    worker_cond = worker->worker_alarm;
    worker_lock = worker->worker_lock;
    allocator_deallocate(allocator, (void*) worker);
    lock_basic_destroy(&worker_lock);
    lock_basic_off(&worker_cond);
    return;
}<|MERGE_RESOLUTION|>--- conflicted
+++ resolved
@@ -164,10 +164,6 @@
         tries++;
         lock_basic_lock(&q->q_lock);
         status = fifoq_push(q, (void*) rrset, worker, &tries);
-<<<<<<< HEAD
-        lock_basic_unlock(&q->q_lock);
-=======
->>>>>>> cef2a58b
         if (worker->need_to_exit) {
             lock_basic_unlock(&q->q_lock);
             return;
@@ -176,16 +172,10 @@
          * If tries are 0 they we have tries FIFOQ_TRIES_COUNT times,
          * lets take a small break to not hog CPU.
          */
-<<<<<<< HEAD
-        if (status == ODS_STATUS_UNCHANGED && !tries) {
-            usleep(10000);
-        }
-=======
         if (status == ODS_STATUS_UNCHANGED) {
             worker_wait_timeout_locked(&q->q_lock, &q->q_nonfull, 60);
         }
         lock_basic_unlock(&q->q_lock);
->>>>>>> cef2a58b
     }
     ods_log_assert(status == ODS_STATUS_OK);
     lock_basic_lock(&worker->worker_lock);
