/*
 * Copyright (c) 2009 NLNet Labs. All rights reserved.
 *
 * Redistribution and use in source and binary forms, with or without
 * modification, are permitted provided that the following conditions
 * are met:
 * 1. Redistributions of source code must retain the above copyright
 *    notice, this list of conditions and the following disclaimer.
 * 2. Redistributions in binary form must reproduce the above copyright
 *    notice, this list of conditions and the following disclaimer in the
 *    documentation and/or other materials provided with the distribution.
 *
 * THIS SOFTWARE IS PROVIDED BY THE AUTHOR ``AS IS'' AND ANY EXPRESS OR
 * IMPLIED WARRANTIES, INCLUDING, BUT NOT LIMITED TO, THE IMPLIED
 * WARRANTIES OF MERCHANTABILITY AND FITNESS FOR A PARTICULAR PURPOSE
 * ARE DISCLAIMED. IN NO EVENT SHALL THE AUTHOR BE LIABLE FOR ANY
 * DIRECT, INDIRECT, INCIDENTAL, SPECIAL, EXEMPLARY, OR CONSEQUENTIAL
 * DAMAGES (INCLUDING, BUT NOT LIMITED TO, PROCUREMENT OF SUBSTITUTE
 * GOODS OR SERVICES; LOSS OF USE, DATA, OR PROFITS; OR BUSINESS
 * INTERRUPTION) HOWEVER CAUSED AND ON ANY THEORY OF LIABILITY, WHETHER
 * IN CONTRACT, STRICT LIABILITY, OR TORT (INCLUDING NEGLIGENCE OR
 * OTHERWISE) ARISING IN ANY WAY OUT OF THE USE OF THIS SOFTWARE, EVEN
 * IF ADVISED OF THE POSSIBILITY OF SUCH DAMAGE.
 *
 */

#include <time.h> /* time() */

#include "daemon/engine.h"
#include "daemon/worker.h"
#include "duration.h"
#include "hsm.h"
#include "locks.h"
#include "log.h"
#include "status.h"
#include "signer/tools.h"
#include "signer/zone.h"

/**
 * Create worker.
 *
 */
worker_type*
worker_create(char* name)
{
    worker_type* worker;
    CHECKALLOC(worker = (worker_type*) malloc(sizeof(worker_type)));
<<<<<<< HEAD
    ods_log_debug("[%s] create", name);
    lock_basic_init(&worker->worker_lock);
    lock_basic_set(&worker->worker_alarm);
    lock_basic_lock(&worker->worker_lock);
    worker->name = name;
=======
    ods_log_debug("[%s[%i]] create", worker2str(type), num+1);
    pthread_mutex_init(&worker->worker_lock, NULL);
    pthread_cond_init(&worker->worker_alarm, NULL);
    pthread_mutex_lock(&worker->worker_lock);
    worker->thread_num = num +1;
>>>>>>> 9c7b3731
    worker->engine = NULL;
    worker->task = NULL;
    worker->working_with = TASK_NONE;
    worker->need_to_exit = 0;
    worker->clock_in = 0;
    worker->jobs_appointed = 0;
    worker->jobs_completed = 0;
    worker->jobs_failed = 0;
    worker->sleeping = 0;
    worker->waiting = 0;
    pthread_mutex_unlock(&worker->worker_lock);
    return worker;
}


/**
 * Worker working with...
 *
 */
static void
worker_working_with(worker_type* worker, task_id with, task_id next,
    const char* str, const char* name, task_id* what, time_t* when)
{
    worker->working_with = with;
    ods_log_verbose("[%s] %s zone %s", worker->name, str, name);
    *what = next;
    *when = time_now();
}


/**
 * Has this worker measured up to all appointed jobs?
 *
 */
static int
worker_fulfilled(worker_type* worker)
{
    int ret = 0;
    ret = (worker->jobs_completed + worker->jobs_failed) ==
        worker->jobs_appointed;
    return ret;
}


/**
 * Clear jobs.
 *
 */
static void
worker_clear_jobs(worker_type* worker)
{
    ods_log_assert(worker);
    pthread_mutex_lock(&worker->worker_lock);
    worker->jobs_appointed = 0;
    worker->jobs_completed = 0;
    worker->jobs_failed = 0;
    pthread_mutex_unlock(&worker->worker_lock);
}


/**
 * Queue RRset for signing.
 *
 */
static void
worker_queue_rrset(worker_type* worker, fifoq_type* q, rrset_type* rrset)
{
    ods_status status = ODS_STATUS_UNCHANGED;
    int tries = 0;
    ods_log_assert(worker);
    ods_log_assert(worker->task);
    ods_log_assert(q);
    ods_log_assert(rrset);

    pthread_mutex_lock(&q->q_lock);
    status = fifoq_push(q, (void*) rrset, worker, &tries);
    while (status == ODS_STATUS_UNCHANGED) {
        tries++;
        if (worker->need_to_exit) {
            pthread_mutex_unlock(&q->q_lock);
            return;
        }
        /**
         * Apparently the queue is full. Lets take a small break to not hog CPU.
         * The worker will release the signq lock while sleeping and will
         * automatically grab the lock when the queue is nonfull.
         * Queue is nonfull at 10% of the queue size.
         */
        ods_thread_wait(&q->q_nonfull, &q->q_lock, 5);
        status = fifoq_push(q, (void*) rrset, worker, &tries);
    }
    pthread_mutex_unlock(&q->q_lock);

    ods_log_assert(status == ODS_STATUS_OK);
    pthread_mutex_lock(&worker->worker_lock);
    worker->jobs_appointed += 1;
    pthread_mutex_unlock(&worker->worker_lock);
}


/**
 * Queue domain for signing.
 *
 */
static void
worker_queue_domain(worker_type* worker, fifoq_type* q, domain_type* domain)
{
    rrset_type* rrset = NULL;
    denial_type* denial = NULL;
    ods_log_assert(worker);
    ods_log_assert(q);
    ods_log_assert(domain);
    rrset = domain->rrsets;
    while (rrset) {
        worker_queue_rrset(worker, q, rrset);
        rrset = rrset->next;
}
    denial = (denial_type*) domain->denial;
    if (denial && denial->rrset) {
        worker_queue_rrset(worker, q, denial->rrset);
    }
}


/**
 * Queue zone for signing.
 *
 */
static void
worker_queue_zone(worker_type* worker, fifoq_type* q, zone_type* zone)
{
    ldns_rbnode_t* node = LDNS_RBTREE_NULL;
    domain_type* domain = NULL;
    ods_log_assert(worker);
    ods_log_assert(q);
    ods_log_assert(zone);
    worker_clear_jobs(worker);
    if (!zone->db || !zone->db->domains) {
        return;
    }
    if (zone->db->domains->root != LDNS_RBTREE_NULL) {
        node = ldns_rbtree_first(zone->db->domains);
    }
    while (node && node != LDNS_RBTREE_NULL) {
        domain = (domain_type*) node->data;
        worker_queue_domain(worker, q, domain);
        node = ldns_rbtree_next(node);
    }
}


/**
 * Make sure that no appointed jobs have failed.
 *
 */
static ods_status
worker_check_jobs(worker_type* worker, task_type* task)
{
    ods_log_assert(worker);
    ods_log_assert(task);
    pthread_mutex_lock(&worker->worker_lock);
    if (worker->jobs_failed) {
<<<<<<< HEAD
        ods_log_error("[%s] sign zone %s failed: %lu RRsets failed",
            worker->name, task_who2str(task), (unsigned long)worker->jobs_failed);
        lock_basic_unlock(&worker->worker_lock);
=======
        ods_log_error("[%s[%i]] sign zone %s failed: %lu RRsets failed",
            worker2str(worker->type), worker->thread_num,
            task_who2str(task), (unsigned long)worker->jobs_failed);
        pthread_mutex_unlock(&worker->worker_lock);
>>>>>>> 9c7b3731
        return ODS_STATUS_ERR;
    } else if (worker->jobs_completed != worker->jobs_appointed) {
        ods_log_error("[%s] sign zone %s failed: processed %lu of %lu "
            "RRsets", worker->name, task_who2str(task), (unsigned long)worker->jobs_completed,
            (unsigned long)worker->jobs_appointed);
        pthread_mutex_unlock(&worker->worker_lock);
        return ODS_STATUS_ERR;
    } else if (worker->need_to_exit) {
<<<<<<< HEAD
        ods_log_debug("[%s] sign zone %s failed: worker needs to exit",
            worker->name, task_who2str(task));
        lock_basic_unlock(&worker->worker_lock);
=======
        ods_log_debug("[%s[%i]] sign zone %s failed: worker needs to exit",
            worker2str(worker->type), worker->thread_num, task_who2str(task));
        pthread_mutex_unlock(&worker->worker_lock);
>>>>>>> 9c7b3731
        return ODS_STATUS_ERR;
    } else {
        ods_log_debug("[%s] sign zone %s ok: %lu of %lu RRsets "
            "succeeded", worker->name,
            task_who2str(task), (unsigned long)worker->jobs_completed,
            (unsigned long)worker->jobs_appointed);
        ods_log_assert(worker->jobs_appointed == worker->jobs_completed);
    }
    pthread_mutex_unlock(&worker->worker_lock);
    return ODS_STATUS_OK;
}


/**
 * Perform task.
 *
 */
static void
worker_perform_task(worker_type* worker)
{
    engine_type* engine = NULL;
    zone_type* zone = NULL;
    task_type* task = NULL;
    task_id what = TASK_NONE;
    time_t when = 0;
    time_t never = (3600*24*365);
    ods_status status = ODS_STATUS_OK;
    int backup = 0;
    time_t start = 0;
    time_t end = 0;

    if (!worker || !worker->task || !worker->task->zone || !worker->engine) {
        return;
    }
    engine = worker->engine;
    task = (task_type*) worker->task;
    zone = (zone_type*) worker->task->zone;
    ods_log_debug("[%s] perform task %s for zone %s",
       worker->name, task_what2str(task->what), task_who2str(task));
    /* do what you have been told to do */
    switch (task->what) {
        case TASK_SIGNCONF:
            /* perform 'load signconf' task */
            worker_working_with(worker, TASK_SIGNCONF, TASK_READ,
                "configure", task_who2str(task), &what, &when);
            status = tools_signconf(zone);
            if (status == ODS_STATUS_UNCHANGED) {
                if (!zone->signconf->last_modified) {
                    ods_log_debug("[%s] no signconf.xml for zone %s yet",
                        worker->name, task_who2str(task));
                    status = ODS_STATUS_ERR;
                }
            }
            if (status == ODS_STATUS_UNCHANGED) {
                if (task->halted != TASK_NONE && task->halted != TASK_SIGNCONF) {
                    goto task_perform_continue;
                }
                status = ODS_STATUS_OK;
            } else if (status == ODS_STATUS_OK) {
                task->interrupt = TASK_NONE;
                task->halted = TASK_NONE;
            } else {
                if (task->halted == TASK_NONE) {
                    goto task_perform_fail;
                }
                goto task_perform_continue;
            }
            /* break; */
        case TASK_READ:
            /* perform 'read input adapter' task */
            worker_working_with(worker, TASK_READ, TASK_SIGN,
                "read", task_who2str(task), &what, &when);
            task->what = TASK_READ;
            if (!zone->signconf->last_modified) {
                ods_log_debug("[%s] no signconf.xml for zone %s yet",
                    worker->name, task_who2str(task));
                status = ODS_STATUS_ERR;
            } else {
                if (hsm_check_context()) {
                    ods_log_error("signer instructed to reload due to hsm reset in read task");
                    engine->need_to_reload = 1;
                    status = ODS_STATUS_ERR;
                } else {
                    status = tools_input(zone);
                }
            }

            if (status == ODS_STATUS_UNCHANGED) {
                ods_log_verbose("[%s] zone %s unsigned data not changed, "
                    "continue", worker->name, task_who2str(task));
                status = ODS_STATUS_OK;
            }
            if (status == ODS_STATUS_OK) {
                if (task->interrupt > TASK_SIGNCONF) {
                    task->interrupt = TASK_NONE;
                    task->halted = TASK_NONE;
                }
            } else {
                if (task->halted == TASK_NONE) {
                    goto task_perform_fail;
                }
                goto task_perform_continue;
            }
            /* break; */
        case TASK_SIGN:
            /* perform 'sign' task */
            worker_working_with(worker, TASK_SIGN, TASK_WRITE,
                "sign", task_who2str(task), &what, &when);
            task->what = TASK_SIGN;
            status = zone_update_serial(zone);
            if (status == ODS_STATUS_OK) {
                if (task->interrupt > TASK_SIGNCONF) {
                    task->interrupt = TASK_NONE;
                    task->halted = TASK_NONE;
                }
            } else {
                ods_log_error("[%s] unable to sign zone %s: "
                    "failed to increment serial",
                    worker->name, task_who2str(task));
                if (task->halted == TASK_NONE) {
                    goto task_perform_fail;
                }
                goto task_perform_continue;
            }

            /* start timer */
            start = time(NULL);
            if (zone->stats) {
                pthread_mutex_lock(&zone->stats->stats_lock);
                if (!zone->stats->start_time) {
                    zone->stats->start_time = start;
                }
                zone->stats->sig_count = 0;
                zone->stats->sig_soa_count = 0;
                zone->stats->sig_reuse = 0;
                zone->stats->sig_time = 0;
                pthread_mutex_unlock(&zone->stats->stats_lock);
            }
            /* check the HSM connection before queuing sign operations */
            if (hsm_check_context()) {
                ods_log_error("signer instructed to reload due to hsm reset in sign task");
                engine->need_to_reload = 1;
                goto task_perform_fail;
            }
            /* prepare keys */
            status = zone_prepare_keys(zone);
            if (status == ODS_STATUS_OK) {
                /* queue menial, hard signing work */
                worker_queue_zone(worker, engine->signq, zone);
                ods_log_deeebug("[%s] wait until drudgers are finished "
                    "signing zone %s", worker->name, task_who2str(task));
                /* sleep until work is done */
                worker_sleep_unless(worker);
            }
            /* stop timer */
            end = time(NULL);
            /* check status and jobs */
            if (status == ODS_STATUS_OK) {
                status = worker_check_jobs(worker, task);
            }
            worker_clear_jobs(worker);
            if (status == ODS_STATUS_OK && zone->stats) {
                pthread_mutex_lock(&zone->stats->stats_lock);
                zone->stats->sig_time = (end-start);
                pthread_mutex_unlock(&zone->stats->stats_lock);
            }
            if (status != ODS_STATUS_OK) {
                if (task->halted == TASK_NONE) {
                    goto task_perform_fail;
                }
                goto task_perform_continue;
            } else {
                if (task->interrupt > TASK_SIGNCONF) {
                    task->interrupt = TASK_NONE;
                    task->halted = TASK_NONE;
                }
            }
            /* break; */
        case TASK_WRITE:
            /* perform 'write to output adapter' task */
            worker_working_with(worker, TASK_WRITE, TASK_SIGN,
                "write", task_who2str(task), &what, &when);
            task->what = TASK_WRITE;
            status = tools_output(zone, engine);
            if (status == ODS_STATUS_OK) {
                if (task->interrupt > TASK_SIGNCONF) {
                    task->interrupt = TASK_NONE;
                    task->halted = TASK_NONE;
                }
            } else {
                /* clear signatures? */
                if (task->halted == TASK_NONE) {
                    goto task_perform_fail;
                }
                goto task_perform_continue;
            }
            zone->db->is_processed = 1;
            if (zone->signconf &&
                duration2time(zone->signconf->sig_resign_interval)) {
                what = TASK_SIGN;
                when = worker->clock_in +
                    duration2time(zone->signconf->sig_resign_interval);
            } else {
                ods_log_error("[%s] unable to retrieve resign interval "
                    "for zone %s: duration2time() failed",
                    worker->name, task_who2str(task));
                ods_log_info("[%s] defaulting to 1H resign interval for "
                    "zone %s", worker->name, task_who2str(task));
                what = TASK_SIGN;
                when = worker->clock_in + 3600;
            }
            backup = 1;
            break;
        case TASK_NONE:
            worker->working_with = TASK_NONE;
            /* no task */
            ods_log_warning("[%s] none task for zone %s",
                worker->name, task_who2str(task));
            when = time_now() + never;
            break;
        default:
            worker->working_with = TASK_NONE;
            /* unknown task */
            ods_log_warning("[%s] unknown task, trying full sign zone %s",
                worker->name, task_who2str(task));
            what = TASK_SIGNCONF;
            when = time_now();
            break;
    }
    /* no error */
    task->backoff = 0;
    if (task->interrupt != TASK_NONE && task->interrupt != what) {
        ods_log_debug("[%s] interrupt task %s for zone %s",
            worker->name, task_what2str(what), task_who2str(task));
        task->halted = what;
        task->halted_when = when;
        task->what = task->interrupt;
        task->when = time_now();
    } else {
        ods_log_debug("[%s] next task %s for zone %s",
            worker->name, task_what2str(what), task_who2str(task));
        task->what = what;
        task->when = when;
        task->interrupt = TASK_NONE;
        task->halted = TASK_NONE;
        task->halted_when = 0;
    }
    /* backup the last successful run */
    if (backup) {
        status = zone_backup2(zone);
        if (status != ODS_STATUS_OK) {
            ods_log_warning("[%s] unable to backup zone %s: %s",
            worker->name, task_who2str(task), ods_status2str(status));
            /* just a warning */
            status = ODS_STATUS_OK;
        }
        backup = 0;
    }
    return;

task_perform_fail:
    if (!zone->signconf->last_modified) {
        ods_log_warning("[%s] WARNING: unable to sign zone %s, signconf is not ready", worker->name, task_who2str(task));
    } else if (status != ODS_STATUS_XFR_NOT_READY) {
        /* other statuses is critical, and we know it is not ODS_STATUS_OK */
        ods_log_crit("[%s] CRITICAL: failed to sign zone %s: %s",
            worker->name, task_who2str(task), ods_status2str(status));
    }
    /* in case of failure, also mark zone processed (for single run usage) */
    zone->db->is_processed = 1;
    if (task->backoff) {
        task->backoff *= 2;
    } else {
        task->backoff = 60;
    }
    if (task->backoff > ODS_SE_MAX_BACKOFF) {
        task->backoff = ODS_SE_MAX_BACKOFF;
    }
    ods_log_info("[%s] backoff task %s for zone %s with %lu seconds",
        worker->name, task_what2str(task->what), task_who2str(task), (long)task->backoff);
    task->when = time_now() + task->backoff;
    return;

task_perform_continue:
    ods_log_info("[%s] continue task %s for zone %s",
        worker->name, task_what2str(task->halted), task_who2str(task));
    task->what = task->halted;
    task->when = task->halted_when;
    task->interrupt = TASK_NONE;
    task->halted = TASK_NONE;
    task->halted_when = 0;
    return;
}


/**
 * Work.
 *
 */
void
worker_work(worker_type* worker)
{
    time_t now = 0;
    time_t timeout = 1;
    engine_type* engine = NULL;
    zone_type* zone = NULL;
    ods_status status = ODS_STATUS_OK;

    ods_log_assert(worker);

    engine = worker->engine;
    while (worker->need_to_exit == 0) {
        ods_log_debug("[%s] report for duty", worker->name);
        now = time_now();
        pthread_mutex_lock(&engine->taskq->schedule_lock);
        worker->task = schedule_pop_task(engine->taskq);
        if (worker->task) {
            worker->working_with = worker->task->what;
            pthread_mutex_unlock(&engine->taskq->schedule_lock);
            zone = (zone_type*) worker->task->zone;

<<<<<<< HEAD
            lock_basic_lock(&zone->zone_lock);
            ods_log_debug("[%s] start working on zone %s",
                worker->name, zone->name);
=======
            pthread_mutex_lock(&zone->zone_lock);
            ods_log_debug("[%s[%i]] start working on zone %s",
                worker2str(worker->type), worker->thread_num, zone->name);
>>>>>>> 9c7b3731
            worker->clock_in = time_now();
            worker_perform_task(worker);
            zone->task = worker->task;
            ods_log_debug("[%s] finished working on zone %s",
                worker->name, zone->name);

            pthread_mutex_lock(&engine->taskq->schedule_lock);
            worker->task = NULL;
            worker->working_with = TASK_NONE;
            status = schedule_task(engine->taskq, zone->task, 1);
            if (status != ODS_STATUS_OK) {
                ods_log_error("[%s] unable to schedule task for zone %s: "
                "%s", worker->name, zone->name, ods_status2str(status));
            }
            pthread_mutex_unlock(&engine->taskq->schedule_lock);
            pthread_mutex_unlock(&zone->zone_lock);
            timeout = 1;
            /** Do we need to tell the engine that we require a reload? */
            pthread_mutex_lock(&engine->signal_lock);
            if (engine->need_to_reload) {
                pthread_cond_signal(&engine->signal_cond);
            }
            pthread_mutex_unlock(&engine->signal_lock);

        } else {
            ods_log_debug("[%s] nothing to do", worker->name);
            worker->task = schedule_get_first_task(engine->taskq);
            pthread_mutex_unlock(&engine->taskq->schedule_lock);
            if (worker->task && !engine->taskq->loading) {
                timeout = (worker->task->when - now);
            } else {
                timeout *= 2;
            }
            if (timeout > ODS_SE_MAX_BACKOFF) {
                timeout = ODS_SE_MAX_BACKOFF;
            }
            worker->task = NULL;
            worker_sleep(worker, timeout);
        }
    }
}


/**
 * Drudge.
 *
 */
void
worker_drudge(worker_type* worker)
{
    engine_type* engine = NULL;
    zone_type* zone = NULL;
    task_type* task = NULL;
    rrset_type* rrset = NULL;
    ods_status status = ODS_STATUS_OK;
    worker_type* superior = NULL;
    hsm_ctx_t* ctx = NULL;

    ods_log_assert(worker);
    ods_log_assert(worker->engine);

    engine = worker->engine;
    while (worker->need_to_exit == 0) {
        ods_log_deeebug("[%s] report for duty", worker->name);
        superior = NULL;
        zone = NULL;
        task = NULL;
        /* get item */
        pthread_mutex_lock(&engine->signq->q_lock);
        rrset = (rrset_type*) fifoq_pop(engine->signq, &superior);
        if (!rrset) {
            ods_log_deeebug("[%s] nothing to do, wait", worker->name);
            /**
             * Apparently the queue is empty. Wait until new work is queued.
             * The drudger will release the signq lock while sleeping and
             * will automatically grab the lock when the threshold is reached.
             * Threshold is at 1 and MAX (after a number of tries).
             */
            pthread_cond_wait(&engine->signq->q_threshold,
                &engine->signq->q_lock);
            if(worker->need_to_exit == 0)
                rrset = (rrset_type*) fifoq_pop(engine->signq, &superior);
        }
        pthread_mutex_unlock(&engine->signq->q_lock);
        /* do some work */
        if (rrset) {
            ods_log_assert(superior);
            if (!ctx) {
                ods_log_debug("[%s] create hsm context", worker->name);
                ctx = hsm_create_context();
            }
            if (!ctx) {
                ods_log_crit("[%s] error creating libhsm context", worker->name);
                engine->need_to_reload = 1;
                ods_log_error("signer instructed to reload due to hsm reset while signing");
                pthread_mutex_lock(&superior->worker_lock);
                superior->jobs_failed++;
                pthread_mutex_unlock(&superior->worker_lock);
            } else {
                ods_log_assert(ctx);
                pthread_mutex_lock(&superior->worker_lock);
                task = superior->task;
                ods_log_assert(task);
                zone = task->zone;
                pthread_mutex_unlock(&superior->worker_lock);
                ods_log_assert(zone);
                ods_log_assert(zone->apex);
                ods_log_assert(zone->signconf);
                worker->clock_in = time_now();
                status = rrset_sign(ctx, rrset, superior->clock_in);
                pthread_mutex_lock(&superior->worker_lock);
                if (status == ODS_STATUS_OK) {
                    superior->jobs_completed++;
                } else {
                    superior->jobs_failed++;
                }
                pthread_mutex_unlock(&superior->worker_lock);
            }
            if (worker_fulfilled(superior) && superior->sleeping) {
                ods_log_deeebug("[%s] wake up superior[%s], work is "
                    "done", worker->name, superior->name);
                worker_wakeup(superior);
            }
            superior = NULL;
            rrset = NULL;
        }
        /* done work */
    }
    /* cleanup open HSM sessions */
    if (ctx) {
        hsm_destroy_context(ctx);
    }
}

/**
 * Put worker to sleep.
 *
 */
void
worker_sleep(worker_type* worker, time_t timeout)
{
    ods_log_assert(worker);
    if (!worker->need_to_exit) {
        pthread_mutex_lock(&worker->worker_lock);
        worker->sleeping = 1;
        ods_thread_wait(&worker->worker_alarm, &worker->worker_lock,
            timeout);
        pthread_mutex_unlock(&worker->worker_lock);
    }
}


/**
 * Put worker to sleep unless worker has measured up to all appointed jobs.
 *
 */
void
worker_sleep_unless(worker_type* worker)
{
    ods_log_assert(worker);
    pthread_mutex_lock(&worker->worker_lock);
    while (!worker->need_to_exit && !worker_fulfilled(worker)) {
        worker->sleeping = 1;
<<<<<<< HEAD
        lock_basic_sleep(&worker->worker_alarm, &worker->worker_lock,
            timeout);
        ods_log_debug("[%s] somebody poked me, check completed jobs %lu "
           "appointed, %lu completed, %lu failed", worker->name,
           (long)worker->jobs_appointed, (long)worker->jobs_completed,
=======
        pthread_cond_wait(&worker->worker_alarm, &worker->worker_lock);
        ods_log_debug("[%s[%i]] somebody poked me, check completed jobs %lu "
           "appointed, %lu completed, %lu failed", worker2str(worker->type),
           worker->thread_num, (long)worker->jobs_appointed, (long)worker->jobs_completed,
>>>>>>> 9c7b3731
           (long)worker->jobs_failed);
    }
    pthread_mutex_unlock(&worker->worker_lock);
}


/**
 * Wake up worker.
 *
 */
void
worker_wakeup(worker_type* worker)
{
    ods_log_assert(worker);
    if (worker && worker->sleeping && !worker->waiting) {
<<<<<<< HEAD
        ods_log_debug("[%s] wake up", worker->name);
        lock_basic_lock(&worker->worker_lock);
        lock_basic_alarm(&worker->worker_alarm);
=======
        ods_log_debug("[%s[%i]] wake up", worker2str(worker->type),
           worker->thread_num);
        pthread_mutex_lock(&worker->worker_lock);
        pthread_cond_signal(&worker->worker_alarm);
>>>>>>> 9c7b3731
        worker->sleeping = 0;
        pthread_mutex_unlock(&worker->worker_lock);
    }
}


/**
 * Notify all workers.
 *
 */
void
worker_notify_all(pthread_mutex_t* lock, pthread_cond_t* condition)
{
    pthread_mutex_lock(lock);
    pthread_cond_broadcast(condition);
    pthread_mutex_unlock(lock);
}


/**
 * Clean up worker.
 *
 */
void
worker_cleanup(worker_type* worker)
{
    if (!worker) {
        return;
    }
    pthread_mutex_destroy(&worker->worker_lock);
    pthread_cond_destroy(&worker->worker_alarm);
    free(worker);
}<|MERGE_RESOLUTION|>--- conflicted
+++ resolved
@@ -45,19 +45,11 @@
 {
     worker_type* worker;
     CHECKALLOC(worker = (worker_type*) malloc(sizeof(worker_type)));
-<<<<<<< HEAD
     ods_log_debug("[%s] create", name);
-    lock_basic_init(&worker->worker_lock);
-    lock_basic_set(&worker->worker_alarm);
-    lock_basic_lock(&worker->worker_lock);
-    worker->name = name;
-=======
-    ods_log_debug("[%s[%i]] create", worker2str(type), num+1);
     pthread_mutex_init(&worker->worker_lock, NULL);
     pthread_cond_init(&worker->worker_alarm, NULL);
     pthread_mutex_lock(&worker->worker_lock);
-    worker->thread_num = num +1;
->>>>>>> 9c7b3731
+    worker->name = name;
     worker->engine = NULL;
     worker->task = NULL;
     worker->working_with = TASK_NONE;
@@ -220,16 +212,9 @@
     ods_log_assert(task);
     pthread_mutex_lock(&worker->worker_lock);
     if (worker->jobs_failed) {
-<<<<<<< HEAD
         ods_log_error("[%s] sign zone %s failed: %lu RRsets failed",
             worker->name, task_who2str(task), (unsigned long)worker->jobs_failed);
-        lock_basic_unlock(&worker->worker_lock);
-=======
-        ods_log_error("[%s[%i]] sign zone %s failed: %lu RRsets failed",
-            worker2str(worker->type), worker->thread_num,
-            task_who2str(task), (unsigned long)worker->jobs_failed);
         pthread_mutex_unlock(&worker->worker_lock);
->>>>>>> 9c7b3731
         return ODS_STATUS_ERR;
     } else if (worker->jobs_completed != worker->jobs_appointed) {
         ods_log_error("[%s] sign zone %s failed: processed %lu of %lu "
@@ -238,15 +223,9 @@
         pthread_mutex_unlock(&worker->worker_lock);
         return ODS_STATUS_ERR;
     } else if (worker->need_to_exit) {
-<<<<<<< HEAD
         ods_log_debug("[%s] sign zone %s failed: worker needs to exit",
             worker->name, task_who2str(task));
-        lock_basic_unlock(&worker->worker_lock);
-=======
-        ods_log_debug("[%s[%i]] sign zone %s failed: worker needs to exit",
-            worker2str(worker->type), worker->thread_num, task_who2str(task));
         pthread_mutex_unlock(&worker->worker_lock);
->>>>>>> 9c7b3731
         return ODS_STATUS_ERR;
     } else {
         ods_log_debug("[%s] sign zone %s ok: %lu of %lu RRsets "
@@ -568,16 +547,10 @@
             pthread_mutex_unlock(&engine->taskq->schedule_lock);
             zone = (zone_type*) worker->task->zone;
 
-<<<<<<< HEAD
-            lock_basic_lock(&zone->zone_lock);
+            pthread_mutex_lock(&zone->zone_lock);
             ods_log_debug("[%s] start working on zone %s",
                 worker->name, zone->name);
-=======
-            pthread_mutex_lock(&zone->zone_lock);
-            ods_log_debug("[%s[%i]] start working on zone %s",
-                worker2str(worker->type), worker->thread_num, zone->name);
->>>>>>> 9c7b3731
-            worker->clock_in = time_now();
+           worker->clock_in = time_now();
             worker_perform_task(worker);
             zone->task = worker->task;
             ods_log_debug("[%s] finished working on zone %s",
@@ -740,18 +713,10 @@
     pthread_mutex_lock(&worker->worker_lock);
     while (!worker->need_to_exit && !worker_fulfilled(worker)) {
         worker->sleeping = 1;
-<<<<<<< HEAD
-        lock_basic_sleep(&worker->worker_alarm, &worker->worker_lock,
-            timeout);
+        pthread_cond_wait(&worker->worker_alarm, &worker->worker_lock);
         ods_log_debug("[%s] somebody poked me, check completed jobs %lu "
            "appointed, %lu completed, %lu failed", worker->name,
            (long)worker->jobs_appointed, (long)worker->jobs_completed,
-=======
-        pthread_cond_wait(&worker->worker_alarm, &worker->worker_lock);
-        ods_log_debug("[%s[%i]] somebody poked me, check completed jobs %lu "
-           "appointed, %lu completed, %lu failed", worker2str(worker->type),
-           worker->thread_num, (long)worker->jobs_appointed, (long)worker->jobs_completed,
->>>>>>> 9c7b3731
            (long)worker->jobs_failed);
     }
     pthread_mutex_unlock(&worker->worker_lock);
@@ -767,16 +732,9 @@
 {
     ods_log_assert(worker);
     if (worker && worker->sleeping && !worker->waiting) {
-<<<<<<< HEAD
         ods_log_debug("[%s] wake up", worker->name);
-        lock_basic_lock(&worker->worker_lock);
-        lock_basic_alarm(&worker->worker_alarm);
-=======
-        ods_log_debug("[%s[%i]] wake up", worker2str(worker->type),
-           worker->thread_num);
         pthread_mutex_lock(&worker->worker_lock);
         pthread_cond_signal(&worker->worker_alarm);
->>>>>>> 9c7b3731
         worker->sleeping = 0;
         pthread_mutex_unlock(&worker->worker_lock);
     }
