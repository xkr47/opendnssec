--- conflicted
+++ resolved
@@ -418,23 +418,9 @@
     }
     /* in case of failure, also mark zone processed (for single run usage) */
     zone->db->is_processed = 1;
-<<<<<<< HEAD
     task->backoff = clamp(task->backoff * 2, 60, ODS_SE_MAX_BACKOFF);
-    ods_log_info("[%s[%i]] backoff task %s for zone %s with %lu seconds",
-        worker2str(worker->type), worker->thread_num,
-        task->type, task->owner, (long)task->backoff);
-=======
-    if (task->backoff) {
-        task->backoff *= 2;
-    } else {
-        task->backoff = 60;
-    }
-    if (task->backoff > ODS_SE_MAX_BACKOFF) {
-        task->backoff = ODS_SE_MAX_BACKOFF;
-    }
     ods_log_info("[%s] backoff task %s for zone %s with %lu seconds",
         worker->name, task->type, task->owner, (long)task->backoff);
->>>>>>> 95d604ef
     task->due_date = time_now() + task->backoff;
     return sched_task_due(task);
 
