--- conflicted
+++ resolved
@@ -466,11 +466,7 @@
             zone->task = task;
             ods_log_debug("[%s] finished working on zone %s",
                 worker->name, zone->name);
-<<<<<<< HEAD
-            schedule_task(engine->taskq, task, 0, 1); 
-=======
             status = schedule_task(engine->taskq, task, 1);
->>>>>>> 05dc8b2f
             if (status != ODS_STATUS_OK) {
                 ods_log_error("[%s] unable to schedule task for zone %s: "
                 "%s", worker->name, zone->name, ods_status2str(status));
