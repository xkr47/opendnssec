--- conflicted
+++ resolved
@@ -46,16 +46,8 @@
 {
     worker_type* worker;
     CHECKALLOC(worker = (worker_type*) malloc(sizeof(worker_type)));
-<<<<<<< HEAD
-    ods_log_debug("[%s[%i]] create", worker2str(type), num+1);
-    worker->thread_num = num +1;
-=======
     ods_log_debug("[%s] create", name);
-    pthread_mutex_init(&worker->worker_lock, NULL);
-    pthread_cond_init(&worker->worker_alarm, NULL);
-    pthread_mutex_lock(&worker->worker_lock);
     worker->name = name;
->>>>>>> 9e46477a
     worker->engine = NULL;
     worker->need_to_exit = 0;
     worker->clock_in = 0;
@@ -176,42 +168,14 @@
 {
     ods_log_assert(worker);
     ods_log_assert(task);
-<<<<<<< HEAD
     if (ntasksfailed) {
-        ods_log_error("[%s[%i]] sign zone %s failed: %ld RRsets failed",
-            worker2str(worker->type), worker->thread_num,
-            task->owner, ntasksfailed);
-        return ODS_STATUS_ERR;
-    } else if (worker->need_to_exit) {
-        ods_log_debug("[%s[%i]] sign zone %s failed: worker needs to exit",
-            worker2str(worker->type), worker->thread_num, task->owner);
-        return ODS_STATUS_ERR;
-=======
-    pthread_mutex_lock(&worker->worker_lock);
-    if (worker->jobs_failed) {
-        ods_log_error("[%s] sign zone %s failed: %lu RRsets failed",
-            worker->name, task->owner, (unsigned long)worker->jobs_failed);
-        pthread_mutex_unlock(&worker->worker_lock);
-        return ODS_STATUS_ERR;
-    } else if (worker->jobs_completed != worker->jobs_appointed) {
-        ods_log_error("[%s] sign zone %s failed: processed %lu of %lu "
-            "RRsets", worker->name,
-            task->owner, (unsigned long)worker->jobs_completed,
-            (unsigned long)worker->jobs_appointed);
-        pthread_mutex_unlock(&worker->worker_lock);
+        ods_log_error("[%s] sign zone %s failed: %ld RRsets failed",
+            worker->name, task->owner, ntasksfailed);
         return ODS_STATUS_ERR;
     } else if (worker->need_to_exit) {
         ods_log_debug("[%s] sign zone %s failed: worker needs to exit",
             worker->name, task->owner);
-        pthread_mutex_unlock(&worker->worker_lock);
         return ODS_STATUS_ERR;
-    } else {
-        ods_log_debug("[%s] sign zone %s ok: %lu of %lu RRsets "
-            "succeeded", worker->name,
-            task->owner, (unsigned long)worker->jobs_completed,
-            (unsigned long)worker->jobs_appointed);
-        ods_log_assert(worker->jobs_appointed == worker->jobs_completed);
->>>>>>> 9e46477a
     }
     return ODS_STATUS_OK;
 }
@@ -343,16 +307,9 @@
             status = zone_prepare_keys(zone);
             if (status == ODS_STATUS_OK) {
                 /* queue menial, hard signing work */
-<<<<<<< HEAD
                 worker_queue_zone(worker, engine->signq, zone, &nsubtasks);
-                ods_log_deeebug("[%s[%i]] wait until drudgers are finished "
-                    "signing zone %s", worker2str(worker->type),
-                    worker->thread_num, task->owner);
-=======
-                worker_queue_zone(worker, engine->signq, zone);
                 ods_log_deeebug("[%s] wait until drudgers are finished "
                     "signing zone %s", worker->name, task->owner);
->>>>>>> 9e46477a
                 /* sleep until work is done */
                 fifoq_waitfor(worker->engine->signq, worker, nsubtasks, &nsubtasksfailed);
             }
@@ -501,13 +458,7 @@
 
     engine = worker->engine;
     while (worker->need_to_exit == 0) {
-<<<<<<< HEAD
-        ods_log_debug("[%s[%i]] report for duty", worker2str(worker->type),
-            worker->thread_num);
-=======
         ods_log_debug("[%s] report for duty", worker->name);
-        now = time_now();
->>>>>>> 9e46477a
         task = schedule_pop_task(engine->taskq);
         if (task) {
             zone = (zone_type*) task->userdata;
@@ -520,13 +471,9 @@
             context.task = task;
             task_execute(task, &context);
             zone->task = task;
-<<<<<<< HEAD
-            schedule_task(engine->taskq, task, 0, 1); 
-=======
             ods_log_debug("[%s] finished working on zone %s",
                 worker->name, zone->name);
-            schedule_task(engine->taskq, task, 1); 
->>>>>>> 9e46477a
+            schedule_task(engine->taskq, task, 0, 1); 
             if (status != ODS_STATUS_OK) {
                 ods_log_error("[%s] unable to schedule task for zone %s: "
                 "%s", worker->name, zone->name, ods_status2str(status));
@@ -538,22 +485,6 @@
                 pthread_cond_signal(&engine->signal_cond);
             }
             pthread_mutex_unlock(&engine->signal_lock);
-<<<<<<< HEAD
-=======
-
-        } else {
-            ods_log_debug("[%s] nothing to do", worker->name);
-            task = schedule_get_first_task(engine->taskq);
-            if (task && !engine->taskq->loading) {
-                timeout = (sched_task_due(task) - now);
-            } else {
-                timeout *= 2;
-            }
-            if (timeout > ODS_SE_MAX_BACKOFF) {
-                timeout = ODS_SE_MAX_BACKOFF;
-            }
-            worker_sleep(worker, timeout);
->>>>>>> 9e46477a
         }
     }
 }
@@ -577,14 +508,7 @@
 
     engine = worker->engine;
     while (worker->need_to_exit == 0) {
-<<<<<<< HEAD
-        ods_log_deeebug("[%s[%i]] report for duty", worker2str(worker->type),
-            worker->thread_num);
-=======
         ods_log_deeebug("[%s] report for duty", worker->name);
-        superior = NULL;
-        /* get item */
->>>>>>> 9e46477a
         pthread_mutex_lock(&engine->signq->q_lock);
         superior = NULL;
         rrset = (rrset_type*) fifoq_pop(engine->signq, &superior);
@@ -616,21 +540,6 @@
             } else {
                 worker->clock_in = time_now();
                 status = rrset_sign(ctx, rrset, superior->clock_in);
-<<<<<<< HEAD
-=======
-                pthread_mutex_lock(&superior->worker_lock);
-                if (status == ODS_STATUS_OK) {
-                    superior->jobs_completed++;
-                } else {
-                    superior->jobs_failed++;
-                }
-                pthread_mutex_unlock(&superior->worker_lock);
-            }
-            if (worker_fulfilled(superior) && superior->sleeping) {
-                ods_log_deeebug("[%s] wake up superior[%s], work is "
-                    "done", worker->name, superior->name);
-                worker_wakeup(superior);
->>>>>>> 9e46477a
             }
             fifoq_report(engine->signq, superior, status);
         }
@@ -643,79 +552,6 @@
 }
 
 /**
-<<<<<<< HEAD
-=======
- * Put worker to sleep.
- *
- */
-void
-worker_sleep(worker_type* worker, time_t timeout)
-{
-    ods_log_assert(worker);
-    if (!worker->need_to_exit) {
-        pthread_mutex_lock(&worker->worker_lock);
-        worker->sleeping = 1;
-        ods_thread_wait(&worker->worker_alarm, &worker->worker_lock,
-            timeout);
-        pthread_mutex_unlock(&worker->worker_lock);
-    }
-}
-
-
-/**
- * Put worker to sleep unless worker has measured up to all appointed jobs.
- *
- */
-void
-worker_sleep_unless(worker_type* worker)
-{
-    ods_log_assert(worker);
-    pthread_mutex_lock(&worker->worker_lock);
-    while (!worker->need_to_exit && !worker_fulfilled(worker)) {
-        worker->sleeping = 1;
-        pthread_cond_wait(&worker->worker_alarm, &worker->worker_lock);
-        ods_log_debug("[%s] somebody poked me, check completed jobs %lu "
-           "appointed, %lu completed, %lu failed", worker->name,
-           (long)worker->jobs_appointed, (long)worker->jobs_completed,
-           (long)worker->jobs_failed);
-    }
-    pthread_mutex_unlock(&worker->worker_lock);
-}
-
-
-/**
- * Wake up worker.
- *
- */
-void
-worker_wakeup(worker_type* worker)
-{
-    ods_log_assert(worker);
-    if (worker && worker->sleeping && !worker->waiting) {
-        ods_log_debug("[%s] wake up", worker->name);
-        pthread_mutex_lock(&worker->worker_lock);
-        pthread_cond_signal(&worker->worker_alarm);
-        worker->sleeping = 0;
-        pthread_mutex_unlock(&worker->worker_lock);
-    }
-}
-
-
-/**
- * Notify all workers.
- *
- */
-void
-worker_notify_all(pthread_mutex_t* lock, pthread_cond_t* condition)
-{
-    pthread_mutex_lock(lock);
-    pthread_cond_broadcast(condition);
-    pthread_mutex_unlock(lock);
-}
-
-
-/**
->>>>>>> 9e46477a
  * Clean up worker.
  *
  */
