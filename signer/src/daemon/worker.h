/*
 * Copyright (c) 2009 NLNet Labs. All rights reserved.
 *
 * Redistribution and use in source and binary forms, with or without
 * modification, are permitted provided that the following conditions
 * are met:
 * 1. Redistributions of source code must retain the above copyright
 *    notice, this list of conditions and the following disclaimer.
 * 2. Redistributions in binary form must reproduce the above copyright
 *    notice, this list of conditions and the following disclaimer in the
 *    documentation and/or other materials provided with the distribution.
 *
 * THIS SOFTWARE IS PROVIDED BY THE AUTHOR ``AS IS'' AND ANY EXPRESS OR
 * IMPLIED WARRANTIES, INCLUDING, BUT NOT LIMITED TO, THE IMPLIED
 * WARRANTIES OF MERCHANTABILITY AND FITNESS FOR A PARTICULAR PURPOSE
 * ARE DISCLAIMED. IN NO EVENT SHALL THE AUTHOR BE LIABLE FOR ANY
 * DIRECT, INDIRECT, INCIDENTAL, SPECIAL, EXEMPLARY, OR CONSEQUENTIAL
 * DAMAGES (INCLUDING, BUT NOT LIMITED TO, PROCUREMENT OF SUBSTITUTE
 * GOODS OR SERVICES; LOSS OF USE, DATA, OR PROFITS; OR BUSINESS
 * INTERRUPTION) HOWEVER CAUSED AND ON ANY THEORY OF LIABILITY, WHETHER
 * IN CONTRACT, STRICT LIABILITY, OR TORT (INCLUDING NEGLIGENCE OR
 * OTHERWISE) ARISING IN ANY WAY OUT OF THE USE OF THIS SOFTWARE, EVEN
 * IF ADVISED OF THE POSSIBILITY OF SUCH DAMAGE.
 *
 */

/**
 * The hard workers.
 *
 */

#ifndef DAEMON_WORKER_H
#define DAEMON_WORKER_H

#include "config.h"
#include <time.h>

enum worker_enum {
    WORKER_NONE = 0,
    WORKER_WORKER = 1,
    WORKER_DRUDGER
};
typedef enum worker_enum worker_id;

typedef struct worker_struct worker_type;

#include "scheduler/task.h"
#include "status.h"
#include "locks.h"

struct worker_struct {
<<<<<<< HEAD
    char* name;
    ods_thread_type thread_id;
=======
    int thread_num;
    pthread_t thread_id;
>>>>>>> 9c7b3731
    engine_type* engine;
    task_type* task;
    task_id working_with;
    time_t clock_in;
    size_t jobs_appointed;
    size_t jobs_completed;
    size_t jobs_failed;
    pthread_cond_t worker_alarm;
    pthread_mutex_t worker_lock;
    unsigned sleeping : 1;
    unsigned waiting : 1;
    unsigned need_to_exit : 1;
};

/**
 * Create worker.
 * \param[in] allocator memory allocator
 * \param[in] num thread number
 * \param[in] type type of worker
 * \return worker_type* created worker
 *
 */
worker_type* worker_create(char* name);

/**
 * Start working.
 * \param[in] worker worker to start working
 *
 */
void worker_drudge(worker_type* worker);
void worker_work(worker_type* worker);

/**
 * Put worker to sleep.
 * \param[in] worker put this worker to sleep
 * \param[in] timeout time before alarm clock is going off,
 *            0 means no alarm clock is set.
 *
 */
void worker_sleep(worker_type* worker, time_t timeout);

/**
 * Put worker to sleep unless the worker has measured up to all
 * appointed jobs.
 * \param[in] worker put this worker to sleep
 *
 */
void worker_sleep_unless(worker_type* worker);

/**
 * Wake up worker.
 * \param[in] worker wake up this worker
 *
 */
void worker_wakeup(worker_type* worker);

/**
 * Notify all workers.
 * \param[in] lock lock to use
 * \param[in] condition condition that has been met
 *
 */
void worker_notify_all(pthread_mutex_t* lock, pthread_cond_t* condition);

/**
 * Clean up worker.
 * \param[in] worker worker to clean up
 *
 */
void worker_cleanup(worker_type* worker);

#endif /* DAEMON_WORKER_H */<|MERGE_RESOLUTION|>--- conflicted
+++ resolved
@@ -49,13 +49,8 @@
 #include "locks.h"
 
 struct worker_struct {
-<<<<<<< HEAD
     char* name;
     ods_thread_type thread_id;
-=======
-    int thread_num;
-    pthread_t thread_id;
->>>>>>> 9c7b3731
     engine_type* engine;
     task_type* task;
     task_id working_with;
