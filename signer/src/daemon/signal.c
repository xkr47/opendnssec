--- conflicted
+++ resolved
@@ -87,10 +87,7 @@
         default:
             break;
     }
-<<<<<<< HEAD
     return NULL;
-=======
->>>>>>> 29effcff
 }
 
 
