/*
 * $Id$
 *
 * Copyright (c) 2009 NLNet Labs. All rights reserved.
 *
 * Redistribution and use in source and binary forms, with or without
 * modification, are permitted provided that the following conditions
 * are met:
 * 1. Redistributions of source code must retain the above copyright
 *    notice, this list of conditions and the following disclaimer.
 * 2. Redistributions in binary form must reproduce the above copyright
 *    notice, this list of conditions and the following disclaimer in the
 *    documentation and/or other materials provided with the distribution.
 *
 * THIS SOFTWARE IS PROVIDED BY THE AUTHOR ``AS IS'' AND ANY EXPRESS OR
 * IMPLIED WARRANTIES, INCLUDING, BUT NOT LIMITED TO, THE IMPLIED
 * WARRANTIES OF MERCHANTABILITY AND FITNESS FOR A PARTICULAR PURPOSE
 * ARE DISCLAIMED. IN NO EVENT SHALL THE AUTHOR BE LIABLE FOR ANY
 * DIRECT, INDIRECT, INCIDENTAL, SPECIAL, EXEMPLARY, OR CONSEQUENTIAL
 * DAMAGES (INCLUDING, BUT NOT LIMITED TO, PROCUREMENT OF SUBSTITUTE
 * GOODS OR SERVICES; LOSS OF USE, DATA, OR PROFITS; OR BUSINESS
 * INTERRUPTION) HOWEVER CAUSED AND ON ANY THEORY OF LIABILITY, WHETHER
 * IN CONTRACT, STRICT LIABILITY, OR TORT (INCLUDING NEGLIGENCE OR
 * OTHERWISE) ARISING IN ANY WAY OUT OF THE USE OF THIS SOFTWARE, EVEN
 * IF ADVISED OF THE POSSIBILITY OF SUCH DAMAGE.
 *
 */

/**
 * The engine.
 *
 */

#include "config.h"
#include "daemon/cfg.h"
#include "daemon/engine.h"
#include "daemon/signal.h"
#include "shared/allocator.h"
#include "shared/file.h"
#include "shared/locks.h"
#include "shared/log.h"
#include "shared/privdrop.h"
#include "shared/status.h"
#include "shared/util.h"
#include "signer/zonelist.h"
#include "tools/zone_fetcher.h"

#include <errno.h>
#include <libhsm.h>
#include <libxml/parser.h>
#include <signal.h>
#include <stdio.h>
#include <stdlib.h>
#include <string.h>
#include <strings.h>
#include <sys/socket.h>
#include <sys/types.h>
#include <sys/un.h>
#include <time.h>
#include <unistd.h>

static const char* engine_str = "engine";


/**
 * Create engine.
 *
 */
static engine_type*
engine_create(void)
{
    engine_type* engine;
    allocator_type* allocator = allocator_create(malloc, free);
    if (!allocator) {
        ods_log_error("[%s] unable to create engine: allocator_create() "
            "failed", engine_str);
        return NULL;
    }
    engine = (engine_type*) allocator_alloc(allocator, sizeof(engine_type));
    if (!engine) {
        ods_log_error("[%s] unable to create engine: allocator_alloc() "
            "failed", engine_str);
        allocator_cleanup(allocator);
        return NULL;
    }
    engine->allocator = allocator;
    engine->config = NULL;
    engine->workers = NULL;
    engine->drudgers = NULL;
    engine->cmdhandler = NULL;
    engine->cmdhandler_done = 0;
    engine->pid = -1;
    engine->zfpid = -1;
    engine->uid = -1;
    engine->gid = -1;
    engine->daemonize = 0;
    engine->need_to_exit = 0;
    engine->need_to_reload = 0;
    lock_basic_init(&engine->signal_lock);
    lock_basic_set(&engine->signal_cond);
    lock_basic_lock(&engine->signal_lock);
    engine->signal = SIGNAL_INIT;
    lock_basic_unlock(&engine->signal_lock);
    engine->zonelist = zonelist_create(engine->allocator);
    if (!engine->zonelist) {
        engine_cleanup(engine);
        return NULL;
    }
    engine->taskq = schedule_create(engine->allocator);
    if (!engine->taskq) {
        engine_cleanup(engine);
        return NULL;
    }
    engine->signq = fifoq_create(engine->allocator);
    if (!engine->signq) {
        engine_cleanup(engine);
        return NULL;
    }
    return engine;
}


/**
 * Start command handler.
 *
 */
static void*
cmdhandler_thread_start(void* arg)
{
    cmdhandler_type* cmd = (cmdhandler_type*) arg;
    ods_thread_blocksigs();
    cmdhandler_start(cmd);
    return NULL;
}
static void
engine_start_cmdhandler(engine_type* engine)
{
    ods_log_assert(engine);
    ods_log_debug("[%s] start command handler", engine_str);
    engine->cmdhandler->engine = engine;
    ods_thread_create(&engine->cmdhandler->thread_id,
        cmdhandler_thread_start, engine->cmdhandler);
    return;
}
/**
 * Self pipe trick (see Unix Network Programming).
 *
 */
static int
self_pipe_trick(engine_type* engine)
{
    int sockfd, ret;
    struct sockaddr_un servaddr;
    const char* servsock_filename = ODS_SE_SOCKFILE;
    ods_log_assert(engine);
    ods_log_assert(engine->cmdhandler);
    sockfd = socket(AF_UNIX, SOCK_STREAM, 0);
    if (sockfd <= 0) {
        ods_log_error("[%s] unable to connect to command handler: "
            "socket() failed (%s)", engine_str, strerror(errno));
        return 1;
    } else {
        bzero(&servaddr, sizeof(servaddr));
        servaddr.sun_family = AF_UNIX;
        strncpy(servaddr.sun_path, servsock_filename,
            sizeof(servaddr.sun_path) - 1);
        ret = connect(sockfd, (const struct sockaddr*) &servaddr,
            sizeof(servaddr));
        if (ret != 0) {
            ods_log_error("[%s] unable to connect to command handler: "
                "connect() failed (%s)", engine_str, strerror(errno));
            close(sockfd);
            return 1;
        } else {
            /* self-pipe trick */
            ods_writen(sockfd, "", 1);
            close(sockfd);
        }
    }
    return 0;
}
/**
 * Stop command handler.
 *
 */
static void
engine_stop_cmdhandler(engine_type* engine)
{
    ods_log_assert(engine);
    if (!engine->cmdhandler) {
        return;
    }
    ods_log_debug("[%s] stop command handler", engine_str);
    engine->cmdhandler->need_to_exit = 1;
    if (self_pipe_trick(engine) == 0) {
        while (!engine->cmdhandler_done) {
            ods_log_debug("[%s] waiting for command handler to exit...",
                engine_str);
            sleep(1);
        }
    } else {
        ods_log_error("[%s] command handler self pipe trick failed, "
            "unclean shutdown", engine_str);
    }
    return;
}


/**
 * Drop privileges.
 *
 */
static ods_status
engine_privdrop(engine_type* engine)
{
    ods_status status = ODS_STATUS_OK;
    uid_t uid = -1;
    gid_t gid = -1;
    ods_log_assert(engine);
    ods_log_assert(engine->config);
    ods_log_debug("[%s] drop privileges", engine_str);
    if (engine->config->username && engine->config->group) {
        ods_log_verbose("[%s] drop privileges to user %s, group %s",
           engine_str, engine->config->username, engine->config->group);
    } else if (engine->config->username) {
        ods_log_verbose("[%s] drop privileges to user %s", engine_str,
           engine->config->username);
    } else if (engine->config->group) {
        ods_log_verbose("[%s] drop privileges to group %s", engine_str,
           engine->config->group);
    }
    if (engine->config->chroot) {
        ods_log_verbose("[%s] chroot to %s", engine_str,
            engine->config->chroot);
    }
    status = privdrop(engine->config->username, engine->config->group,
        engine->config->chroot, &uid, &gid);
    engine->uid = uid;
    engine->gid = gid;
    privclose(engine->config->username, engine->config->group);
    return status;
}


/**
 * Start/stop workers.
 *
 */
static void
engine_create_workers(engine_type* engine)
{
    size_t i = 0;
    ods_log_assert(engine);
    ods_log_assert(engine->config);
    ods_log_assert(engine->allocator);
    engine->workers = (worker_type**) allocator_alloc(engine->allocator,
        ((size_t)engine->config->num_worker_threads) * sizeof(worker_type*));
    for (i=0; i < (size_t) engine->config->num_worker_threads; i++) {
        engine->workers[i] = worker_create(engine->allocator, i,
            WORKER_WORKER);
    }
    return;
}
static void
engine_create_drudgers(engine_type* engine)
{
    size_t i = 0;
    ods_log_assert(engine);
    ods_log_assert(engine->config);
    ods_log_assert(engine->allocator);
    engine->drudgers = (worker_type**) allocator_alloc(engine->allocator,
        ((size_t)engine->config->num_signer_threads) * sizeof(worker_type*));
    for (i=0; i < (size_t) engine->config->num_signer_threads; i++) {
        engine->drudgers[i] = worker_create(engine->allocator, i,
            WORKER_DRUDGER);
    }
    return;
}
static void*
worker_thread_start(void* arg)
{
    worker_type* worker = (worker_type*) arg;
    ods_thread_blocksigs();
    worker_start(worker);
    return NULL;
}
static void
engine_start_workers(engine_type* engine)
{
    size_t i = 0;
    ods_log_assert(engine);
    ods_log_assert(engine->config);
    ods_log_debug("[%s] start workers", engine_str);
    for (i=0; i < (size_t) engine->config->num_worker_threads; i++) {
        engine->workers[i]->need_to_exit = 0;
        engine->workers[i]->engine = (void*) engine;
        ods_thread_create(&engine->workers[i]->thread_id, worker_thread_start,
            engine->workers[i]);
    }
    return;
}
static void
engine_start_drudgers(engine_type* engine)
{
    size_t i = 0;
    ods_log_assert(engine);
    ods_log_assert(engine->config);
    ods_log_debug("[%s] start drudgers", engine_str);
    for (i=0; i < (size_t) engine->config->num_signer_threads; i++) {
        engine->drudgers[i]->need_to_exit = 0;
        engine->drudgers[i]->engine = (void*) engine;
        ods_thread_create(&engine->drudgers[i]->thread_id, worker_thread_start,
            engine->drudgers[i]);
    }
    return;
}
static void
engine_stop_workers(engine_type* engine)
{
    size_t i = 0;
    ods_log_assert(engine);
    ods_log_assert(engine->config);
    ods_log_debug("[%s] stop workers", engine_str);
    /* tell them to exit and wake up sleepyheads */
    for (i=0; i < (size_t) engine->config->num_worker_threads; i++) {
        engine->workers[i]->need_to_exit = 1;
        worker_wakeup(engine->workers[i]);
    }
    /* head count */
    for (i=0; i < (size_t) engine->config->num_worker_threads; i++) {
        ods_log_debug("[%s] join worker %i", engine_str, i+1);
        ods_thread_join(engine->workers[i]->thread_id);
        engine->workers[i]->engine = NULL;
    }
    return;
}
static void
engine_stop_drudgers(engine_type* engine)
{
    size_t i = 0;
    ods_log_assert(engine);
    ods_log_assert(engine->config);
    ods_log_debug("[%s] stop drudgers", engine_str);
    /* tell them to exit and wake up sleepyheads */
    for (i=0; i < (size_t) engine->config->num_signer_threads; i++) {
        engine->drudgers[i]->need_to_exit = 1;
    }
    worker_notify_all(&engine->signq->q_lock, &engine->signq->q_threshold);
    /* head count */
    for (i=0; i < (size_t) engine->config->num_signer_threads; i++) {
        ods_log_debug("[%s] join drudger %i", engine_str, i+1);
        ods_thread_join(engine->drudgers[i]->thread_id);
        engine->drudgers[i]->engine = NULL;
    }
    return;
}


/**
 * Wake up all workers.
 *
 */
void
engine_wakeup_workers(engine_type* engine)
{
    size_t i = 0;
    ods_log_assert(engine);
    ods_log_assert(engine->config);
    ods_log_debug("[%s] wake up workers", engine_str);
    /* wake up sleepyheads */
    for (i=0; i < (size_t) engine->config->num_worker_threads; i++) {
        worker_wakeup(engine->workers[i]);
    }
    return;
}


/**
 * Start zonefetcher.
 *
 */
static int
start_zonefetcher(engine_type* engine)
{
    pid_t zfpid = 0;
    int result = 0;
    char* zf_filename = NULL;
    char* zl_filename = NULL;
    char* log_filename = NULL;
    char* grp = NULL;
    char* usr = NULL;
    char* chrt = NULL;
    int use_syslog = 0;
    int verbosity = 0;

    ods_log_assert(engine);
    ods_log_assert(engine->config);

    if (!engine->config->zonefetch_filename) {
        /* zone fetcher disabled */
        return 0;
    }

    switch ((zfpid = fork())) {
        case -1: /* error */
            ods_log_error("failed to fork zone fetcher: %s",
                strerror(errno));
            return 1;
        case 0: /* child */
            break;
        default: /* parent */
            engine->zfpid = zfpid;
            return 0;
    }

    if (setsid() == -1) {
        ods_log_error("failed to setsid zone fetcher: %s",
            strerror(errno));
        return 1;
    }

    ods_log_verbose("zone fetcher running as pid %lu",
        (unsigned long) getpid());

    if (engine->config->zonefetch_filename) {
        zf_filename = strdup(engine->config->zonefetch_filename);
    }
    if (engine->config->zonelist_filename) {
        zl_filename = strdup(engine->config->zonelist_filename);
    }
    if (engine->config->group) {
        grp = strdup(engine->config->group);
    }
    if (engine->config->username) {
        usr = strdup(engine->config->username);
    }
    if (engine->config->chroot) {
        chrt = strdup(engine->config->chroot);
    }
    if (engine->config->log_filename) {
        log_filename = strdup(engine->config->log_filename);
    }
    use_syslog = engine->config->use_syslog;
    verbosity = engine->config->verbosity;

    result = tools_zone_fetcher(zf_filename, zl_filename, grp, usr,
        chrt, log_filename, use_syslog, verbosity);

    ods_log_verbose("zone fetcher done", result);
    if (zf_filename)  { free((void*)zf_filename); }
    if (zl_filename)  { free((void*)zl_filename); }
    if (grp)          { free((void*)grp); }
    if (usr)          { free((void*)usr); }
    if (chrt)         { free((void*)chrt); }
    if (log_filename) { free((void*)log_filename); }

    engine_cleanup(engine);
    engine = NULL;
    ods_log_close();
    xmlCleanupParser();
    xmlCleanupGlobals();
    xmlCleanupThreads();
    exit(result);

    return 0;
}


/**
 * Reload zonefetcher.
 *
 */
static void
reload_zonefetcher(engine_type* engine)
{
    int result = 0;

    ods_log_assert(engine);
    ods_log_assert(engine->config);

    if (engine->config->zonefetch_filename) {
        if (engine->zfpid > 0) {
            result = kill(engine->zfpid, SIGHUP);
            if (result == -1) {
                ods_log_error("cannot reload zone fetcher: %s",
                    strerror(errno));
            } else {
                ods_log_info("zone fetcher reloaded (pid=%i)", engine->zfpid);
            }
        } else {
            ods_log_error("cannot reload zone fetcher: process id unknown");
        }
    }
    return;
}


/**
 * Stop zonefetcher.
 *
 */
static void
stop_zonefetcher(engine_type* engine)
{
    int result = 0;

    ods_log_assert(engine);
    ods_log_assert(engine->config);

    if (engine->config->zonefetch_filename) {
        if (engine->zfpid > 0) {
            result = kill(engine->zfpid, SIGTERM);
            if (result == -1) {
                ods_log_error("cannot stop zone fetcher: %s", strerror(errno));
            } else {
                ods_log_info("zone fetcher stopped (pid=%i)", engine->zfpid);
            }
            engine->zfpid = -1;
        } else {
            ods_log_error("cannot stop zone fetcher: process id unknown");
        }
    }
    return;
}


/**
 * Initialize adapters.
 *
 */
static void
engine_init_adapters(engine_type* engine)
{
    size_t i = 0;
    ods_log_assert(engine);
    ods_log_assert(engine->config);
    ods_log_debug("[%s] initialize adapters", engine_str);
    for (i=0; i < (size_t) engine->config->num_adapters; i++) {
        adapter_init(engine->config->adapters[i]);
    }
    return;
}


/**
 * Set up engine.
 *
 */
static ods_status
engine_setup(engine_type* engine)
{
    struct sigaction action;
    int result = 0;

<<<<<<< HEAD
    se_log_assert(engine);
    se_log_assert(engine->config);
    se_log_debug("perform setup");

    /* set up the work floor */
    engine->tasklist = tasklist_create(); /* tasks */
    engine->zonelist = zonelist_create(); /* zones */
    engine_create_workers(engine); /* workers */

=======
    ods_log_debug("[%s] setup signer engine", engine_str);
    if (!engine || !engine->config) {
        return ODS_STATUS_ASSERT_ERR;
    }
>>>>>>> 2372b99a
    /* create command handler (before chowning socket file) */
    engine->cmdhandler = cmdhandler_create(engine->allocator,
        engine->config->clisock_filename);
    if (!engine->cmdhandler) {
        return ODS_STATUS_CMDHANDLER_ERR;
    }
    /* fork of fetcher */
    if (start_zonefetcher(engine) != 0) {
        ods_log_error("[%s] cannot start zonefetcher", engine_str);
        return ODS_STATUS_ERR;
    }
    /* initialize adapters */
    engine_init_adapters(engine);
    /* privdrop */
    engine->uid = privuid(engine->config->username);
    engine->gid = privgid(engine->config->group);
    /* TODO: does piddir exists? */
    /* remove the chown stuff: piddir? */
    ods_chown(engine->config->pid_filename, engine->uid, engine->gid, 1);
    ods_chown(engine->config->clisock_filename, engine->uid, engine->gid, 0);
    ods_chown(engine->config->working_dir, engine->uid, engine->gid, 0);
    if (engine->config->log_filename && !engine->config->use_syslog) {
        ods_chown(engine->config->log_filename, engine->uid, engine->gid, 0);
    }
    if (engine->config->working_dir &&
        chdir(engine->config->working_dir) != 0) {
        ods_log_error("[%s] setup: unable to chdir to %s (%s)", engine_str,
            engine->config->working_dir, strerror(errno));
        return ODS_STATUS_CHDIR_ERR;
    }
    if (engine_privdrop(engine) != ODS_STATUS_OK) {
        return ODS_STATUS_PRIVDROP_ERR;
    }
    /* daemonize */
    if (engine->daemonize) {
        switch ((engine->pid = fork())) {
            case -1: /* error */
                ods_log_error("[%s] setup: unable to fork daemon (%s)",
                    engine_str, strerror(errno));
                return ODS_STATUS_FORK_ERR;
            case 0: /* child */
                break;
            default: /* parent */
                engine_cleanup(engine);
                engine = NULL;
                xmlCleanupParser();
                xmlCleanupGlobals();
                xmlCleanupThreads();
                exit(0);
        }
        if (setsid() == -1) {
            ods_log_error("[%s] setup: unable to setsid daemon (%s)",
                engine_str, strerror(errno));
            return ODS_STATUS_SETSID_ERR;
        }
    }
    engine->pid = getpid();
    ods_log_verbose("[%s] running as pid %lu", engine_str,
        (unsigned long) engine->pid);
    /* catch signals */
    signal_set_engine(engine);
    action.sa_handler = signal_handler;
    sigfillset(&action.sa_mask);
    action.sa_flags = 0;
    sigaction(SIGHUP, &action, NULL);
    sigaction(SIGTERM, &action, NULL);
    /* set up hsm */ /* LEAK */
    result = hsm_open(engine->config->cfg_filename, hsm_prompt_pin, NULL);
    if (result != HSM_OK) {
        char *error =  hsm_get_error(NULL);
        ods_log_error("[%s] setup: error initializing libhsm errno=%i (%s)",
            engine_str, result, error?error:"NULL");
        free((void*)error);
        return ODS_STATUS_HSM_ERR;
    }
<<<<<<< HEAD

    return 0;
=======
    /* create workers */
    engine_create_workers(engine);
    engine_create_drudgers(engine);
    /* start command handler */
    engine_start_cmdhandler(engine);
    /* write pidfile */
    if (util_write_pidfile(engine->config->pid_filename, engine->pid) == -1) {
        hsm_close();
        return ODS_STATUS_WRITE_PIDFILE_ERR;
    }
    /* setup done */
    return ODS_STATUS_OK;
>>>>>>> 2372b99a
}


/**
 * Make sure that all zones have been worked on at least once.
 *
 */
static int
engine_all_zones_processed(engine_type* engine)
{
    ldns_rbnode_t* node = LDNS_RBTREE_NULL;
    zone_type* zone = NULL;

    ods_log_assert(engine);
    ods_log_assert(engine->zonelist);
    ods_log_assert(engine->zonelist->zones);

    node = ldns_rbtree_first(engine->zonelist->zones);
    while (node && node != LDNS_RBTREE_NULL) {
        zone = (zone_type*) node->key;
        ods_log_assert(zone);
        ods_log_assert(zone->db);
        if (!zone->db->is_processed) {
            return 0;
        }
        node = ldns_rbtree_next(node);
    }
    return 1;
}


/**
 * Run engine, run!.
 *
 */
static void
engine_run(engine_type* engine, int single_run)
{
    if (!engine) {
        return;
    }
    engine_start_workers(engine);
    engine_start_drudgers(engine);

    lock_basic_lock(&engine->signal_lock);
    engine->signal = SIGNAL_RUN;
    lock_basic_unlock(&engine->signal_lock);

    while (!engine->need_to_exit && !engine->need_to_reload) {
        lock_basic_lock(&engine->signal_lock);
        engine->signal = signal_capture(engine->signal);
        switch (engine->signal) {
            case SIGNAL_RUN:
                ods_log_assert(1);
                break;
            case SIGNAL_RELOAD:
                engine->need_to_reload = 1;
                break;
            case SIGNAL_SHUTDOWN:
                engine->need_to_exit = 1;
                break;
            default:
                ods_log_warning("[%s] invalid signal %d captured, "
                    "keep running", engine_str, signal);
                engine->signal = SIGNAL_RUN;
                break;
        }
        lock_basic_unlock(&engine->signal_lock);

        if (single_run) {
           engine->need_to_exit = engine_all_zones_processed(engine);
        }
        lock_basic_lock(&engine->signal_lock);
        if (engine->signal == SIGNAL_RUN && !single_run) {
           ods_log_debug("[%s] taking a break", engine_str);
           lock_basic_sleep(&engine->signal_cond, &engine->signal_lock, 3600);
        }
        lock_basic_unlock(&engine->signal_lock);
    }
    ods_log_debug("[%s] signer halted", engine_str);
    engine_stop_drudgers(engine);
    engine_stop_workers(engine);
    return;
}


/**
 * Parse notify command.
 *
 */
static void
set_notify_ns(zone_type* zone, const char* cmd)
{
    const char* str = NULL;
    const char* str2 = NULL;
    ods_log_assert(cmd);
    ods_log_assert(zone);
    ods_log_assert(zone->name);
    ods_log_assert(zone->adoutbound);
    if (zone->adoutbound->type == ADAPTER_FILE) {
        str = ods_replace(cmd, "%zonefile", zone->adoutbound->configstr);
    } else {
        str = cmd;
    }
    str2 = ods_replace(str, "%zone", zone->name);
    free((void*)str);
    zone->notify_ns = (const char*) str2;
    ods_log_debug("[%s] set notify ns: %s", engine_str, zone->notify_ns);
    return;
}


/**
 * Update zones.
 *
 */
void
engine_update_zones(engine_type* engine)
{
    ldns_rbnode_t* node = LDNS_RBTREE_NULL;
    zone_type* zone = NULL;
    zone_type* delzone = NULL;
    task_type* task = NULL;
    ods_status status = ODS_STATUS_OK;
    int wake_up = 0;
    time_t now;

    if (!engine || !engine->zonelist || !engine->zonelist->zones) {
        return;
    }
    now = time_now();
    reload_zonefetcher(engine);

    lock_basic_lock(&engine->zonelist->zl_lock);
    node = ldns_rbtree_first(engine->zonelist->zones);
    while (node && node != LDNS_RBTREE_NULL) {
        zone = (zone_type*) node->data;
        task = NULL; /* reset task */

        if (zone->zl_status == ZONE_ZL_REMOVED) {
            node = ldns_rbtree_next(node);
            lock_basic_lock(&zone->zone_lock);
            delzone = zonelist_del_zone(engine->zonelist, zone);
            if (delzone) {
                lock_basic_lock(&engine->taskq->schedule_lock);
                task = unschedule_task(engine->taskq,
                    (task_type*) zone->task);
                lock_basic_unlock(&engine->taskq->schedule_lock);
            }
            task_cleanup(task);
            task = NULL;
            lock_basic_unlock(&zone->zone_lock);
            zone_cleanup(zone);
            zone = NULL;
            continue;
        } else if (zone->zl_status == ZONE_ZL_ADDED) {
            lock_basic_lock(&zone->zone_lock);
            ods_log_assert(!zone->task);
            zone->zl_status = ZONE_ZL_OK;
            /* set notify nameserver command */
            if (engine->config->notify_command && !zone->notify_ns) {
                set_notify_ns(zone, engine->config->notify_command);
            }
            /* schedule task */
            task = task_create(TASK_SIGNCONF, now, zone);
            if (!task) {
                ods_log_crit("[%s] failed to create task for zone %s",
                    engine_str, zone->name);
            } else {
                lock_basic_lock(&engine->taskq->schedule_lock);
                status = schedule_task(engine->taskq, task, 0);
                lock_basic_unlock(&engine->taskq->schedule_lock);
                wake_up = 1;
           }
           /* zone fetcher enabled? */
           zone->fetch = (engine->config->zonefetch_filename != NULL);
            lock_basic_unlock(&zone->zone_lock);
        } else if (zone->zl_status == ZONE_ZL_UPDATED) {
            lock_basic_lock(&zone->zone_lock);
            ods_log_assert(zone->task);
            zone->zl_status = ZONE_ZL_OK;
            /* reschedule task */
            lock_basic_lock(&engine->taskq->schedule_lock);
            task = unschedule_task(engine->taskq, (task_type*) zone->task);
            if (task) {
                ods_log_debug("[%s] reschedule task for zone %s", engine_str,
                    zone->name);
                if (task->what != TASK_SIGNCONF) {
                    task->halted = task->what;
                    task->halted_when = task->when;
                    task->interrupt = TASK_SIGNCONF;
                }
                task->what = TASK_SIGNCONF;
                task->when = now;
                status = schedule_task(engine->taskq, task, 0);
            } else {
                /* task not queued, being worked on? */
                ods_log_debug("[%s] worker busy with zone %s, will update "
                    "signconf as soon as possible", engine_str, zone->name);
                task = (task_type*) zone->task;
                task->interrupt = TASK_SIGNCONF;
                /* task->halted(_when) set by worker */
            }
            lock_basic_unlock(&engine->taskq->schedule_lock);
            lock_basic_unlock(&zone->zone_lock);
            wake_up = 1;
        }
        zone->task = task;
        if (status != ODS_STATUS_OK) {
            ods_log_crit("[%s] failed to schedule task for zone %s: %s",
                engine_str, zone->name, ods_status2str(status));
            task_cleanup(task);
            zone->task = NULL;
        }
        node = ldns_rbtree_next(node);
    }
    lock_basic_unlock(&engine->zonelist->zl_lock);
    if (wake_up) {
        engine_wakeup_workers(engine);
    }
    return;
}


/**
 * Try to recover from the backup files.
 *
 */
static ods_status
engine_recover(engine_type* engine)
{
    ldns_rbnode_t* node = LDNS_RBTREE_NULL;
    zone_type* zone = NULL;
    ods_status status = ODS_STATUS_OK;
    ods_status result = ODS_STATUS_UNCHANGED;

    if (!engine || !engine->zonelist || !engine->zonelist->zones) {
        ods_log_error("[%s] cannot update zones: no engine or zonelist",
            engine_str);
        return ODS_STATUS_OK; /* will trigger update zones */
    }
    ods_log_assert(engine);
    ods_log_assert(engine->zonelist);
    ods_log_assert(engine->zonelist->zones);

    lock_basic_lock(&engine->zonelist->zl_lock);
    /* [LOCK] zonelist */
    node = ldns_rbtree_first(engine->zonelist->zones);
    while (node && node != LDNS_RBTREE_NULL) {
        zone = (zone_type*) node->data;

        ods_log_assert(zone->zl_status == ZONE_ZL_ADDED);
        status = zone_recover(zone);
        if (status == ODS_STATUS_OK) {
            ods_log_assert(zone->task);
            ods_log_assert(zone->db);
            ods_log_assert(zone->signconf);
            /* notify nameserver */
            if (engine->config->notify_command && !zone->notify_ns) {
                set_notify_ns(zone, engine->config->notify_command);
            }
            /* zone fetcher enabled? */
            zone->fetch = (engine->config->zonefetch_filename != NULL);
            /* schedule task */
            lock_basic_lock(&engine->taskq->schedule_lock);
            /* [LOCK] schedule */
            status = schedule_task(engine->taskq, (task_type*) zone->task, 0);
            /* [UNLOCK] schedule */
            lock_basic_unlock(&engine->taskq->schedule_lock);

            if (status != ODS_STATUS_OK) {
                ods_log_crit("[%s] unable to schedule task for zone %s: %s",
                    engine_str, zone->name, ods_status2str(status));
                task_cleanup((task_type*) zone->task);
                zone->task = NULL;
                result = ODS_STATUS_OK; /* will trigger update zones */
            } else {
                ods_log_verbose("[%s] recovered zone %s", engine_str,
                    zone->name);
                /* recovery done */
                zone->zl_status = ZONE_ZL_OK;
            }
        } else {
            if (status != ODS_STATUS_UNCHANGED) {
                ods_log_warning("[%s] unable to recover zone %s from backup,"
                " performing full sign", engine_str, zone->name);
            }
            result = ODS_STATUS_OK; /* will trigger update zones */
        }
        node = ldns_rbtree_next(node);
    }
    /* [UNLOCK] zonelist */
    lock_basic_unlock(&engine->zonelist->zl_lock);
    return result;
}


/**
 * Start engine.
 *
 */
void
engine_start(const char* cfgfile, int cmdline_verbosity, int daemonize,
    int info, int single_run)
{
    engine_type* engine = NULL;
    int use_syslog = 0;
    ods_status zl_changed = ODS_STATUS_UNCHANGED;
    ods_status status = ODS_STATUS_OK;
    int close_hsm = 0;

    ods_log_assert(cfgfile);
    ods_log_init(NULL, use_syslog, cmdline_verbosity);
    ods_log_verbose("[%s] starting signer", engine_str);

    /* initialize */
    xmlInitGlobals();
    xmlInitParser();
    xmlInitThreads();
    engine = engine_create();
    if (!engine) {
        ods_fatal_exit("[%s] create failed", engine_str);
        return;
    }
    engine->daemonize = daemonize;

<<<<<<< HEAD
    /* configure */
    engine->config = engine_config(cfgfile, cmdline_verbosity);
    if (engine_check_config(engine->config) != 0) {
        se_log_error("cfgfile %s has errors", cfgfile?cfgfile:"(null)");
=======
    /* config */
    engine->config = engine_config(engine->allocator, cfgfile,
        cmdline_verbosity);
    status = engine_config_check(engine->config);
    if (status != ODS_STATUS_OK) {
        ods_log_error("[%s] cfgfile %s has errors", engine_str, cfgfile);
>>>>>>> 2372b99a
        goto earlyexit;
    }
    if (info) {
        engine_config_print(stdout, engine->config); /* for debugging */
        goto earlyexit;
    }

    /* open log */
    ods_log_init(engine->config->log_filename, engine->config->use_syslog,
       engine->config->verbosity);

    /* setup */
    tzset(); /* for portability */
    status = engine_setup(engine);
    if (status != ODS_STATUS_OK) {
        ods_log_error("[%s] setup failed: %s", engine_str,
            ods_status2str(status));
        engine->need_to_exit = 1;
        if (status != ODS_STATUS_WRITE_PIDFILE_ERR) {
            /* command handler had not yet been started */
            engine->cmdhandler_done = 1;
        }
    } else {
        /* setup ok, mark hsm open */
        close_hsm = 1;
    }

    /* run */
    while (engine->need_to_exit == 0) {
        /* update zone list */
        lock_basic_lock(&engine->zonelist->zl_lock);
        zl_changed = zonelist_update(engine->zonelist,
            engine->config->zonelist_filename);
        engine->zonelist->just_removed = 0;
        engine->zonelist->just_added = 0;
        engine->zonelist->just_updated = 0;
        lock_basic_unlock(&engine->zonelist->zl_lock);

        if (engine->need_to_reload) {
            ods_log_info("[%s] signer reloading", engine_str);
            engine->need_to_reload = 0;
        } else {
            ods_log_info("[%s] signer started", engine_str);
            zl_changed = engine_recover(engine);
        }
        /* update zones */
        if (zl_changed == ODS_STATUS_OK) {
            ods_log_debug("[%s] commit zone list changes", engine_str);
            engine_update_zones(engine);
            ods_log_debug("[%s] signer configurations updated", engine_str);
            zl_changed = ODS_STATUS_UNCHANGED;
        }
        /* run */
        engine_run(engine, single_run);
    }

    /* shutdown */
    ods_log_info("[%s] signer shutdown", engine_str);
    stop_zonefetcher(engine);
    if (close_hsm) {
        hsm_close();
    }
    if (engine->cmdhandler != NULL) {
        engine_stop_cmdhandler(engine);
    }

earlyexit:
    if (engine && engine->config) {
        if (engine->config->pid_filename) {
            (void)unlink(engine->config->pid_filename);
        }
        if (engine->config->clisock_filename) {
            (void)unlink(engine->config->clisock_filename);
        }
    }
    engine_cleanup(engine);
    engine = NULL;
    ods_log_close();
    xmlCleanupParser();
    xmlCleanupGlobals();
    xmlCleanupThreads();
    return;
}


/**
 * Clean up engine.
 *
 */
void
engine_cleanup(engine_type* engine)
{
    size_t i = 0;
    allocator_type* allocator;
    cond_basic_type signal_cond;
    lock_basic_type signal_lock;
    if (!engine) {
        return;
    }
    allocator = engine->allocator;
    signal_cond = engine->signal_cond;
    signal_lock = engine->signal_lock;
    if (engine->workers && engine->config) {
        for (i=0; i < (size_t) engine->config->num_worker_threads; i++) {
            worker_cleanup(engine->workers[i]);
        }
        allocator_deallocate(allocator, (void*) engine->workers);
    }
    if (engine->drudgers && engine->config) {
       for (i=0; i < (size_t) engine->config->num_signer_threads; i++) {
           worker_cleanup(engine->drudgers[i]);
       }
        allocator_deallocate(allocator, (void*) engine->drudgers);
    }
    zonelist_cleanup(engine->zonelist);
    schedule_cleanup(engine->taskq);
    fifoq_cleanup(engine->signq);
    cmdhandler_cleanup(engine->cmdhandler);
    engine_config_cleanup(engine->config);
    allocator_deallocate(allocator, (void*) engine);
    lock_basic_destroy(&signal_lock);
    lock_basic_off(&signal_cond);
    allocator_cleanup(allocator);
    return;
}<|MERGE_RESOLUTION|>--- conflicted
+++ resolved
@@ -552,22 +552,10 @@
     struct sigaction action;
     int result = 0;
 
-<<<<<<< HEAD
-    se_log_assert(engine);
-    se_log_assert(engine->config);
-    se_log_debug("perform setup");
-
-    /* set up the work floor */
-    engine->tasklist = tasklist_create(); /* tasks */
-    engine->zonelist = zonelist_create(); /* zones */
-    engine_create_workers(engine); /* workers */
-
-=======
     ods_log_debug("[%s] setup signer engine", engine_str);
     if (!engine || !engine->config) {
         return ODS_STATUS_ASSERT_ERR;
     }
->>>>>>> 2372b99a
     /* create command handler (before chowning socket file) */
     engine->cmdhandler = cmdhandler_create(engine->allocator,
         engine->config->clisock_filename);
@@ -643,10 +631,6 @@
         free((void*)error);
         return ODS_STATUS_HSM_ERR;
     }
-<<<<<<< HEAD
-
-    return 0;
-=======
     /* create workers */
     engine_create_workers(engine);
     engine_create_drudgers(engine);
@@ -659,7 +643,6 @@
     }
     /* setup done */
     return ODS_STATUS_OK;
->>>>>>> 2372b99a
 }
 
 
@@ -986,19 +969,12 @@
     }
     engine->daemonize = daemonize;
 
-<<<<<<< HEAD
-    /* configure */
-    engine->config = engine_config(cfgfile, cmdline_verbosity);
-    if (engine_check_config(engine->config) != 0) {
-        se_log_error("cfgfile %s has errors", cfgfile?cfgfile:"(null)");
-=======
     /* config */
     engine->config = engine_config(engine->allocator, cfgfile,
         cmdline_verbosity);
     status = engine_config_check(engine->config);
     if (status != ODS_STATUS_OK) {
         ods_log_error("[%s] cfgfile %s has errors", engine_str, cfgfile);
->>>>>>> 2372b99a
         goto earlyexit;
     }
     if (info) {
