--- conflicted
+++ resolved
@@ -715,11 +715,8 @@
             pthread_mutex_unlock(&zone->zone_lock);
             /* create task */
             task = task_create(strdup(zone->name), TASK_CLASS_SIGNER, TASK_SIGNCONF, worker_perform_task, zone, NULL, now);
-<<<<<<< HEAD
             task->lock = &zone->zone_lock;
             pthread_mutex_unlock(&zone->zone_lock);
-=======
->>>>>>> 721f7643
             if (!task) {
                 ods_log_crit("[%s] unable to create task for zone %s: "
                     "task_create() failed", engine_str, zone->name);
