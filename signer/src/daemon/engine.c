/*
 * Copyright (c) 2009 NLNet Labs. All rights reserved.
 *
 * Redistribution and use in source and binary forms, with or without
 * modification, are permitted provided that the following conditions
 * are met:
 * 1. Redistributions of source code must retain the above copyright
 *    notice, this list of conditions and the following disclaimer.
 * 2. Redistributions in binary form must reproduce the above copyright
 *    notice, this list of conditions and the following disclaimer in the
 *    documentation and/or other materials provided with the distribution.
 *
 * THIS SOFTWARE IS PROVIDED BY THE AUTHOR ``AS IS'' AND ANY EXPRESS OR
 * IMPLIED WARRANTIES, INCLUDING, BUT NOT LIMITED TO, THE IMPLIED
 * WARRANTIES OF MERCHANTABILITY AND FITNESS FOR A PARTICULAR PURPOSE
 * ARE DISCLAIMED. IN NO EVENT SHALL THE AUTHOR BE LIABLE FOR ANY
 * DIRECT, INDIRECT, INCIDENTAL, SPECIAL, EXEMPLARY, OR CONSEQUENTIAL
 * DAMAGES (INCLUDING, BUT NOT LIMITED TO, PROCUREMENT OF SUBSTITUTE
 * GOODS OR SERVICES; LOSS OF USE, DATA, OR PROFITS; OR BUSINESS
 * INTERRUPTION) HOWEVER CAUSED AND ON ANY THEORY OF LIABILITY, WHETHER
 * IN CONTRACT, STRICT LIABILITY, OR TORT (INCLUDING NEGLIGENCE OR
 * OTHERWISE) ARISING IN ANY WAY OUT OF THE USE OF THIS SOFTWARE, EVEN
 * IF ADVISED OF THE POSSIBILITY OF SUCH DAMAGE.
 *
 */

/**
 * The engine.
 *
 */

#include "config.h"
#include "daemon/cfg.h"
#include "daemon/engine.h"
#include "duration.h"
#include "file.h"
#include "str.h"
#include "hsm.h"
#include "locks.h"
#include "log.h"
#include "privdrop.h"
#include "status.h"
#include "util.h"
#include "signer/zonelist.h"
#include "wire/tsig.h"
#include "libhsm.h"

#include <errno.h>
#include <libxml/parser.h>
#include <signal.h>
#include <stdio.h>
#include <stdlib.h>
#include <string.h>
#include <strings.h>
#include <sys/socket.h>
#include <sys/types.h>
#include <sys/un.h>
#include <time.h>
#include <unistd.h>

static const char* engine_str = "engine";

static engine_type* engine = NULL;

/**
 * Create engine.
 *
 */
static engine_type*
engine_create(void)
{
    engine_type* engine;
    CHECKALLOC(engine = (engine_type*) malloc(sizeof(engine_type)));
    engine->config = NULL;
    engine->workers = NULL;
    engine->drudgers = NULL;
    engine->cmdhandler = NULL;
    engine->cmdhandler_done = 0;
    engine->dnshandler = NULL;
    engine->xfrhandler = NULL;
    engine->taskq = NULL;
    engine->signq = NULL;
    engine->pid = -1;
    engine->uid = -1;
    engine->gid = -1;
    engine->daemonize = 0;
    engine->need_to_exit = 0;
    engine->need_to_reload = 0;
    pthread_mutex_init(&engine->signal_lock, NULL);
    pthread_cond_init(&engine->signal_cond, NULL);
<<<<<<< HEAD
    pthread_mutex_lock(&engine->signal_lock);
    pthread_mutex_unlock(&engine->signal_lock);
=======
>>>>>>> e506d096
    engine->zonelist = zonelist_create();
    if (!engine->zonelist) {
        engine_cleanup(engine);
        return NULL;
    }
    engine->taskq = schedule_create();
    if (!engine->taskq) {
        engine_cleanup(engine);
        return NULL;
    }
    engine->signq = fifoq_create();
    if (!engine->signq) {
        engine_cleanup(engine);
        return NULL;
    }
    return engine;
}


static void
engine_start_cmdhandler(engine_type* engine)
{
    ods_log_assert(engine);
    ods_log_debug("[%s] start command handler", engine_str);
    engine->cmdhandler->engine = engine;
    janitor_thread_create(&engine->cmdhandler->thread_id, detachedthreadclass, (janitor_runfn_t)cmdhandler_start, engine->cmdhandler);
}

/**
 * Self pipe trick (see Unix Network Programming).
 *
 */
static int
self_pipe_trick(engine_type* engine)
{
    int sockfd, ret;
    struct sockaddr_un servaddr;
    const char* servsock_filename = ODS_SE_SOCKFILE;
    ods_log_assert(engine);
    ods_log_assert(engine->cmdhandler);
    sockfd = socket(AF_UNIX, SOCK_STREAM, 0);
    if (sockfd < 0) {
        ods_log_error("[%s] unable to connect to command handler: "
            "socket() failed (%s)", engine_str, strerror(errno));
        return 1;
    } else {
        bzero(&servaddr, sizeof(servaddr));
        servaddr.sun_family = AF_UNIX;
        strncpy(servaddr.sun_path, servsock_filename, sizeof(servaddr.sun_path)-1);
        ret = connect(sockfd, (const struct sockaddr*) &servaddr,
            sizeof(servaddr));
        if (ret != 0) {
            ods_log_error("[%s] unable to connect to command handler: "
                "connect() failed (%s)", engine_str, strerror(errno));
            close(sockfd);
            return 1;
        } else {
            /* self-pipe trick */
            ods_writen(sockfd, "", 1);
            close(sockfd);
        }
    }
    return 0;
}
/**
 * Stop command handler.
 *
 */
static void
engine_stop_cmdhandler(engine_type* engine)
{
    ods_log_assert(engine);
    if (!engine->cmdhandler || engine->cmdhandler_done) {
        return;
    }
    ods_log_debug("[%s] stop command handler", engine_str);
    engine->cmdhandler->need_to_exit = 1;
    if (self_pipe_trick(engine) == 0) {
        while (!engine->cmdhandler_done) {
            ods_log_debug("[%s] waiting for command handler to exit...",
                engine_str);
            sleep(1);
        }
    } else {
        ods_log_error("[%s] command handler self pipe trick failed, "
            "unclean shutdown", engine_str);
    }
}


/**
 * Start/stop dnshandler.
 *
 */
static void
engine_start_dnshandler(engine_type* engine)
{
    if (!engine || !engine->dnshandler) {
        return;
    }
    ods_log_debug("[%s] start dnshandler", engine_str);
    engine->dnshandler->engine = engine;
    janitor_thread_create(&engine->dnshandler->thread_id, handlerthreadclass, (janitor_runfn_t)dnshandler_start, engine->dnshandler);
}
static void
engine_stop_dnshandler(engine_type* engine)
{
    if (!engine || !engine->dnshandler || !engine->dnshandler->thread_id) {
        return;
    }
    ods_log_debug("[%s] stop dnshandler", engine_str);
    engine->dnshandler->need_to_exit = 1;
    dnshandler_signal(engine->dnshandler);
    ods_log_debug("[%s] join dnshandler", engine_str);
    janitor_thread_join(engine->dnshandler->thread_id);
    engine->dnshandler->engine = NULL;
}


static void
engine_start_xfrhandler(engine_type* engine)
{
    if (!engine || !engine->xfrhandler) {
        return;
    }
    ods_log_debug("[%s] start xfrhandler", engine_str);
    engine->xfrhandler->engine = engine;
    /* This might be the wrong place to mark the xfrhandler started but
     * if its isn't done here we might try to shutdown and stop it before
     * it has marked itself started
     */
    engine->xfrhandler->started = 1;
    janitor_thread_create(&engine->xfrhandler->thread_id, handlerthreadclass, (janitor_runfn_t)xfrhandler_start, engine->xfrhandler);
}
static void
engine_stop_xfrhandler(engine_type* engine)
{
    if (!engine || !engine->xfrhandler) {
        return;
    }
    ods_log_debug("[%s] stop xfrhandler", engine_str);
    engine->xfrhandler->need_to_exit = 1;
    xfrhandler_signal(engine->xfrhandler);
    ods_log_debug("[%s] join xfrhandler", engine_str);
    if (engine->xfrhandler->started) {
    	janitor_thread_join(engine->xfrhandler->thread_id);
    	engine->xfrhandler->started = 0;
    }
    engine->xfrhandler->engine = NULL;
}


/**
 * Drop privileges.
 *
 */
static ods_status
engine_privdrop(engine_type* engine)
{
    ods_status status = ODS_STATUS_OK;
    uid_t uid = -1;
    gid_t gid = -1;
    ods_log_assert(engine);
    ods_log_assert(engine->config);
    ods_log_debug("[%s] drop privileges", engine_str);
    if (engine->config->username && engine->config->group) {
        ods_log_verbose("[%s] drop privileges to user %s, group %s",
           engine_str, engine->config->username, engine->config->group);
    } else if (engine->config->username) {
        ods_log_verbose("[%s] drop privileges to user %s", engine_str,
           engine->config->username);
    } else if (engine->config->group) {
        ods_log_verbose("[%s] drop privileges to group %s", engine_str,
           engine->config->group);
    }
    if (engine->config->chroot) {
        ods_log_verbose("[%s] chroot to %s", engine_str,
            engine->config->chroot);
    }
    status = privdrop(engine->config->username, engine->config->group,
        engine->config->chroot, &uid, &gid);
    engine->uid = uid;
    engine->gid = gid;
    privclose(engine->config->username, engine->config->group);
    return status;
}


/**
 * Start/stop workers.
 *
 */
static void
engine_create_workers(engine_type* engine)
{
    char* name;
    int i;
    ods_log_assert(engine);
    ods_log_assert(engine->config);
    CHECKALLOC(engine->workers = (worker_type**) malloc(((size_t)engine->config->num_worker_threads) * sizeof(worker_type*)));
    for (i=0; i < engine->config->num_worker_threads; i++) {
        asprintf(&name, "worker[%d]", i+1);
        engine->workers[i] = worker_create(name);
    }
}
static void
engine_create_drudgers(engine_type* engine)
{
    char* name;
    int i;
    ods_log_assert(engine);
    ods_log_assert(engine->config);
    CHECKALLOC(engine->drudgers = (worker_type**) malloc(((size_t)engine->config->num_signer_threads) * sizeof(worker_type*)));
    for (i=0; i < engine->config->num_signer_threads; i++) {
        asprintf(&name, "drudger[%d]", i+1);
        engine->drudgers[i] = worker_create(name);
    }
}

static void
engine_start_workers(engine_type* engine)
{
    int i;
    ods_log_assert(engine);
    ods_log_assert(engine->config);
    ods_log_debug("[%s] start workers", engine_str);
    for (i=0; i < engine->config->num_worker_threads; i++) {
        engine->workers[i]->need_to_exit = 0;
        engine->workers[i]->engine = (void*) engine;
        janitor_thread_create(&engine->workers[i]->thread_id, workerthreadclass, (janitor_runfn_t)worker_work, engine->workers[i]);
    }
}
void
engine_start_drudgers(engine_type* engine)
{
    int i = 0;
    ods_log_assert(engine);
    ods_log_assert(engine->config);
    ods_log_debug("[%s] start drudgers", engine_str);
    for (i=0; i < engine->config->num_signer_threads; i++) {
        engine->drudgers[i]->need_to_exit = 0;
        engine->drudgers[i]->engine = (void*) engine;
        janitor_thread_create(&engine->drudgers[i]->thread_id, workerthreadclass, (janitor_runfn_t)worker_drudge, engine->drudgers[i]);
    }
}
static void
engine_stop_threads(engine_type* engine)
{
    int i;
    ods_log_assert(engine);
    ods_log_assert(engine->config);
    ods_log_debug("[%s] stop workers and drudgers", engine_str);
    for (i=0; i < engine->config->num_worker_threads; i++) {
        engine->workers[i]->need_to_exit = 1;
    }
    for (i=0; i < engine->config->num_signer_threads; i++) {
        engine->drudgers[i]->need_to_exit = 1;
    }
    ods_log_debug("[%s] notify workers and drudgers", engine_str);
    schedule_release_all(engine->taskq);
    fifoq_notifyall(engine->signq);

    for (i=0; i < engine->config->num_worker_threads; i++) {
        ods_log_debug("[%s] join worker %d", engine_str, i+1);
        janitor_thread_join(engine->workers[i]->thread_id);
        engine->workers[i]->engine = NULL;
    }
    for (i=0; i < engine->config->num_signer_threads; i++) {
        ods_log_debug("[%s] join drudger %d", engine_str, i+1);
        janitor_thread_join(engine->drudgers[i]->thread_id);
        engine->drudgers[i]->engine = NULL;
    }
}


/**
 * Wake up all workers.
 *
 */
void
engine_wakeup_workers(engine_type* engine)
{
    size_t i = 0;
    ods_log_assert(engine);
    ods_log_assert(engine->config);
    ods_log_debug("[%s] wake up workers", engine_str);
    /* wake up sleepyheads */
    schedule_release_all(engine->taskq);
}

static void *
signal_handler(sig_atomic_t sig)
{
    switch (sig) {
        case SIGHUP:
            if (engine) {
                engine->need_to_reload = 1;
                pthread_mutex_lock(&engine->signal_lock);
                pthread_cond_signal(&engine->signal_cond);
                pthread_mutex_unlock(&engine->signal_lock);
            }
            break;
        case SIGINT:
        case SIGTERM:
            if (engine) {
                engine->need_to_exit = 1;
                pthread_mutex_lock(&engine->signal_lock);
                pthread_cond_signal(&engine->signal_cond);
                pthread_mutex_unlock(&engine->signal_lock);
            }
            break;
        default:
            break;
    }
    return NULL;
}

/**
 * Set up engine.
 *
 */
static ods_status
engine_setup(void)
{
    ods_status status = ODS_STATUS_OK;
    struct sigaction action;
    int sockets[2] = {0,0};

    ods_log_debug("[%s] setup signer engine", engine_str);
    if (!engine || !engine->config) {
        return ODS_STATUS_ASSERT_ERR;
    }
    /* set edns */
    edns_init(&engine->edns, EDNS_MAX_MESSAGE_LEN);

    /* create command handler (before chowning socket file) */
    engine->cmdhandler = cmdhandler_create(engine->config->clisock_filename);
    if (!engine->cmdhandler) {
        return ODS_STATUS_CMDHANDLER_ERR;
    }
    engine->dnshandler = dnshandler_create(engine->config->interfaces);
    engine->xfrhandler = xfrhandler_create();
    if (!engine->xfrhandler) {
        return ODS_STATUS_XFRHANDLER_ERR;
    }
    if (engine->dnshandler) {
        if (socketpair(AF_UNIX, SOCK_DGRAM, 0, sockets) == -1) {
            return ODS_STATUS_XFRHANDLER_ERR;
        }
        engine->xfrhandler->dnshandler.fd = sockets[0];
        engine->dnshandler->xfrhandler.fd = sockets[1];
        status = dnshandler_listen(engine->dnshandler);
        if (status != ODS_STATUS_OK) {
            ods_log_error("[%s] setup: unable to listen to sockets (%s)",
                engine_str, ods_status2str(status));
            return ODS_STATUS_XFRHANDLER_ERR;
        }
    }
    /* privdrop */
    engine->uid = privuid(engine->config->username);
    engine->gid = privgid(engine->config->group);
    /* TODO: does piddir exists? */
    /* remove the chown stuff: piddir? */
    ods_chown(engine->config->pid_filename, engine->uid, engine->gid, 1);
    ods_chown(engine->config->clisock_filename, engine->uid, engine->gid, 0);
    ods_chown(engine->config->working_dir, engine->uid, engine->gid, 0);
    if (engine->config->log_filename && !engine->config->use_syslog) {
        ods_chown(engine->config->log_filename, engine->uid, engine->gid, 0);
    }
    if (engine->config->working_dir &&
        chdir(engine->config->working_dir) != 0) {
        ods_log_error("[%s] setup: unable to chdir to %s (%s)", engine_str,
            engine->config->working_dir, strerror(errno));
        return ODS_STATUS_CHDIR_ERR;
    }
    if (engine_privdrop(engine) != ODS_STATUS_OK) {
        return ODS_STATUS_PRIVDROP_ERR;
    }
    /* daemonize */
    if (engine->daemonize) {
        switch ((engine->pid = fork())) {
            case -1: /* error */
                ods_log_error("[%s] setup: unable to fork daemon (%s)",
                    engine_str, strerror(errno));
                return ODS_STATUS_FORK_ERR;
            case 0: /* child */
                break;
            default: /* parent */
                engine_cleanup(engine);
                engine = NULL;
                xmlCleanupParser();
                xmlCleanupGlobals();
                xmlCleanupThreads();
                exit(0);
        }
        if (setsid() == -1) {
            ods_log_error("[%s] setup: unable to setsid daemon (%s)",
                engine_str, strerror(errno));
            return ODS_STATUS_SETSID_ERR;
        }
    }
    engine->pid = getpid();
    /* write pidfile */
    if (util_write_pidfile(engine->config->pid_filename, engine->pid) == -1) {
        return ODS_STATUS_WRITE_PIDFILE_ERR;
    }
    /* setup done */
    ods_log_verbose("[%s] running as pid %lu", engine_str,
        (unsigned long) engine->pid);
    /* catch signals */
    action.sa_handler = (void (*)(int))signal_handler;
    sigfillset(&action.sa_mask);
    action.sa_flags = 0;
    sigaction(SIGTERM, &action, NULL);
    sigaction(SIGHUP, &action, NULL);
    sigaction(SIGINT, &action, NULL);
    sigaction(SIGILL, &action, NULL);
    sigaction(SIGUSR1, &action, NULL);
    sigaction(SIGALRM, &action, NULL);
    sigaction(SIGCHLD, &action, NULL);
    action.sa_handler = SIG_IGN;
    sigaction(SIGPIPE, &action, NULL);
    /* create workers/drudgers */
    engine_create_workers(engine);
    engine_create_drudgers(engine);
    /* start cmd/dns/xfr handlers */
    engine_start_cmdhandler(engine);
    engine_start_dnshandler(engine);
    engine_start_xfrhandler(engine);
    tsig_handler_init();
    return ODS_STATUS_OK;
}


/**
 * Make sure that all zones have been worked on at least once.
 *
 */
static int
engine_all_zones_processed(engine_type* engine)
{
    ldns_rbnode_t* node = LDNS_RBTREE_NULL;
    zone_type* zone = NULL;

    ods_log_assert(engine);
    ods_log_assert(engine->zonelist);
    ods_log_assert(engine->zonelist->zones);

    node = ldns_rbtree_first(engine->zonelist->zones);
    while (node && node != LDNS_RBTREE_NULL) {
        zone = (zone_type*) node->key;
        ods_log_assert(zone);
        ods_log_assert(zone->db);
        if (!zone->db->is_processed) {
            return 0;
        }
        node = ldns_rbtree_next(node);
    }
    return 1;
}


/**
 * Run engine, run!.
 *
 */
static void
engine_run(engine_type* engine, int single_run)
{
    if (!engine) {
        return;
    }
    engine_start_workers(engine);
    engine_start_drudgers(engine);

    while (!engine->need_to_exit && !engine->need_to_reload) {
<<<<<<< HEAD
        pthread_mutex_lock(&engine->signal_lock);
=======
>>>>>>> e506d096
        if (single_run) {
           engine->need_to_exit = engine_all_zones_processed(engine);
        }
        /* We must use locking here to avoid race conditions. We want
         * to sleep indefinitely and want to wake up on signal. This
         * is to make sure we never mis the signal. */
        pthread_mutex_lock(&engine->signal_lock);
        if (!engine->need_to_exit && !engine->need_to_reload && !single_run) {
            /* TODO: this silly. We should be handling the commandhandler
             * connections. No reason to spawn that as a thread.
             * Also it would be easier to wake up the command hander
             * as signals will reach it if it is the main thread! */
            ods_log_debug("[%s] taking a break", engine_str);
            pthread_cond_wait(&engine->signal_cond, &engine->signal_lock);
        }
        pthread_mutex_unlock(&engine->signal_lock);
    }
    ods_log_debug("[%s] signer halted", engine_str);
    engine_stop_threads(engine);
}


/**
 * Parse notify command.
 *
 */
static void
set_notify_ns(zone_type* zone, const char* cmd)
{
    const char* str = NULL;
    const char* str2 = NULL;
    char* token = NULL;
    ods_log_assert(cmd);
    ods_log_assert(zone);
    ods_log_assert(zone->name);
    ods_log_assert(zone->adoutbound);
    if (zone->adoutbound->type == ADAPTER_FILE) {
        str = ods_replace(cmd, "%zonefile", zone->adoutbound->configstr);
        if (!str) {
            ods_log_error("[%s] unable to set notify ns: replace zonefile failed",
                engine_str);
        }
        str2 = ods_replace(str, "%zone", zone->name);
        free((void*)str);
    } else {
        str2 = ods_replace(cmd, "%zone", zone->name);
    }
    if (str2) {
        ods_str_trim((char*) str2, 1);
        str = str2;
        if (*str) {
            token = NULL;
            while ((token = strtok((char*) str, " "))) {
                if (*token) {
                    ods_str_list_add(&zone->notify_args, token);
                }
                str = NULL;
            }
        }
        zone->notify_command = (char*) str2;
        zone->notify_ns = zone->notify_args[0];
        ods_log_debug("[%s] set notify ns: %s", engine_str, zone->notify_ns);
    } else {
        ods_log_error("[%s] unable to set notify ns: replace zone failed",
            engine_str);
    }
}


/**
 * Update DNS configuration for zone.
 *
 */
static int
dnsconfig_zone(engine_type* engine, zone_type* zone)
{
    int numdns = 0;
    ods_log_assert(engine);
    ods_log_assert(engine->xfrhandler);
    ods_log_assert(engine->xfrhandler->netio);
    ods_log_assert(zone);
    ods_log_assert(zone->adinbound);
    ods_log_assert(zone->adoutbound);
    ods_log_assert(zone->name);

    if (zone->adinbound->type == ADAPTER_DNS) {
        /* zone transfer handler */
        if (!zone->xfrd) {
            ods_log_debug("[%s] add transfer handler for zone %s",
                engine_str, zone->name);
            zone->xfrd = xfrd_create((void*) engine->xfrhandler,
                (void*) zone);
            ods_log_assert(zone->xfrd);
            netio_add_handler(engine->xfrhandler->netio,
                &zone->xfrd->handler);
        } else if (!zone->xfrd->serial_disk_acquired) {
            xfrd_set_timer_now(zone->xfrd);
        }
        numdns++;
    } else if (zone->xfrd) {
        netio_remove_handler(engine->xfrhandler->netio,
            &zone->xfrd->handler);
        xfrd_cleanup(zone->xfrd, 0);
        zone->xfrd = NULL;
    }
    if (zone->adoutbound->type == ADAPTER_DNS) {
        /* notify handler */
        if (!zone->notify) {
            ods_log_debug("[%s] add notify handler for zone %s",
                engine_str, zone->name);
            zone->notify = notify_create((void*) engine->xfrhandler,
                (void*) zone);
            ods_log_assert(zone->notify);
            netio_add_handler(engine->xfrhandler->netio,
                &zone->notify->handler);
        }
        numdns++;
    } else if (zone->notify) {
        netio_remove_handler(engine->xfrhandler->netio,
            &zone->notify->handler);
        notify_cleanup(zone->notify);
        zone->notify = NULL;
    }
    return numdns;
}


/**
 * Update zones.
 *
 */
void
engine_update_zones(engine_type* engine, ods_status zl_changed)
{
    ldns_rbnode_t* node = LDNS_RBTREE_NULL;
    zone_type* zone = NULL;
    task_type* task = NULL;
    ods_status status = ODS_STATUS_OK;
    unsigned wake_up = 0;
    int warnings = 0;
    time_t now = 0;

    if (!engine || !engine->zonelist || !engine->zonelist->zones) {
        return;
    }
    now = time_now();

    ods_log_debug("[%s] commit zone list changes", engine_str);
    pthread_mutex_lock(&engine->zonelist->zl_lock);
    node = ldns_rbtree_first(engine->zonelist->zones);
    while (node && node != LDNS_RBTREE_NULL) {
        zone = (zone_type*) node->data;
        task = NULL; /* reset task */

        if (zone->zl_status == ZONE_ZL_REMOVED) {
            node = ldns_rbtree_next(node);
            pthread_mutex_lock(&zone->zone_lock);
            zonelist_del_zone(engine->zonelist, zone);
            sched_task_destroy(engine->taskq, zone->task);
            pthread_mutex_unlock(&zone->zone_lock);
            netio_remove_handler(engine->xfrhandler->netio,
                &zone->xfrd->handler);
            zone_cleanup(zone);
            zone = NULL;
            continue;
        } else if (zone->zl_status == ZONE_ZL_ADDED) {
            pthread_mutex_lock(&zone->zone_lock);
            ods_log_assert(!zone->task);
            /* set notify nameserver command */
            if (engine->config->notify_command && !zone->notify_ns) {
                set_notify_ns(zone, engine->config->notify_command);
            }
            /* create task */
            task = task_create(strdup(zone->name), TASK_CLASS_SIGNER, TASK_SIGNCONF, worker_perform_task, zone, NULL, now);
            pthread_mutex_unlock(&zone->zone_lock);
            if (!task) {
                ods_log_crit("[%s] unable to create task for zone %s: "
                    "task_create() failed", engine_str, zone->name);
                node = ldns_rbtree_next(node);
                continue;
            }
        }
        /* load adapter config */
        status = adapter_load_config(zone->adinbound);
        if (status != ODS_STATUS_OK) {
            ods_log_error("[%s] unable to load config for inbound adapter "
                "for zone %s: %s", engine_str, zone->name,
                ods_status2str(status));
        }
        status = adapter_load_config(zone->adoutbound);
        if (status != ODS_STATUS_OK) {
            ods_log_error("[%s] unable to load config for outbound adapter "
                "for zone %s: %s", engine_str, zone->name,
                ods_status2str(status));
        }
        /* for dns adapters */
        warnings += dnsconfig_zone(engine, zone);

        if (zone->zl_status == ZONE_ZL_ADDED) {
            ods_log_assert(task);
            pthread_mutex_lock(&zone->zone_lock);
            zone->task = task;
            pthread_mutex_unlock(&zone->zone_lock);
            /* TODO: task is reachable from other threads by means of
             * zone->task. To fix this we need to nest the locks. But
             * first investigate any possible deadlocks. */
            status = schedule_task(engine->taskq, task, 0, 0);
        } else if (zl_changed == ODS_STATUS_OK) {
            /* always try to update signconf */
            pthread_mutex_lock(&zone->zone_lock);
            status = zone_reschedule_task(zone, engine->taskq, TASK_SIGNCONF);
            pthread_mutex_unlock(&zone->zone_lock);
        }
        if (status != ODS_STATUS_OK) {
            ods_log_crit("[%s] unable to schedule task for zone %s: %s",
                engine_str, zone->name, ods_status2str(status));
        } else {
            wake_up = 1;
            zone->zl_status = ZONE_ZL_OK;
        }
        node = ldns_rbtree_next(node);
    }
    pthread_mutex_unlock(&engine->zonelist->zl_lock);
    if (engine->dnshandler) {
        ods_log_debug("[%s] forward notify for all zones", engine_str);
        dnshandler_fwd_notify(engine->dnshandler,
            (uint8_t*) ODS_SE_NOTIFY_CMD, strlen(ODS_SE_NOTIFY_CMD));
    } else if (warnings) {
        ods_log_warning("[%s] no dnshandler/listener configured, but zones "
         "are configured with dns adapters: notify and zone transfer "
         "requests will not work properly", engine_str);
    }
    if (wake_up) {
        engine_wakeup_workers(engine);
    }
}


/**
 * Try to recover from the backup files.
 *
 */
static ods_status
engine_recover(engine_type* engine)
{
    ldns_rbnode_t* node = LDNS_RBTREE_NULL;
    zone_type* zone = NULL;
    ods_status status = ODS_STATUS_OK;
    ods_status result = ODS_STATUS_UNCHANGED;

    if (!engine || !engine->zonelist || !engine->zonelist->zones) {
        ods_log_error("[%s] cannot recover zones: no engine or zonelist",
            engine_str);
        return ODS_STATUS_ERR; /* no need to update zones */
    }
    ods_log_assert(engine);
    ods_log_assert(engine->zonelist);
    ods_log_assert(engine->zonelist->zones);

    pthread_mutex_lock(&engine->zonelist->zl_lock);
    /* [LOCK] zonelist */
    node = ldns_rbtree_first(engine->zonelist->zones);
    while (node && node != LDNS_RBTREE_NULL) {
        zone = (zone_type*) node->data;

        ods_log_assert(zone->zl_status == ZONE_ZL_ADDED);
        pthread_mutex_lock(&zone->zone_lock);
        status = zone_recover2(zone);
        if (status == ODS_STATUS_OK) {
            ods_log_assert(zone->task);
            ods_log_assert(zone->db);
            ods_log_assert(zone->signconf);
            /* notify nameserver */
            if (engine->config->notify_command && !zone->notify_ns) {
                set_notify_ns(zone, engine->config->notify_command);
            }
            status = schedule_task(engine->taskq, (task_type*) zone->task, 1, 0);
            if (status != ODS_STATUS_OK) {
                ods_log_crit("[%s] unable to schedule task for zone %s: %s",
                    engine_str, zone->name, ods_status2str(status));
                task_destroy((task_type*) zone->task);
                zone->task = NULL;
                result = ODS_STATUS_OK; /* will trigger update zones */
            } else {
                ods_log_debug("[%s] recovered zone %s", engine_str,
                    zone->name);
                /* recovery done */
                zone->zl_status = ZONE_ZL_OK;
            }
        } else {
            if (status != ODS_STATUS_UNCHANGED) {
                ods_log_warning("[%s] unable to recover zone %s from backup,"
                " performing full sign", engine_str, zone->name);
            }
            result = ODS_STATUS_OK; /* will trigger update zones */
        }
        pthread_mutex_unlock(&zone->zone_lock);
        node = ldns_rbtree_next(node);
    }
    /* [UNLOCK] zonelist */
    pthread_mutex_unlock(&engine->zonelist->zl_lock);
    return result;
}


/**
 * Start engine.
 *
 */
int
engine_start(const char* cfgfile, int cmdline_verbosity, int daemonize,
    int info, int single_run)
{
    ods_status zl_changed = ODS_STATUS_UNCHANGED;
    ods_status status = ODS_STATUS_OK;

    engine = engine_create();
    if (!engine) {
        ods_fatal_exit("[%s] create failed", engine_str);
        return 1;
    }
    engine->daemonize = daemonize;

    /* config */
    engine->config = engine_config(cfgfile, cmdline_verbosity);
    status = engine_config_check(engine->config);
    if (status != ODS_STATUS_OK) {
        ods_log_error("[%s] cfgfile %s has errors", engine_str, cfgfile);
        goto earlyexit;
    }
    if (info) {
        engine_config_print(stdout, engine->config); /* for debugging */
        goto earlyexit;
    }
    /* check pidfile */
    if (!util_check_pidfile(engine->config->pid_filename)) {
        exit(1);
    }
    /* setup */
    status = engine_setup();
    if (status != ODS_STATUS_OK) {
        ods_log_error("[%s] setup failed: %s", engine_str,
            ods_status2str(status));
        if (status != ODS_STATUS_WRITE_PIDFILE_ERR) {
            /* command handler had not yet been started */
            engine->cmdhandler_done = 1;
        }
        goto earlyexit;
    }

    /* run */
    while (engine->need_to_exit == 0) {
        /* update zone list */
        pthread_mutex_lock(&engine->zonelist->zl_lock);
        zl_changed = zonelist_update(engine->zonelist,
            engine->config->zonelist_filename);
        engine->zonelist->just_removed = 0;
        engine->zonelist->just_added = 0;
        engine->zonelist->just_updated = 0;
        pthread_mutex_unlock(&engine->zonelist->zl_lock);
        /* start/reload */
        if (engine->need_to_reload) {
            ods_log_info("[%s] signer reloading", engine_str);
            fifoq_wipe(engine->signq);
            engine->need_to_reload = 0;
        } else {
            ods_log_info("[%s] signer started (version %s), pid %u",
                engine_str, PACKAGE_VERSION, engine->pid);
            if (hsm_open2(engine->config->repositories, hsm_check_pin) != HSM_OK) {
                char* error =  hsm_get_error(NULL);
                if (error != NULL) {
                    ods_log_error("[%s] %s", "hsm", error);
                    free(error);
                }
                ods_log_error("[%s] opening hsm failed (for engine recover)", engine_str);
                break;
            }
            zl_changed = engine_recover(engine);
            hsm_close();
        }
        if (zl_changed == ODS_STATUS_OK ||
            zl_changed == ODS_STATUS_UNCHANGED) {
            engine_update_zones(engine, zl_changed);
        }
        if (hsm_open2(engine->config->repositories, hsm_check_pin) != HSM_OK) {
            char* error =  hsm_get_error(NULL);
            if (error != NULL) {
                ods_log_error("[%s] %s", "hsm", error);
                free(error);
            }
            ods_log_error("[%s] opening hsm failed (for engine run)", engine_str);
            break;
        }
        engine_run(engine, single_run);
        hsm_close();
    }

    /* shutdown */
    ods_log_info("[%s] signer shutdown", engine_str);
    engine_stop_cmdhandler(engine);
    engine_stop_xfrhandler(engine);
    engine_stop_dnshandler(engine);

earlyexit:
    if (engine && engine->config) {
        if (engine->config->pid_filename) {
            (void)unlink(engine->config->pid_filename);
        }
        if (engine->config->clisock_filename) {
            (void)unlink(engine->config->clisock_filename);
        }
    }
    tsig_handler_cleanup();
    engine_cleanup(engine);
    engine = NULL;

    return 1;
}


/**
 * Clean up engine.
 *
 */
void
engine_cleanup(engine_type* engine)
{
    size_t i = 0;

    if (!engine) {
        return;
    }
    if (engine->workers && engine->config) {
        for (i=0; i < (size_t) engine->config->num_worker_threads; i++) {
            worker_cleanup(engine->workers[i]);
        }
        free(engine->workers);
    }
    if (engine->drudgers && engine->config) {
       for (i=0; i < (size_t) engine->config->num_signer_threads; i++) {
           worker_cleanup(engine->drudgers[i]);
       }
       free(engine->drudgers);
    }
    zonelist_cleanup(engine->zonelist);
    schedule_cleanup(engine->taskq);
    fifoq_cleanup(engine->signq);
    cmdhandler_cleanup(engine->cmdhandler);
    dnshandler_cleanup(engine->dnshandler);
    xfrhandler_cleanup(engine->xfrhandler);
    engine_config_cleanup(engine->config);
    pthread_mutex_destroy(&engine->signal_lock);
    pthread_cond_destroy(&engine->signal_cond);
    free(engine);
}<|MERGE_RESOLUTION|>--- conflicted
+++ resolved
@@ -88,11 +88,6 @@
     engine->need_to_reload = 0;
     pthread_mutex_init(&engine->signal_lock, NULL);
     pthread_cond_init(&engine->signal_cond, NULL);
-<<<<<<< HEAD
-    pthread_mutex_lock(&engine->signal_lock);
-    pthread_mutex_unlock(&engine->signal_lock);
-=======
->>>>>>> e506d096
     engine->zonelist = zonelist_create();
     if (!engine->zonelist) {
         engine_cleanup(engine);
@@ -569,10 +564,6 @@
     engine_start_drudgers(engine);
 
     while (!engine->need_to_exit && !engine->need_to_reload) {
-<<<<<<< HEAD
-        pthread_mutex_lock(&engine->signal_lock);
-=======
->>>>>>> e506d096
         if (single_run) {
            engine->need_to_exit = engine_all_zones_processed(engine);
         }
