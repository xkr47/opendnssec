/*
 * $Id$
 *
 * Copyright (c) 2009 NLNet Labs. All rights reserved.
 *
 * Redistribution and use in source and binary forms, with or without
 * modification, are permitted provided that the following conditions
 * are met:
 * 1. Redistributions of source code must retain the above copyright
 *    notice, this list of conditions and the following disclaimer.
 * 2. Redistributions in binary form must reproduce the above copyright
 *    notice, this list of conditions and the following disclaimer in the
 *    documentation and/or other materials provided with the distribution.
 *
 * THIS SOFTWARE IS PROVIDED BY THE AUTHOR ``AS IS'' AND ANY EXPRESS OR
 * IMPLIED WARRANTIES, INCLUDING, BUT NOT LIMITED TO, THE IMPLIED
 * WARRANTIES OF MERCHANTABILITY AND FITNESS FOR A PARTICULAR PURPOSE
 * ARE DISCLAIMED. IN NO EVENT SHALL THE AUTHOR BE LIABLE FOR ANY
 * DIRECT, INDIRECT, INCIDENTAL, SPECIAL, EXEMPLARY, OR CONSEQUENTIAL
 * DAMAGES (INCLUDING, BUT NOT LIMITED TO, PROCUREMENT OF SUBSTITUTE
 * GOODS OR SERVICES; LOSS OF USE, DATA, OR PROFITS; OR BUSINESS
 * INTERRUPTION) HOWEVER CAUSED AND ON ANY THEORY OF LIABILITY, WHETHER
 * IN CONTRACT, STRICT LIABILITY, OR TORT (INCLUDING NEGLIGENCE OR
 * OTHERWISE) ARISING IN ANY WAY OUT OF THE USE OF THIS SOFTWARE, EVEN
 * IF ADVISED OF THE POSSIBILITY OF SUCH DAMAGE.
 *
 */

/**
 * The engine.
 *
 */

#include "config.h"
#include "daemon/cfg.h"
#include "daemon/engine.h"
#include "daemon/signal.h"
#include "shared/allocator.h"
#include "shared/duration.h"
#include "shared/file.h"
#include "shared/hsm.h"
#include "shared/locks.h"
#include "shared/log.h"
#include "shared/privdrop.h"
#include "shared/status.h"
#include "shared/util.h"
#include "signer/zonelist.h"
#include "wire/tsig.h"

#include <errno.h>
#include <libhsm.h>
#include <libxml/parser.h>
#include <signal.h>
#include <stdio.h>
#include <stdlib.h>
#include <string.h>
#include <strings.h>
#include <sys/socket.h>
#include <sys/types.h>
#include <sys/un.h>
#include <time.h>
#include <unistd.h>

static const char* engine_str = "engine";


/**
 * Create engine.
 *
 */
static engine_type*
engine_create(void)
{
    engine_type* engine;
    allocator_type* allocator = allocator_create(malloc, free);
    if (!allocator) {
        ods_log_error("[%s] unable to create engine: allocator_create() "
            "failed", engine_str);
        return NULL;
    }
    engine = (engine_type*) allocator_alloc(allocator, sizeof(engine_type));
    if (!engine) {
        ods_log_error("[%s] unable to create engine: allocator_alloc() "
            "failed", engine_str);
        allocator_cleanup(allocator);
        return NULL;
    }
    engine->allocator = allocator;
    engine->config = NULL;
    engine->workers = NULL;
    engine->drudgers = NULL;
    engine->cmdhandler = NULL;
    engine->cmdhandler_done = 0;
    engine->dnshandler = NULL;
    engine->xfrhandler = NULL;
    engine->pid = -1;
    engine->uid = -1;
    engine->gid = -1;
    engine->daemonize = 0;
    engine->need_to_exit = 0;
    engine->need_to_reload = 0;
    lock_basic_init(&engine->signal_lock);
    lock_basic_set(&engine->signal_cond);
    lock_basic_lock(&engine->signal_lock);
    engine->signal = SIGNAL_INIT;
    lock_basic_unlock(&engine->signal_lock);
    engine->zonelist = zonelist_create(engine->allocator);
    if (!engine->zonelist) {
        engine_cleanup(engine);
        return NULL;
    }
    engine->taskq = schedule_create(engine->allocator);
    if (!engine->taskq) {
        engine_cleanup(engine);
        return NULL;
    }
    engine->signq = fifoq_create(engine->allocator);
    if (!engine->signq) {
        engine_cleanup(engine);
        return NULL;
    }
    return engine;
}


/**
 * Start command handler.
 *
 */
static void*
cmdhandler_thread_start(void* arg)
{
    cmdhandler_type* cmd = (cmdhandler_type*) arg;
    ods_thread_blocksigs();
    cmdhandler_start(cmd);
    return NULL;
}
static void
engine_start_cmdhandler(engine_type* engine)
{
    ods_log_assert(engine);
    ods_log_debug("[%s] start command handler", engine_str);
    engine->cmdhandler->engine = engine;
    ods_thread_create(&engine->cmdhandler->thread_id,
        cmdhandler_thread_start, engine->cmdhandler);
    return;
}
/**
 * Self pipe trick (see Unix Network Programming).
 *
 */
static int
self_pipe_trick(engine_type* engine)
{
    int sockfd, ret;
    struct sockaddr_un servaddr;
    const char* servsock_filename = ODS_SE_SOCKFILE;
    ods_log_assert(engine);
    ods_log_assert(engine->cmdhandler);
    sockfd = socket(AF_UNIX, SOCK_STREAM, 0);
    if (sockfd < 0) {
        ods_log_error("[%s] unable to connect to command handler: "
            "socket() failed (%s)", engine_str, strerror(errno));
        return 1;
    } else {
        bzero(&servaddr, sizeof(servaddr));
        servaddr.sun_family = AF_UNIX;
        strncpy(servaddr.sun_path, servsock_filename,
            sizeof(servaddr.sun_path) - 1);
        ret = connect(sockfd, (const struct sockaddr*) &servaddr,
            sizeof(servaddr));
        if (ret != 0) {
            ods_log_error("[%s] unable to connect to command handler: "
                "connect() failed (%s)", engine_str, strerror(errno));
            close(sockfd);
            return 1;
        } else {
            /* self-pipe trick */
            ods_writen(sockfd, "", 1);
            close(sockfd);
        }
    }
    return 0;
}
/**
 * Stop command handler.
 *
 */
static void
engine_stop_cmdhandler(engine_type* engine)
{
    ods_log_assert(engine);
    if (!engine->cmdhandler) {
        return;
    }
    ods_log_debug("[%s] stop command handler", engine_str);
    engine->cmdhandler->need_to_exit = 1;
    if (self_pipe_trick(engine) == 0) {
        while (!engine->cmdhandler_done) {
            ods_log_debug("[%s] waiting for command handler to exit...",
                engine_str);
            sleep(1);
        }
    } else {
        ods_log_error("[%s] command handler self pipe trick failed, "
            "unclean shutdown", engine_str);
    }
    return;
}


/**
 * Start/stop dnshandler.
 *
 */
static void*
dnshandler_thread_start(void* arg)
{
    dnshandler_type* dnshandler = (dnshandler_type*) arg;
    dnshandler_start(dnshandler);
    return NULL;
}
static void
engine_start_dnshandler(engine_type* engine)
{
    if (!engine || !engine->dnshandler) {
        return;
    }
    ods_log_debug("[%s] start dnshandler", engine_str);
    engine->dnshandler->engine = engine;
    ods_thread_create(&engine->dnshandler->thread_id,
        dnshandler_thread_start, engine->dnshandler);
    return;
}
static void
engine_stop_dnshandler(engine_type* engine)
{
    if (!engine || !engine->dnshandler || !engine->dnshandler->thread_id) {
        return;
    }
    ods_log_debug("[%s] stop dnshandler", engine_str);
    engine->dnshandler->need_to_exit = 1;
    dnshandler_signal(engine->dnshandler);
    ods_log_debug("[%s] join dnshandler", engine_str);
    ods_thread_join(engine->dnshandler->thread_id);
    engine->dnshandler->engine = NULL;
    return;
}


/**
 * Start/stop xfrhandler.
 *
 */
static void*
xfrhandler_thread_start(void* arg)
{
    xfrhandler_type* xfrhandler = (xfrhandler_type*) arg;
    xfrhandler_start(xfrhandler);
    return NULL;
}
static void
engine_start_xfrhandler(engine_type* engine)
{
    if (!engine || !engine->xfrhandler) {
        return;
    }
    ods_log_debug("[%s] start xfrhandler", engine_str);
    engine->xfrhandler->engine = engine;
    ods_thread_create(&engine->xfrhandler->thread_id,
        xfrhandler_thread_start, engine->xfrhandler);
    /* This might be the wrong place to mark the xfrhandler started but
     * if its isn't done here we might try to shutdown and stop it before
     * it has marked itself started
     */
    engine->xfrhandler->started = 1;
    return;
}
static void
engine_stop_xfrhandler(engine_type* engine)
{
    if (!engine || !engine->xfrhandler) {
        return;
    }
    ods_log_debug("[%s] stop xfrhandler", engine_str);
    engine->xfrhandler->need_to_exit = 1;
    xfrhandler_signal(engine->xfrhandler);
    ods_log_debug("[%s] join xfrhandler", engine_str);
    if (engine->xfrhandler->started) {
    	ods_thread_join(engine->xfrhandler->thread_id);
    	engine->xfrhandler->started = 0;
    }
    engine->xfrhandler->engine = NULL;
    return;
}


/**
 * Drop privileges.
 *
 */
static ods_status
engine_privdrop(engine_type* engine)
{
    ods_status status = ODS_STATUS_OK;
    uid_t uid = -1;
    gid_t gid = -1;
    ods_log_assert(engine);
    ods_log_assert(engine->config);
    ods_log_debug("[%s] drop privileges", engine_str);
    if (engine->config->username && engine->config->group) {
        ods_log_verbose("[%s] drop privileges to user %s, group %s",
           engine_str, engine->config->username, engine->config->group);
    } else if (engine->config->username) {
        ods_log_verbose("[%s] drop privileges to user %s", engine_str,
           engine->config->username);
    } else if (engine->config->group) {
        ods_log_verbose("[%s] drop privileges to group %s", engine_str,
           engine->config->group);
    }
    if (engine->config->chroot) {
        ods_log_verbose("[%s] chroot to %s", engine_str,
            engine->config->chroot);
    }
    status = privdrop(engine->config->username, engine->config->group,
        engine->config->chroot, &uid, &gid);
    engine->uid = uid;
    engine->gid = gid;
    privclose(engine->config->username, engine->config->group);
    return status;
}


/**
 * Start/stop workers.
 *
 */
static void
engine_create_workers(engine_type* engine)
{
    size_t i = 0;
    ods_log_assert(engine);
    ods_log_assert(engine->config);
    ods_log_assert(engine->allocator);
    engine->workers = (worker_type**) allocator_alloc(engine->allocator,
        ((size_t)engine->config->num_worker_threads) * sizeof(worker_type*));
    for (i=0; i < (size_t) engine->config->num_worker_threads; i++) {
        engine->workers[i] = worker_create(engine->allocator, i,
            WORKER_WORKER);
    }
    return;
}
static void
engine_create_drudgers(engine_type* engine)
{
    size_t i = 0;
    ods_log_assert(engine);
    ods_log_assert(engine->config);
    ods_log_assert(engine->allocator);
    engine->drudgers = (worker_type**) allocator_alloc(engine->allocator,
        ((size_t)engine->config->num_signer_threads) * sizeof(worker_type*));
    for (i=0; i < (size_t) engine->config->num_signer_threads; i++) {
        engine->drudgers[i] = worker_create(engine->allocator, i,
            WORKER_DRUDGER);
    }
    return;
}
static void*
worker_thread_start(void* arg)
{
    worker_type* worker = (worker_type*) arg;
    ods_thread_blocksigs();
    worker_start(worker);
    return NULL;
}
static void
engine_start_workers(engine_type* engine)
{
    size_t i = 0;
    ods_log_assert(engine);
    ods_log_assert(engine->config);
    ods_log_debug("[%s] start workers", engine_str);
    for (i=0; i < (size_t) engine->config->num_worker_threads; i++) {
        engine->workers[i]->need_to_exit = 0;
        engine->workers[i]->engine = (void*) engine;
        ods_thread_create(&engine->workers[i]->thread_id, worker_thread_start,
            engine->workers[i]);
    }
    return;
}
void
engine_start_drudgers(engine_type* engine)
{
    size_t i = 0;
    ods_log_assert(engine);
    ods_log_assert(engine->config);
    ods_log_debug("[%s] start drudgers", engine_str);
    for (i=0; i < (size_t) engine->config->num_signer_threads; i++) {
        engine->drudgers[i]->need_to_exit = 0;
        engine->drudgers[i]->engine = (void*) engine;
        ods_thread_create(&engine->drudgers[i]->thread_id, worker_thread_start,
            engine->drudgers[i]);
    }
    return;
}
static void
engine_stop_workers(engine_type* engine)
{
    size_t i = 0;
    ods_log_assert(engine);
    ods_log_assert(engine->config);
    ods_log_debug("[%s] stop workers", engine_str);
    /* tell them to exit and wake up sleepyheads */
    for (i=0; i < (size_t) engine->config->num_worker_threads; i++) {
        engine->workers[i]->need_to_exit = 1;
        worker_wakeup(engine->workers[i]);
    }
    ods_log_debug("[%s] notify workers", engine_str);
    worker_notify_all(&engine->signq->q_lock, &engine->signq->q_nonfull);
    /* head count */
    for (i=0; i < (size_t) engine->config->num_worker_threads; i++) {
        ods_log_debug("[%s] join worker %i", engine_str, i+1);
        ods_thread_join(engine->workers[i]->thread_id);
        engine->workers[i]->engine = NULL;
    }
    return;
}
void
engine_stop_drudgers(engine_type* engine)
{
    size_t i = 0;
    ods_log_assert(engine);
    ods_log_assert(engine->config);
    ods_log_debug("[%s] stop drudgers", engine_str);
    /* tell them to exit and wake up sleepyheads */
    for (i=0; i < (size_t) engine->config->num_signer_threads; i++) {
        engine->drudgers[i]->need_to_exit = 1;
    }
    ods_log_debug("[%s] notify drudgers", engine_str);
    worker_notify_all(&engine->signq->q_lock, &engine->signq->q_threshold);
    /* head count */
    for (i=0; i < (size_t) engine->config->num_signer_threads; i++) {
        ods_log_debug("[%s] join drudger %i", engine_str, i+1);
        ods_thread_join(engine->drudgers[i]->thread_id);
        engine->drudgers[i]->engine = NULL;
    }
    return;
}


/**
 * Wake up all workers.
 *
 */
void
engine_wakeup_workers(engine_type* engine)
{
    size_t i = 0;
    ods_log_assert(engine);
    ods_log_assert(engine->config);
    ods_log_debug("[%s] wake up workers", engine_str);
    /* wake up sleepyheads */
    for (i=0; i < (size_t) engine->config->num_worker_threads; i++) {
        worker_wakeup(engine->workers[i]);
    }
    return;
}


/**
 * Set up engine.
 *
 */
static ods_status
engine_setup(engine_type* engine)
{
    ods_status status = ODS_STATUS_OK;
    struct sigaction action;
    int result = 0;
    int sockets[2] = {0,0};

    ods_log_debug("[%s] setup signer engine", engine_str);
    if (!engine || !engine->config) {
        return ODS_STATUS_ASSERT_ERR;
    }
    /* set edns */
    edns_init(&engine->edns, EDNS_MAX_MESSAGE_LEN);

    /* create command handler (before chowning socket file) */
    engine->cmdhandler = cmdhandler_create(engine->allocator,
        engine->config->clisock_filename);
    if (!engine->cmdhandler) {
        return ODS_STATUS_CMDHANDLER_ERR;
    }
    engine->dnshandler = dnshandler_create(engine->allocator,
        engine->config->interfaces);
    engine->xfrhandler = xfrhandler_create(engine->allocator);
    if (!engine->xfrhandler) {
        return ODS_STATUS_XFRHANDLER_ERR;
    }
    if (engine->dnshandler) {
        if (socketpair(AF_UNIX, SOCK_DGRAM, 0, sockets) == -1) {
            return ODS_STATUS_XFRHANDLER_ERR;
        }
        engine->xfrhandler->dnshandler.fd = sockets[0];
        engine->dnshandler->xfrhandler.fd = sockets[1];
        status = dnshandler_listen(engine->dnshandler);
        if (status != ODS_STATUS_OK) {
            ods_log_error("[%s] setup: unable to listen to sockets (%s)",
                engine_str, ods_status2str(status));
        }
    }
    /* privdrop */
    engine->uid = privuid(engine->config->username);
    engine->gid = privgid(engine->config->group);
    /* TODO: does piddir exists? */
    /* remove the chown stuff: piddir? */
    ods_chown(engine->config->pid_filename, engine->uid, engine->gid, 1);
    ods_chown(engine->config->clisock_filename, engine->uid, engine->gid, 0);
    ods_chown(engine->config->working_dir, engine->uid, engine->gid, 0);
    if (engine->config->log_filename && !engine->config->use_syslog) {
        ods_chown(engine->config->log_filename, engine->uid, engine->gid, 0);
    }
    if (engine->config->working_dir &&
        chdir(engine->config->working_dir) != 0) {
        ods_log_error("[%s] setup: unable to chdir to %s (%s)", engine_str,
            engine->config->working_dir, strerror(errno));
        return ODS_STATUS_CHDIR_ERR;
    }
    if (engine_privdrop(engine) != ODS_STATUS_OK) {
        return ODS_STATUS_PRIVDROP_ERR;
    }
    /* set up hsm */ /* LEAK */
    result = lhsm_open(engine->config->cfg_filename);
    if (result != HSM_OK) {
        fprintf(stderr, "Fail to open hsm\n");
        return ODS_STATUS_HSM_ERR;
    }
    /* daemonize */
    if (engine->daemonize) {
        switch ((engine->pid = fork())) {
            case -1: /* error */
                ods_log_error("[%s] setup: unable to fork daemon (%s)",
                    engine_str, strerror(errno));
                return ODS_STATUS_FORK_ERR;
            case 0: /* child */
                break;
            default: /* parent */
                engine_cleanup(engine);
                engine = NULL;
                xmlCleanupParser();
                xmlCleanupGlobals();
                xmlCleanupThreads();
                exit(0);
        }
        if (setsid() == -1) {
            hsm_close();
            ods_log_error("[%s] setup: unable to setsid daemon (%s)",
                engine_str, strerror(errno));
            return ODS_STATUS_SETSID_ERR;
        }
    }
    engine->pid = getpid();
    /* write pidfile */
    if (util_write_pidfile(engine->config->pid_filename, engine->pid) == -1) {
        hsm_close();
        return ODS_STATUS_WRITE_PIDFILE_ERR;
    }
    /* setup done */
    ods_log_verbose("[%s] running as pid %lu", engine_str,
        (unsigned long) engine->pid);
    /* catch signals */
    signal_set_engine(engine);
    action.sa_handler = signal_handler;
    sigfillset(&action.sa_mask);
    action.sa_flags = 0;
    sigaction(SIGTERM, &action, NULL);
<<<<<<< HEAD
=======
    sigaction(SIGHUP, &action, NULL);
    sigaction(SIGINT, &action, NULL);
    sigaction(SIGILL, &action, NULL);
    sigaction(SIGUSR1, &action, NULL);
    sigaction(SIGALRM, &action, NULL);
    sigaction(SIGCHLD, &action, NULL);
    action.sa_handler = SIG_IGN;
    sigaction(SIGPIPE, &action, NULL);
    /* set up hsm */ /* LEAK */
    result = lhsm_open(engine->config->cfg_filename);
    if (result != HSM_OK) {
        return ODS_STATUS_HSM_ERR;
    }
>>>>>>> f4975f0a
    /* create workers/drudgers */
    engine_create_workers(engine);
    engine_create_drudgers(engine);
    /* start cmd/dns/xfr handlers */
    engine_start_cmdhandler(engine);
    engine_start_dnshandler(engine);
    engine_start_xfrhandler(engine);
    tsig_handler_init(engine->allocator);
    return ODS_STATUS_OK;
}


/**
 * Make sure that all zones have been worked on at least once.
 *
 */
static int
engine_all_zones_processed(engine_type* engine)
{
    ldns_rbnode_t* node = LDNS_RBTREE_NULL;
    zone_type* zone = NULL;

    ods_log_assert(engine);
    ods_log_assert(engine->zonelist);
    ods_log_assert(engine->zonelist->zones);

    node = ldns_rbtree_first(engine->zonelist->zones);
    while (node && node != LDNS_RBTREE_NULL) {
        zone = (zone_type*) node->key;
        ods_log_assert(zone);
        ods_log_assert(zone->db);
        if (!zone->db->is_processed) {
            return 0;
        }
        node = ldns_rbtree_next(node);
    }
    return 1;
}


/**
 * Run engine, run!.
 *
 */
static void
engine_run(engine_type* engine, int single_run)
{
    if (!engine) {
        return;
    }
    engine_start_workers(engine);
    engine_start_drudgers(engine);

    lock_basic_lock(&engine->signal_lock);
    engine->signal = SIGNAL_RUN;
    lock_basic_unlock(&engine->signal_lock);

    while (!engine->need_to_exit && !engine->need_to_reload) {
        lock_basic_lock(&engine->signal_lock);
        engine->signal = signal_capture(engine->signal);
        switch (engine->signal) {
            case SIGNAL_RUN:
                ods_log_assert(1);
                break;
            case SIGNAL_RELOAD:
                engine->need_to_reload = 1;
                break;
            case SIGNAL_SHUTDOWN:
                engine->need_to_exit = 1;
                break;
            default:
                ods_log_warning("[%s] invalid signal %d captured, "
                    "keep running", engine_str, signal);
                engine->signal = SIGNAL_RUN;
                break;
        }
        lock_basic_unlock(&engine->signal_lock);

        if (single_run) {
           engine->need_to_exit = engine_all_zones_processed(engine);
        }
        lock_basic_lock(&engine->signal_lock);
        if (engine->signal == SIGNAL_RUN && !single_run) {
           ods_log_debug("[%s] taking a break", engine_str);
           lock_basic_sleep(&engine->signal_cond, &engine->signal_lock, 3600);
        }
        lock_basic_unlock(&engine->signal_lock);
    }
    ods_log_debug("[%s] signer halted", engine_str);
    engine_stop_drudgers(engine);
    engine_stop_workers(engine);
    (void)lhsm_reopen(engine->config->cfg_filename);
    return;
}


/**
 * Parse notify command.
 *
 */
static void
set_notify_ns(zone_type* zone, const char* cmd)
{
    const char* str = NULL;
    const char* str2 = NULL;
    char* token = NULL;
    ods_log_assert(cmd);
    ods_log_assert(zone);
    ods_log_assert(zone->name);
    ods_log_assert(zone->adoutbound);
    if (zone->adoutbound->type == ADAPTER_FILE) {
        str = ods_replace(cmd, "%zonefile", zone->adoutbound->configstr);
    } else {
        str = cmd;
    }
    str2 = ods_replace(str, "%zone", zone->name);
    if (str2) {
        free((void*)str);

        ods_log_debug("[%s] set notify ns: %s", engine_str, zone->notify_ns);
        ods_str_trim((char*) str2);
        str = str2;
        if (*str) {
            token = NULL;
            while ((token = strtok((char*) str, " "))) {
                if (*token) {
                    ods_str_list_add(&zone->notify_args, token);
                }
                str = NULL;
            }
        }
        zone->notify_command = (char*) str2;
        zone->notify_ns = zone->notify_args[0];
    } else {
        ods_log_error("[%s] unable to set notify ns: replace zone failed",
            engine_str);
    }
    return;
}


/**
 * Update DNS configuration for zone.
 *
 */
static int
dnsconfig_zone(engine_type* engine, zone_type* zone)
{
    int numdns = 0;
    ods_log_assert(engine);
    ods_log_assert(engine->xfrhandler);
    ods_log_assert(engine->xfrhandler->netio);
    ods_log_assert(zone);
    ods_log_assert(zone->adinbound);
    ods_log_assert(zone->adoutbound);
    ods_log_assert(zone->name);

    if (zone->adinbound->type == ADAPTER_DNS) {
        /* zone transfer handler */
        if (!zone->xfrd) {
            ods_log_debug("[%s] add transfer handler for zone %s",
                engine_str, zone->name);
            zone->xfrd = xfrd_create((void*) engine->xfrhandler,
                (void*) zone);
            ods_log_assert(zone->xfrd);
            netio_add_handler(engine->xfrhandler->netio,
                &zone->xfrd->handler);
        } else if (!zone->xfrd->serial_disk_acquired) {
            xfrd_set_timer_now(zone->xfrd);
        }
        numdns++;
    } else if (zone->xfrd) {
        netio_remove_handler(engine->xfrhandler->netio,
            &zone->xfrd->handler);
        xfrd_cleanup(zone->xfrd);
        zone->xfrd = NULL;
    }
    if (zone->adoutbound->type == ADAPTER_DNS) {
        /* notify handler */
        if (!zone->notify) {
            ods_log_debug("[%s] add notify handler for zone %s",
                engine_str, zone->name);
            zone->notify = notify_create((void*) engine->xfrhandler,
                (void*) zone);
            ods_log_assert(zone->notify);
            netio_add_handler(engine->xfrhandler->netio,
                &zone->notify->handler);
        }
        numdns++;
    } else if (zone->notify) {
        netio_remove_handler(engine->xfrhandler->netio,
            &zone->notify->handler);
        notify_cleanup(zone->notify);
        zone->notify = NULL;
    }
    return numdns;
}


/**
 * Update zones.
 *
 */
void
engine_update_zones(engine_type* engine, ods_status zl_changed)
{
    ldns_rbnode_t* node = LDNS_RBTREE_NULL;
    zone_type* zone = NULL;
    zone_type* delzone = NULL;
    task_type* task = NULL;
    ods_status status = ODS_STATUS_OK;
    unsigned wake_up = 0;
    int warnings = 0;
    time_t now = 0;

    if (!engine || !engine->zonelist || !engine->zonelist->zones) {
        return;
    }
    now = time_now();

    ods_log_debug("[%s] commit zone list changes", engine_str);
    lock_basic_lock(&engine->zonelist->zl_lock);
    node = ldns_rbtree_first(engine->zonelist->zones);
    while (node && node != LDNS_RBTREE_NULL) {
        zone = (zone_type*) node->data;
        task = NULL; /* reset task */

        if (zone->zl_status == ZONE_ZL_REMOVED) {
            node = ldns_rbtree_next(node);
            lock_basic_lock(&zone->zone_lock);
            delzone = zonelist_del_zone(engine->zonelist, zone);
            if (delzone) {
                lock_basic_lock(&engine->taskq->schedule_lock);
                task = unschedule_task(engine->taskq,
                    (task_type*) zone->task);
                lock_basic_unlock(&engine->taskq->schedule_lock);
            }
            task_cleanup(task);
            task = NULL;
            lock_basic_unlock(&zone->zone_lock);
            netio_remove_handler(engine->xfrhandler->netio,
                &zone->xfrd->handler);
            zone_cleanup(zone);
            zone = NULL;
            continue;
        } else if (zone->zl_status == ZONE_ZL_ADDED) {
            lock_basic_lock(&zone->zone_lock);
            ods_log_assert(!zone->task);
            /* set notify nameserver command */
            if (engine->config->notify_command && !zone->notify_ns) {
                set_notify_ns(zone, engine->config->notify_command);
            }
            /* create task */
            task = task_create(TASK_SIGNCONF, now, zone);
            lock_basic_unlock(&zone->zone_lock);
            if (!task) {
                ods_log_crit("[%s] unable to create task for zone %s: "
                    "task_create() failed", engine_str, zone->name);
                node = ldns_rbtree_next(node);
                continue;
            }
        }
        /* load adapter config */
        status = adapter_load_config(zone->adinbound);
        if (status != ODS_STATUS_OK) {
            ods_log_error("[%s] unable to load config for inbound adapter "
                "for zone %s: %s", engine_str, zone->name,
                ods_status2str(status));
        }
        status = adapter_load_config(zone->adoutbound);
        if (status != ODS_STATUS_OK) {
            ods_log_error("[%s] unable to load config for outbound adapter "
                "for zone %s: %s", engine_str, zone->name,
                ods_status2str(status));
        }
        /* for dns adapters */
        warnings += dnsconfig_zone(engine, zone);

        if (zone->zl_status == ZONE_ZL_ADDED) {
            ods_log_assert(task);
            lock_basic_lock(&zone->zone_lock);
            zone->task = task;
            lock_basic_unlock(&zone->zone_lock);
            lock_basic_lock(&engine->taskq->schedule_lock);
            status = schedule_task(engine->taskq, task, 0);
            lock_basic_unlock(&engine->taskq->schedule_lock);
        } else if (zl_changed == ODS_STATUS_OK) {
            /* always try to update signconf */
            lock_basic_lock(&zone->zone_lock);
            status = zone_reschedule_task(zone, engine->taskq, TASK_SIGNCONF);
            lock_basic_unlock(&zone->zone_lock);
        }
        if (status != ODS_STATUS_OK) {
            ods_log_crit("[%s] unable to schedule task for zone %s: %s",
                engine_str, zone->name, ods_status2str(status));
        } else {
            wake_up = 1;
            zone->zl_status = ZONE_ZL_OK;
        }
        node = ldns_rbtree_next(node);
    }
    lock_basic_unlock(&engine->zonelist->zl_lock);
    if (engine->dnshandler) {
        dnshandler_fwd_notify(engine->dnshandler,
            (uint8_t*) ODS_SE_NOTIFY_CMD, strlen(ODS_SE_NOTIFY_CMD));
    } else if (warnings) {
        ods_log_warning("[%s] no dnshandler/listener configured, but zones "
         "are configured with dns adapters: notify and zone transfer "
         "requests will not work properly", engine_str);
    }
    if (wake_up) {
        engine_wakeup_workers(engine);
    }
    return;
}


/**
 * Try to recover from the backup files.
 *
 */
static ods_status
engine_recover(engine_type* engine)
{
    ldns_rbnode_t* node = LDNS_RBTREE_NULL;
    zone_type* zone = NULL;
    ods_status status = ODS_STATUS_OK;
    ods_status result = ODS_STATUS_UNCHANGED;

    if (!engine || !engine->zonelist || !engine->zonelist->zones) {
        ods_log_error("[%s] cannot recover zones: no engine or zonelist",
            engine_str);
        return ODS_STATUS_ERR; /* no need to update zones */
    }
    ods_log_assert(engine);
    ods_log_assert(engine->zonelist);
    ods_log_assert(engine->zonelist->zones);

    lock_basic_lock(&engine->zonelist->zl_lock);
    /* [LOCK] zonelist */
    node = ldns_rbtree_first(engine->zonelist->zones);
    while (node && node != LDNS_RBTREE_NULL) {
        zone = (zone_type*) node->data;

        ods_log_assert(zone->zl_status == ZONE_ZL_ADDED);
        status = zone_recover2(zone);
        if (status == ODS_STATUS_OK) {
            ods_log_assert(zone->task);
            ods_log_assert(zone->db);
            ods_log_assert(zone->signconf);
            /* notify nameserver */
            if (engine->config->notify_command && !zone->notify_ns) {
                set_notify_ns(zone, engine->config->notify_command);
            }
            /* schedule task */
            lock_basic_lock(&engine->taskq->schedule_lock);
            /* [LOCK] schedule */
            status = schedule_task(engine->taskq, (task_type*) zone->task, 0);
            /* [UNLOCK] schedule */
            lock_basic_unlock(&engine->taskq->schedule_lock);

            if (status != ODS_STATUS_OK) {
                ods_log_crit("[%s] unable to schedule task for zone %s: %s",
                    engine_str, zone->name, ods_status2str(status));
                task_cleanup((task_type*) zone->task);
                zone->task = NULL;
                result = ODS_STATUS_OK; /* will trigger update zones */
            } else {
                ods_log_debug("[%s] recovered zone %s", engine_str,
                    zone->name);
                /* recovery done */
                zone->zl_status = ZONE_ZL_OK;
            }
        } else {
            if (status != ODS_STATUS_UNCHANGED) {
                ods_log_warning("[%s] unable to recover zone %s from backup,"
                " performing full sign", engine_str, zone->name);
            }
            result = ODS_STATUS_OK; /* will trigger update zones */
        }
        node = ldns_rbtree_next(node);
    }
    /* [UNLOCK] zonelist */
    lock_basic_unlock(&engine->zonelist->zl_lock);
    return result;
}


/**
 * Start engine.
 *
 */
int
engine_start(const char* cfgfile, int cmdline_verbosity, int daemonize,
    int info, int single_run)
{
    engine_type* engine = NULL;
    int use_syslog = 0;
    ods_status zl_changed = ODS_STATUS_UNCHANGED;
    ods_status status = ODS_STATUS_OK;
    int close_hsm = 0;
    int ret = 1;

    ods_log_assert(cfgfile);
    ods_log_init(NULL, use_syslog, cmdline_verbosity);
    ods_log_verbose("[%s] starting signer", engine_str);

    /* initialize */
    xmlInitGlobals();
    xmlInitParser();
    xmlInitThreads();
    engine = engine_create();
    if (!engine) {
        ods_fatal_exit("[%s] create failed", engine_str);
        return ret;
    }
    engine->daemonize = daemonize;

    /* config */
    engine->config = engine_config(engine->allocator, cfgfile,
        cmdline_verbosity);
    status = engine_config_check(engine->config);
    if (status != ODS_STATUS_OK) {
        ods_log_error("[%s] cfgfile %s has errors", engine_str, cfgfile);
        goto earlyexit;
    }
    if (info) {
        engine_config_print(stdout, engine->config); /* for debugging */
        goto earlyexit;
    }
    /* check pidfile */
    if (!util_check_pidfile(engine->config->pid_filename)) {
        exit(1);
    }
    /* open log */
    ods_log_init(engine->config->log_filename, engine->config->use_syslog,
       engine->config->verbosity);
    /* setup */
    tzset(); /* for portability */
    status = engine_setup(engine);
    if (status != ODS_STATUS_OK) {
        ods_log_error("[%s] setup failed: %s", engine_str,
            ods_status2str(status));
        if (status != ODS_STATUS_WRITE_PIDFILE_ERR) {
            /* command handler had not yet been started */
            engine->cmdhandler_done = 1;
        }
        goto earlyexit;
    } else {
        /* setup ok, mark hsm open */
        ret = 1;
        close_hsm = 1;
    }

    /* run */
    while (engine->need_to_exit == 0) {
        /* update zone list */
        lock_basic_lock(&engine->zonelist->zl_lock);
        zl_changed = zonelist_update(engine->zonelist,
            engine->config->zonelist_filename);
        engine->zonelist->just_removed = 0;
        engine->zonelist->just_added = 0;
        engine->zonelist->just_updated = 0;
        lock_basic_unlock(&engine->zonelist->zl_lock);
        /* start/reload */
        if (engine->need_to_reload) {
            ods_log_info("[%s] signer reloading", engine_str);
            engine->need_to_reload = 0;
        } else {
            ods_log_info("[%s] signer started", engine_str);
            zl_changed = engine_recover(engine);
        }
        if (zl_changed == ODS_STATUS_OK ||
            zl_changed == ODS_STATUS_UNCHANGED) {
            engine_update_zones(engine, zl_changed);
        }
        engine_run(engine, single_run);
    }

    /* shutdown */
    ods_log_info("[%s] signer shutdown", engine_str);
    if (close_hsm) {
        ods_log_verbose("[%s] close hsm", engine_str);
        hsm_close();
    }
    if (!engine->cmdhandler_done) {
        engine_stop_xfrhandler(engine);
        engine_stop_dnshandler(engine);
        engine_stop_cmdhandler(engine);
    }

earlyexit:
    if (engine && engine->config) {
        if (engine->config->pid_filename) {
            (void)unlink(engine->config->pid_filename);
        }
        if (engine->config->clisock_filename) {
            (void)unlink(engine->config->clisock_filename);
        }
    }
    tsig_handler_cleanup();
    engine_cleanup(engine);
    engine = NULL;
    ods_log_close();
    xmlCleanupParser();
    xmlCleanupGlobals();
    xmlCleanupThreads();
    return ret;
}


/**
 * Clean up engine.
 *
 */
void
engine_cleanup(engine_type* engine)
{
    size_t i = 0;
    allocator_type* allocator;
    cond_basic_type signal_cond;
    lock_basic_type signal_lock;
    if (!engine) {
        return;
    }
    allocator = engine->allocator;
    signal_cond = engine->signal_cond;
    signal_lock = engine->signal_lock;
    if (engine->workers && engine->config) {
        for (i=0; i < (size_t) engine->config->num_worker_threads; i++) {
            worker_cleanup(engine->workers[i]);
        }
        allocator_deallocate(allocator, (void*) engine->workers);
    }
    if (engine->drudgers && engine->config) {
       for (i=0; i < (size_t) engine->config->num_signer_threads; i++) {
           worker_cleanup(engine->drudgers[i]);
       }
        allocator_deallocate(allocator, (void*) engine->drudgers);
    }
    zonelist_cleanup(engine->zonelist);
    schedule_cleanup(engine->taskq);
    fifoq_cleanup(engine->signq);
    cmdhandler_cleanup(engine->cmdhandler);
    dnshandler_cleanup(engine->dnshandler);
    xfrhandler_cleanup(engine->xfrhandler);
    engine_config_cleanup(engine->config);
    allocator_deallocate(allocator, (void*) engine);
    lock_basic_destroy(&signal_lock);
    lock_basic_off(&signal_cond);
    allocator_cleanup(allocator);
    return;
}<|MERGE_RESOLUTION|>--- conflicted
+++ resolved
@@ -575,8 +575,6 @@
     sigfillset(&action.sa_mask);
     action.sa_flags = 0;
     sigaction(SIGTERM, &action, NULL);
-<<<<<<< HEAD
-=======
     sigaction(SIGHUP, &action, NULL);
     sigaction(SIGINT, &action, NULL);
     sigaction(SIGILL, &action, NULL);
@@ -585,12 +583,6 @@
     sigaction(SIGCHLD, &action, NULL);
     action.sa_handler = SIG_IGN;
     sigaction(SIGPIPE, &action, NULL);
-    /* set up hsm */ /* LEAK */
-    result = lhsm_open(engine->config->cfg_filename);
-    if (result != HSM_OK) {
-        return ODS_STATUS_HSM_ERR;
-    }
->>>>>>> f4975f0a
     /* create workers/drudgers */
     engine_create_workers(engine);
     engine_create_drudgers(engine);
