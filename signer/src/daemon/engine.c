--- conflicted
+++ resolved
@@ -205,11 +205,7 @@
     engine->dnshandler->need_to_exit = 1;
     dnshandler_signal(engine->dnshandler);
     ods_log_debug("[%s] join dnshandler", engine_str);
-<<<<<<< HEAD
     janitor_thread_join(engine->dnshandler->thread_id);
-=======
-    pthread_join(engine->dnshandler->thread_id, NULL);
->>>>>>> 9c7b3731
     engine->dnshandler->engine = NULL;
 }
 
@@ -240,13 +236,8 @@
     xfrhandler_signal(engine->xfrhandler);
     ods_log_debug("[%s] join xfrhandler", engine_str);
     if (engine->xfrhandler->started) {
-<<<<<<< HEAD
     	janitor_thread_join(engine->xfrhandler->thread_id);
     	engine->xfrhandler->started = 0;
-=======
-        pthread_join(engine->xfrhandler->thread_id, NULL);
-        engine->xfrhandler->started = 0;
->>>>>>> 9c7b3731
     }
     engine->xfrhandler->engine = NULL;
 }
@@ -362,11 +353,7 @@
     /* head count */
     for (i=0; i < engine->config->num_worker_threads; i++) {
         ods_log_debug("[%s] join worker %d", engine_str, i+1);
-<<<<<<< HEAD
         janitor_thread_join(engine->workers[i]->thread_id);
-=======
-        pthread_join(engine->workers[i]->thread_id, NULL);
->>>>>>> 9c7b3731
         engine->workers[i]->engine = NULL;
     }
 }
@@ -386,11 +373,7 @@
     /* head count */
     for (i=0; i < engine->config->num_signer_threads; i++) {
         ods_log_debug("[%s] join drudger %d", engine_str, i+1);
-<<<<<<< HEAD
         janitor_thread_join(engine->drudgers[i]->thread_id);
-=======
-        pthread_join(engine->drudgers[i]->thread_id, NULL);
->>>>>>> 9c7b3731
         engine->drudgers[i]->engine = NULL;
     }
 }
