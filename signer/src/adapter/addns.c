--- conflicted
+++ resolved
@@ -640,11 +640,7 @@
     ods_fclose(fd);
 
     if (z->db->is_initialized) {
-<<<<<<< HEAD
-        itmpfile = ods_build_path(z->name, ".ixfr.tmp", 0);
-=======
         itmpfile = ods_build_path(z->name, ".ixfr.tmp", 0, 1);
->>>>>>> cef2a58b
         fd = ods_fopen(itmpfile, NULL, "w");
         if (!fd) {
             free((void*) atmpfile);
@@ -672,11 +668,7 @@
     free((void*) axfrfile);
 
     if (z->db->is_initialized) {
-<<<<<<< HEAD
-        ixfrfile = ods_build_path(z->name, ".ixfr", 0);
-=======
         ixfrfile = ods_build_path(z->name, ".ixfr", 0, 1);
->>>>>>> cef2a58b
         ret = rename(itmpfile, ixfrfile);
         if (ret != 0) {
             ods_log_error("[%s] unable to rename file %s to %s: %s",
