/*
 * $Id$
 *
 * Copyright (c) 2009-2011 NLNet Labs. All rights reserved.
 *
 * Redistribution and use in source and binary forms, with or without
 * modification, are permitted provided that the following conditions
 * are met:
 * 1. Redistributions of source code must retain the above copyright
 *    notice, this list of conditions and the following disclaimer.
 * 2. Redistributions in binary form must reproduce the above copyright
 *    notice, this list of conditions and the following disclaimer in the
 *    documentation and/or other materials provided with the distribution.
 *
 * THIS SOFTWARE IS PROVIDED BY THE AUTHOR ``AS IS'' AND ANY EXPRESS OR
 * IMPLIED WARRANTIES, INCLUDING, BUT NOT LIMITED TO, THE IMPLIED
 * WARRANTIES OF MERCHANTABILITY AND FITNESS FOR A PARTICULAR PURPOSE
 * ARE DISCLAIMED. IN NO EVENT SHALL THE AUTHOR BE LIABLE FOR ANY
 * DIRECT, INDIRECT, INCIDENTAL, SPECIAL, EXEMPLARY, OR CONSEQUENTIAL
 * DAMAGES (INCLUDING, BUT NOT LIMITED TO, PROCUREMENT OF SUBSTITUTE
 * GOODS OR SERVICES; LOSS OF USE, DATA, OR PROFITS; OR BUSINESS
 * INTERRUPTION) HOWEVER CAUSED AND ON ANY THEORY OF LIABILITY, WHETHER
 * IN CONTRACT, STRICT LIABILITY, OR TORT (INCLUDING NEGLIGENCE OR
 * OTHERWISE) ARISING IN ANY WAY OUT OF THE USE OF THIS SOFTWARE, EVEN
 * IF ADVISED OF THE POSSIBILITY OF SUCH DAMAGE.
 *
 */

/**
 *
 * Adapter API.
 */

#include "config.h"
#include "adapter/adapi.h"
#include "shared/duration.h"
#include "shared/file.h"
#include "shared/log.h"
#include "shared/status.h"
#include "shared/util.h"
#include "signer/zone.h"

#include <ldns/ldns.h>

static const char* adapi_str = "adapter";


/**
 * Get the inbound serial.
 *
 */
uint32_t
adapi_get_serial(zone_type* zone)
{
    if (!zone || !zone->db) {
        return 0;
    }
    return zone->db->inbserial;
}


/**
 * Set the inbound serial.
 *
 */
void
adapi_set_serial(zone_type* zone, uint32_t serial)
{
    if (!zone || !zone->db) {
        return;
    }
    zone->db->inbserial = serial;
    return;
}


/**
 * Get origin.
 *
 */
ldns_rdf*
adapi_get_origin(zone_type* zone)
{
    if (!zone) {
        return NULL;
    }
    return zone->apex;
}


/**
 * Get class.
 *
 */
ldns_rr_class
adapi_get_class(zone_type* zone)
{
    if (!zone) {
        return LDNS_RR_CLASS_IN;
    }
    return zone->klass;
}


/**
 * Get ttl.
 *
 */
uint32_t
adapi_get_ttl(zone_type* zone)
{
    if (!zone) {
        return 0;
    }
    return zone->default_ttl;
}


/*
 * Do full zone transaction.
 *
 */
void
adapi_trans_full(zone_type* zone)
{
    time_t start = 0;
    time_t end = 0;
    uint32_t num_added = 0;
    if (!zone || !zone->db) {
        return;
    }
    namedb_diff(zone->db, 0);

    if (zone->stats) {
        lock_basic_lock(&zone->stats->stats_lock);
        zone->stats->nsec_time = 0;
        zone->stats->nsec_count = 0;
        lock_basic_unlock(&zone->stats->stats_lock);
    }
    start = time(NULL);
    /* nsecify(3) */
    namedb_nsecify(zone->db, &num_added);
    end = time(NULL);
    lock_basic_lock(&zone->stats->stats_lock);
    if (!zone->stats->start_time) {
        zone->stats->start_time = start;
    }
    zone->stats->nsec_time = (end-start);
    zone->stats->nsec_count = num_added;
    lock_basic_unlock(&zone->stats->stats_lock);
    return;
}


/*
 * Do incremental zone transaction.
 *
 */
void
adapi_trans_diff(zone_type* zone)
{
    time_t start = 0;
    time_t end = 0;
    uint32_t num_added = 0;
    if (!zone || !zone->db) {
        return;
    }
    namedb_diff(zone->db, 1);

   if (zone->stats) {
        lock_basic_lock(&zone->stats->stats_lock);
        zone->stats->nsec_time = 0;
        zone->stats->nsec_count = 0;
        lock_basic_unlock(&zone->stats->stats_lock);
    }
    start = time(NULL);
    /* nsecify(3) */
    namedb_nsecify(zone->db, &num_added);
    end = time(NULL);
    lock_basic_lock(&zone->stats->stats_lock);
    if (!zone->stats->start_time) {
        zone->stats->start_time = start;
    }
    zone->stats->nsec_time = (end-start);
    zone->stats->nsec_count = num_added;
    lock_basic_unlock(&zone->stats->stats_lock);
    return;
}


/**
 * Process SOA.
 *
 */
static ods_status
adapi_process_soa(zone_type* zone, ldns_rr* rr, int add)
{
    uint32_t tmp = 0;
    ldns_rdf* soa_rdata = NULL;
    ods_status status = ODS_STATUS_OK;

    ods_log_assert(rr);
    ods_log_assert(zone);
    ods_log_assert(zone->name);
    ods_log_assert(zone->signconf);

    if (zone->signconf->soa_ttl) {
        tmp = (uint32_t) duration2time(zone->signconf->soa_ttl);
        ods_log_verbose("[%s] zone %s set soa ttl to %u",
            adapi_str, zone->name, tmp);
        ldns_rr_set_ttl(rr, tmp);
    }
    if (zone->signconf->soa_min) {
        tmp = (uint32_t) duration2time(zone->signconf->soa_min);
        ods_log_verbose("[%s] zone %s set soa minimum to %u",
            adapi_str, zone->name, tmp);
        soa_rdata = ldns_rr_set_rdf(rr,
            ldns_native2rdf_int32(LDNS_RDF_TYPE_INT32, tmp),
            SE_SOA_RDATA_MINIMUM);
        if (soa_rdata) {
            ldns_rdf_deep_free(soa_rdata);
            soa_rdata = NULL;
        } else {
            ods_log_error("[%s] unable to %s rr to zone %s: failed to replace "
                "soa minimum rdata", adapi_str, add?"add":"delete",
                zone->name);
            return ODS_STATUS_ASSERT_ERR;
        }
    }
    if (!add) {
        /* we are done */
        return ODS_STATUS_OK;
    }
    tmp = ldns_rdf2native_int32(ldns_rr_rdf(rr, SE_SOA_RDATA_SERIAL));
    status = namedb_update_serial(zone->db, zone->signconf->soa_serial, tmp);
    if (status != ODS_STATUS_OK) {
        ods_log_error("[%s] unable to add rr to zone %s: failed to replace "
            "soa serial rdata (%s)", adapi_str, zone->name,
            ods_status2str(status));
        return status;
    }
    ods_log_verbose("[%s] zone %s set soa serial to %u", adapi_str,
        zone->name, zone->db->intserial);
    soa_rdata = ldns_rr_set_rdf(rr, ldns_native2rdf_int32(LDNS_RDF_TYPE_INT32,
        zone->db->intserial), SE_SOA_RDATA_SERIAL);
    if (soa_rdata) {
        ldns_rdf_deep_free(soa_rdata);
        soa_rdata = NULL;
    } else {
        ods_log_error("[%s] unable to %s rr to zone %s: failed to replace "
            "soa serial rdata", adapi_str, add?"add":"delete", zone->name);
        return ODS_STATUS_ERR;
    }
    zone->db->serial_updated = 1;
    return ODS_STATUS_OK;
}


/**
 * Process DNSKEY.
 *
 */
static void
adapi_process_dnskey(zone_type* zone, ldns_rr* rr)
{
    uint32_t tmp = 0;
    ods_log_assert(rr);
    ods_log_assert(zone);
    ods_log_assert(zone->name);
    ods_log_assert(zone->signconf);
    tmp = (uint32_t) duration2time(zone->signconf->dnskey_ttl);
    ods_log_verbose("[%s] zone %s set dnskey ttl to %u",
        adapi_str, zone->name, tmp);
    ldns_rr_set_ttl(rr, tmp);
    return;
}


/**
 * Process RR.
 *
 */
static ods_status
adapi_process_rr(zone_type* zone, ldns_rr* rr, int add, int backup)
{
    ods_status status = ODS_STATUS_OK;
    uint32_t tmp = 0;
    ods_log_assert(rr);
    ods_log_assert(zone);
    ods_log_assert(zone->name);
    ods_log_assert(zone->db);
    ods_log_assert(zone->signconf);
    /* We only support IN class */
    if (ldns_rr_get_class(rr) != LDNS_RR_CLASS_IN) {
        ods_log_warning("[%s] only class in is supported, changing class "
            "to in");
        ldns_rr_set_class(rr, LDNS_RR_CLASS_IN);
    }
    /* RR processing */
    if (ldns_rr_get_type(rr) == LDNS_RR_TYPE_SOA) {
        if (ldns_dname_compare(ldns_rr_owner(rr), zone->apex)) {
            ods_log_error("[%s] unable to %s rr to zone: soa record has "
                "invalid owner name", adapi_str, add?"add":"delete");
            return ODS_STATUS_ERR;
        }
        status = adapi_process_soa(zone, rr, add);
        if (status != ODS_STATUS_OK) {
            ods_log_error("[%s] unable to %s rr: failed to process soa "
                "record", adapi_str, add?"add":"delete");
            return status;
        }
    } else {
        if (ldns_dname_compare(ldns_rr_owner(rr), zone->apex) &&
            !ldns_dname_is_subdomain(ldns_rr_owner(rr), zone->apex)) {
            ods_log_warning("[%s] zone %s contains out-of-zone data, "
                "skipping", adapi_str, zone->name);
            return ODS_STATUS_UNCHANGED;
        } else if (ldns_rr_get_type(rr) == LDNS_RR_TYPE_DNSKEY) {
            adapi_process_dnskey(zone, rr);
        } else if (util_is_dnssec_rr(rr) && !backup) {
            ods_log_warning("[%s] zone %s contains dnssec data (type=%u), "
                "skipping", adapi_str, zone->name,
                (unsigned) ldns_rr_get_type(rr));
            return ODS_STATUS_UNCHANGED;
        } else if (zone->signconf->max_zone_ttl) {
            /* Convert MaxZoneTTL */
            tmp = (uint32_t) duration2time(zone->signconf->max_zone_ttl);
        }
    }
    /* //MaxZoneTTL. Only set for RRtype != SOA && RRtype != DNSKEY */
    if (tmp && tmp < ldns_rr_ttl(rr)) {
        char* str = ldns_rdf2str(ldns_rr_owner(rr));
        if (str) {
            size_t i = 0;
            str[(strlen(str))-1] = '\0';
            /* replace tabs with white space */
            for (i=0; i < strlen(str); i++) {
                if (str[i] == '\t') {
                    str[i] = ' ';
                }
            }
            ods_log_warning("[%s] capping ttl %u to MaxZoneTTL %u for rrset "
                "<%s,%s>", adapi_str, ldns_rr_ttl(rr), tmp, str,
                rrset_type2str(ldns_rr_get_type(rr)));
        }
        ldns_rr_set_ttl(rr, tmp);
    }

    /* TODO: DNAME and CNAME checks */
    /* TODO: NS and DS checks */

    if (add) {
        return zone_add_rr(zone, rr, 1);
    } else {
        return zone_del_rr(zone, rr, 1);
    }
    /* not reached */
    return ODS_STATUS_ERR;
}


/**
 * Add RR.
 *
 */
ods_status
adapi_add_rr(zone_type* zone, ldns_rr* rr, int backup)
{
    return adapi_process_rr(zone, rr, 1, backup);
}


/**
 * Delete RR.
 *
 */
ods_status
adapi_del_rr(zone_type* zone, ldns_rr* rr, int backup)
{
    return adapi_process_rr(zone, rr, 0, backup);
}


/**
 * Print zone.
 *
 */
void
adapi_printzone(FILE* fd, zone_type* zone)
{
    if (!fd || !zone || !zone->db) {
        return;
    }
    namedb_export(fd, zone->db);
    return;
}


/**
 * Print axfr.
 *
 */
void
adapi_printaxfr(FILE* fd, zone_type* zone)
{
    rrset_type* rrset = NULL;
    if (!fd || !zone || !zone->db) {
        return;
    }
    namedb_export(fd, zone->db);
    rrset = zone_lookup_rrset(zone, zone->apex, LDNS_RR_TYPE_SOA);
    ods_log_assert(rrset);
    rrset_print(fd, rrset, 1);
    return;
}


/**
 * Print ixfr.
 *
 */
void
adapi_printixfr(FILE* fd, zone_type* zone)
{
    rrset_type* rrset = NULL;
    if (!fd || !zone || !zone->db || !zone->ixfr) {
<<<<<<< HEAD
        return;
    }
    if (!zone->db->is_initialized) {
        /* no ixfr yet */
        return;
    }
=======
        return;
    }
    if (!zone->db->is_initialized) {
        /* no ixfr yet */
        return;
    }
>>>>>>> cef2a58b
    rrset = zone_lookup_rrset(zone, zone->apex, LDNS_RR_TYPE_SOA);
    ods_log_assert(rrset);
    rrset_print(fd, rrset, 1);
    ixfr_print(fd, zone->ixfr);
    rrset_print(fd, rrset, 1);
    return;
}<|MERGE_RESOLUTION|>--- conflicted
+++ resolved
@@ -424,21 +424,12 @@
 {
     rrset_type* rrset = NULL;
     if (!fd || !zone || !zone->db || !zone->ixfr) {
-<<<<<<< HEAD
         return;
     }
     if (!zone->db->is_initialized) {
         /* no ixfr yet */
         return;
     }
-=======
-        return;
-    }
-    if (!zone->db->is_initialized) {
-        /* no ixfr yet */
-        return;
-    }
->>>>>>> cef2a58b
     rrset = zone_lookup_rrset(zone, zone->apex, LDNS_RR_TYPE_SOA);
     ods_log_assert(rrset);
     rrset_print(fd, rrset, 1);
