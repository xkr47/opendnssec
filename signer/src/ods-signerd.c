/*
 * Copyright (c) 2009 NLNet Labs. All rights reserved.
 *
 * Redistribution and use in source and binary forms, with or without
 * modification, are permitted provided that the following conditions
 * are met:
 * 1. Redistributions of source code must retain the above copyright
 *    notice, this list of conditions and the following disclaimer.
 * 2. Redistributions in binary form must reproduce the above copyright
 *    notice, this list of conditions and the following disclaimer in the
 *    documentation and/or other materials provided with the distribution.
 *
 * THIS SOFTWARE IS PROVIDED BY THE AUTHOR ``AS IS'' AND ANY EXPRESS OR
 * IMPLIED WARRANTIES, INCLUDING, BUT NOT LIMITED TO, THE IMPLIED
 * WARRANTIES OF MERCHANTABILITY AND FITNESS FOR A PARTICULAR PURPOSE
 * ARE DISCLAIMED. IN NO EVENT SHALL THE AUTHOR BE LIABLE FOR ANY
 * DIRECT, INDIRECT, INCIDENTAL, SPECIAL, EXEMPLARY, OR CONSEQUENTIAL
 * DAMAGES (INCLUDING, BUT NOT LIMITED TO, PROCUREMENT OF SUBSTITUTE
 * GOODS OR SERVICES; LOSS OF USE, DATA, OR PROFITS; OR BUSINESS
 * INTERRUPTION) HOWEVER CAUSED AND ON ANY THEORY OF LIABILITY, WHETHER
 * IN CONTRACT, STRICT LIABILITY, OR TORT (INCLUDING NEGLIGENCE OR
 * OTHERWISE) ARISING IN ANY WAY OUT OF THE USE OF THIS SOFTWARE, EVEN
 * IF ADVISED OF THE POSSIBILITY OF SUCH DAMAGE.
 *
 */

/**
 * OpenDNSSEC signer engine daemon.
 *
 */

#include "config.h"
#include "daemon/engine.h"

#include <getopt.h>
#include <stdio.h>
#include <stdlib.h>
#include <libxml/parser.h>
#include "parser/confparser.h"


#define AUTHOR_NAME "Matthijs Mekking"
#define COPYRIGHT_STR "Copyright (C) 2008-2010 NLnet Labs OpenDNSSEC"


/**
 * Prints usage.
 *
 */
static void
usage(FILE* out)
{
    fprintf(out, "Usage: %s [OPTIONS]\n", "ods-signerd");
    fprintf(out, "Start the OpenDNSSEC signer engine daemon.\n\n");
    fprintf(out, "Supported options:\n");
    fprintf(out, " -c | --config <cfgfile> Read configuration from file.\n");
    fprintf(out, " -d | --no-daemon        Do not daemonize the signer "
                 "engine.\n");
    fprintf(out, " -1 | --single-run       Run once, then exit.\n");
    fprintf(out, " -h | --help             Show this help and exit.\n");
    fprintf(out, " -i | --info             Print configuration and exit.\n");
    fprintf(out, " -v | --verbose          Increase verbosity.\n");
    fprintf(out, " -V | --version          Show version and exit.\n");
    fprintf(out, "\nBSD licensed, see LICENSE in source package for "
                 "details.\n");
    fprintf(out, "Version %s. Report bugs to <%s>.\n",
        PACKAGE_VERSION, PACKAGE_BUGREPORT);
}


/**
 * Prints version.
 *
 */
static void
version(FILE* out)
{
    fprintf(out, "%s version %s\n", PACKAGE_NAME, PACKAGE_VERSION);
    fprintf(out, "Written by %s.\n\n", AUTHOR_NAME);
    fprintf(out, "%s.  This is free software.\n", COPYRIGHT_STR);
    fprintf(out, "See source files for more license information\n");
    exit(0);
}

static void
program_setup(const char* cfgfile, int cmdline_verbosity)
{
    const char* file = NULL;
    /* open log */
    file = parse_conf_log_filename(cfgfile);
    ods_log_init("ods-signerd", parse_conf_use_syslog(cfgfile), file, cmdline_verbosity?cmdline_verbosity:parse_conf_verbosity(cfgfile));

    ods_log_verbose("[engine] starting signer");

    /* initialize */
    xmlInitGlobals();
    xmlInitParser();
    xmlInitThreads();

    tzset(); /* for portability */
    free((void*)file);
}

static void
program_teardown()
{
    xmlCleanupParser();
    xmlCleanupGlobals();
    xmlCleanupThreads();
    ods_log_close();
}

/**
 * Main. start engine and run it.
 *
 */
int
main(int argc, char* argv[])
{
    char* argv0;
    int c, returncode;
    int options_index = 0;
    int info = 0;
    int single_run = 0;
    int daemonize = 1;
    int cmdline_verbosity = 0;
    char *time_arg = NULL;
    const char* cfgfile = ODS_SE_CFGFILE;
    static struct option long_options[] = {
        {"single-run", no_argument, 0, '1'},
        {"config", required_argument, 0, 'c'},
        {"no-daemon", no_argument, 0, 'd'},
        {"help", no_argument, 0, 'h'},
        {"info", no_argument, 0, 'i'},
        {"verbose", no_argument, 0, 'v'},
        {"version", no_argument, 0, 'V'},
        {"set-time", required_argument, 0, 256},
        { 0, 0, 0, 0}
    };

    if(argv[0][0] != '/') {
        asprintf(&argv0, "%s/%s", getcwd(NULL,0), argv[0]);
    } else {
        argv0 = strdup(argv[0]);
    }

    /* parse the commandline */
    while ((c=getopt_long(argc, argv, "1c:dhivV",
        long_options, &options_index)) != -1) {
        switch (c) {
            case '1':
                single_run = 1;
                break;
            case 'c':
                cfgfile = optarg;
                break;
            case 'd':
                daemonize = 0;
                break;
            case 'h':
                usage(stdout);
                exit(0);
                break;
            case 'i':
                info = 1;
                break;
            case 'v':
                cmdline_verbosity++;
                break;
            case 'V':
                version(stdout);
                exit(0);
                break;
            case 256:
                time_arg = optarg;
                break;
            default:
                usage(stderr);
                exit(2);
                break;
        }
    }
    argc -= optind;
    argv += optind;
    if (argc != 0) {
        usage(stderr);
        exit(2);
    }

    if (time_arg) {
        if(set_time_now_str(time_arg)) {
            fprintf(stderr, "Error: Failed to interpret start time argument.  Daemon not started.\n");
            return 1;
        }
    }

    /* main stuff */
    fprintf(stdout, "OpenDNSSEC signer engine version %s\n", PACKAGE_VERSION);

<<<<<<< HEAD
    ods_janitor_initialize(argv0);
    program_setup(cmdline_verbosity);
=======
    program_setup(cfgfile, cmdline_verbosity);
>>>>>>> 9c7b3731
    returncode = engine_start(cfgfile, cmdline_verbosity, daemonize,
        info, single_run);
    program_teardown();

    return returncode;
}<|MERGE_RESOLUTION|>--- conflicted
+++ resolved
@@ -197,12 +197,8 @@
     /* main stuff */
     fprintf(stdout, "OpenDNSSEC signer engine version %s\n", PACKAGE_VERSION);
 
-<<<<<<< HEAD
     ods_janitor_initialize(argv0);
-    program_setup(cmdline_verbosity);
-=======
     program_setup(cfgfile, cmdline_verbosity);
->>>>>>> 9c7b3731
     returncode = engine_start(cfgfile, cmdline_verbosity, daemonize,
         info, single_run);
     program_teardown();
