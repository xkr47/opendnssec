/*
 * $Id$
 *
 * Copyright (c) 2011 NLNet Labs. All rights reserved.
 *
 * Redistribution and use in source and binary forms, with or without
 * modification, are permitted provided that the following conditions
 * are met:
 * 1. Redistributions of source code must retain the above copyright
 *    notice, this list of conditions and the following disclaimer.
 * 2. Redistributions in binary form must reproduce the above copyright
 *    notice, this list of conditions and the following disclaimer in the
 *    documentation and/or other materials provided with the distribution.
 *
 * THIS SOFTWARE IS PROVIDED BY THE AUTHOR ``AS IS'' AND ANY EXPRESS OR
 * IMPLIED WARRANTIES, INCLUDING, BUT NOT LIMITED TO, THE IMPLIED
 * WARRANTIES OF MERCHANTABILITY AND FITNESS FOR A PARTICULAR PURPOSE
 * ARE DISCLAIMED. IN NO EVENT SHALL THE AUTHOR BE LIABLE FOR ANY
 * DIRECT, INDIRECT, INCIDENTAL, SPECIAL, EXEMPLARY, OR CONSEQUENTIAL
 * DAMAGES (INCLUDING, BUT NOT LIMITED TO, PROCUREMENT OF SUBSTITUTE
 * GOODS OR SERVICES; LOSS OF USE, DATA, OR PROFITS; OR BUSINESS
 * INTERRUPTION) HOWEVER CAUSED AND ON ANY THEORY OF LIABILITY, WHETHER
 * IN CONTRACT, STRICT LIABILITY, OR TORT (INCLUDING NEGLIGENCE OR
 * OTHERWISE) ARISING IN ANY WAY OUT OF THE USE OF THIS SOFTWARE, EVEN
 * IF ADVISED OF THE POSSIBILITY OF SUCH DAMAGE.
 *
 */

/**
 * FIFO Queue.
 *
 */

#include "config.h"
#include "scheduler/fifoq.h"
#include "shared/log.h"

#include <ldns/ldns.h>

static const char* fifoq_str = "fifo";


/**
 * Create new FIFO queue.
 *
 */
fifoq_type*
fifoq_create(allocator_type* allocator)
{
    fifoq_type* fifoq;
    if (!allocator) {
        return NULL;
    }
    fifoq = (fifoq_type*) allocator_alloc(allocator, sizeof(fifoq_type));
    if (!fifoq) {
        ods_log_error("[%s] unable to create fifoq: allocator_alloc() failed",
            fifoq_str);
        return NULL;
    }
    fifoq->allocator = allocator;
    fifoq_wipe(fifoq);
    lock_basic_init(&fifoq->q_lock);
    lock_basic_set(&fifoq->q_threshold);
    lock_basic_set(&fifoq->q_nonfull);
    return fifoq;
}


/**
 * Wipe queue.
 *
 */
void
fifoq_wipe(fifoq_type* q)
{
    size_t i = 0;
    for (i=0; i < FIFOQ_MAX_COUNT; i++) {
        q->blob[i] = NULL;
        q->owner[i] = NULL;
    }
    q->count = 0;
    return;
}


/**
 * Pop item from queue.
 *
 */
void*
fifoq_pop(fifoq_type* q, worker_type** worker)
{
    void* pop = NULL;
    size_t i = 0;
    if (!q || q->count <= 0) {
        return NULL;
    }
    pop = q->blob[0];
    *worker = q->owner[0];
    for (i = 0; i < q->count-1; i++) {
        q->blob[i] = q->blob[i+1];
        q->owner[i] = q->owner[i+1];
    }
    q->count -= 1;
    if (q->count <= (size_t) FIFOQ_MAX_COUNT * 0.1) {
        /* notify waiting workers that they can start queuing again */
        lock_basic_broadcast(&q->q_nonfull);
    }
    return pop;
}


/**
 * Push item to queue.
 *
 */
ods_status
fifoq_push(fifoq_type* q, void* item, worker_type* worker, int* tries)
{
    if (!q || !item || !worker) {
        return ODS_STATUS_ASSERT_ERR;
    }
    if (q->count >= FIFOQ_MAX_COUNT) {
<<<<<<< HEAD
        ods_log_deeebug("[%s] unable to push item: max cap reached",
            fifoq_str);
        /* #262 if drudgers remain on hold, do additional broadcast */
        if (*tries > FIFOQ_TRIES_COUNT) {
            lock_basic_broadcast(&q->q_threshold);
            ods_log_debug("[%s] max cap reached, but drudgers seem to be "
                "on hold, notify drudgers again", fifoq_str);
=======
        /* #262 if drudgers remain on hold, do additional broadcast */
        if (*tries > FIFOQ_TRIES_COUNT) {
            lock_basic_broadcast(&q->q_threshold);
            ods_log_debug("[%s] queue full, notify drudgers again", fifoq_str);
>>>>>>> cef2a58b
            /* reset tries */
            *tries = 0;
        }
        return ODS_STATUS_UNCHANGED;
    }
    q->blob[q->count] = item;
    q->owner[q->count] = worker;
    q->count += 1;
    if (q->count == 1) {
        ods_log_deeebug("[%s] threshold %u reached, notify drudgers",
            fifoq_str, q->count);
        lock_basic_broadcast(&q->q_threshold);
    }
    return ODS_STATUS_OK;
}


/**
 * Clean up queue.
 *
 */
void
fifoq_cleanup(fifoq_type* q)
{
    allocator_type* allocator;
    lock_basic_type q_lock;
    cond_basic_type q_threshold;
    cond_basic_type q_nonfull;
    if (!q) {
        return;
    }
    allocator = q->allocator;
    q_lock = q->q_lock;
    q_threshold = q->q_threshold;
    q_nonfull = q->q_nonfull;
    allocator_deallocate(allocator, (void*) q);
    lock_basic_off(&q_threshold);
    lock_basic_off(&q_nonfull);
    lock_basic_destroy(&q_lock);
    return;
}<|MERGE_RESOLUTION|>--- conflicted
+++ resolved
@@ -121,20 +121,10 @@
         return ODS_STATUS_ASSERT_ERR;
     }
     if (q->count >= FIFOQ_MAX_COUNT) {
-<<<<<<< HEAD
-        ods_log_deeebug("[%s] unable to push item: max cap reached",
-            fifoq_str);
-        /* #262 if drudgers remain on hold, do additional broadcast */
-        if (*tries > FIFOQ_TRIES_COUNT) {
-            lock_basic_broadcast(&q->q_threshold);
-            ods_log_debug("[%s] max cap reached, but drudgers seem to be "
-                "on hold, notify drudgers again", fifoq_str);
-=======
         /* #262 if drudgers remain on hold, do additional broadcast */
         if (*tries > FIFOQ_TRIES_COUNT) {
             lock_basic_broadcast(&q->q_threshold);
             ods_log_debug("[%s] queue full, notify drudgers again", fifoq_str);
->>>>>>> cef2a58b
             /* reset tries */
             *tries = 0;
         }
