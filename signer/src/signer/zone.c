/*
 * $Id$
 *
 * Copyright (c) 2009 NLNet Labs. All rights reserved.
 *
 * Redistribution and use in source and binary forms, with or without
 * modification, are permitted provided that the following conditions
 * are met:
 * 1. Redistributions of source code must retain the above copyright
 *    notice, this list of conditions and the following disclaimer.
 * 2. Redistributions in binary form must reproduce the above copyright
 *    notice, this list of conditions and the following disclaimer in the
 *    documentation and/or other materials provided with the distribution.
 *
 * THIS SOFTWARE IS PROVIDED BY THE AUTHOR ``AS IS'' AND ANY EXPRESS OR
 * IMPLIED WARRANTIES, INCLUDING, BUT NOT LIMITED TO, THE IMPLIED
 * WARRANTIES OF MERCHANTABILITY AND FITNESS FOR A PARTICULAR PURPOSE
 * ARE DISCLAIMED. IN NO EVENT SHALL THE AUTHOR BE LIABLE FOR ANY
 * DIRECT, INDIRECT, INCIDENTAL, SPECIAL, EXEMPLARY, OR CONSEQUENTIAL
 * DAMAGES (INCLUDING, BUT NOT LIMITED TO, PROCUREMENT OF SUBSTITUTE
 * GOODS OR SERVICES; LOSS OF USE, DATA, OR PROFITS; OR BUSINESS
 * INTERRUPTION) HOWEVER CAUSED AND ON ANY THEORY OF LIABILITY, WHETHER
 * IN CONTRACT, STRICT LIABILITY, OR TORT (INCLUDING NEGLIGENCE OR
 * OTHERWISE) ARISING IN ANY WAY OUT OF THE USE OF THIS SOFTWARE, EVEN
 * IF ADVISED OF THE POSSIBILITY OF SUCH DAMAGE.
 *
 */

/**
 * Zone.
 *
 */

#include "adapter/adapter.h"
#include "shared/allocator.h"
#include "shared/file.h"
#include "shared/hsm.h"
#include "shared/locks.h"
#include "shared/log.h"
#include "shared/status.h"
#include "shared/util.h"
#include "signer/backup.h"
#include "signer/zone.h"
#include "wire/netio.h"

#include <ldns/ldns.h>

static const char* zone_str = "zone";


/**
 * Create a new zone.
 *
 */
zone_type*
zone_create(char* name, ldns_rr_class klass)
{
    allocator_type* allocator = NULL;
    zone_type* zone = NULL;

    if (!name || !klass) {
        return NULL;
    }
    allocator = allocator_create(malloc, free);
    if (!allocator) {
        ods_log_error("[%s] unable to create zone %s: allocator_create() "
            "failed", zone_str, name);
        return NULL;
    }
    zone = (zone_type*) allocator_alloc(allocator, sizeof(zone_type));
    if (!zone) {
        ods_log_error("[%s] unable to create zone %s: allocator_alloc()",
            "failed", zone_str, name);
        allocator_cleanup(allocator);
        return NULL;
    }
    zone->allocator = allocator;
    /* [start] PS 9218653: Drop trailing dot in domain name */
    if (strlen(name) > 1 && name[strlen(name)-1] == '.') {
        name[strlen(name)-1] = '\0';
    }
    /* [end] PS 9218653 */
    zone->name = allocator_strdup(allocator, name);
    if (!zone->name) {
        ods_log_error("[%s] unable to create zone %s: allocator_strdup() "
            "failed", zone_str, name);
        zone_cleanup(zone);
        return NULL;
    }
    zone->klass = klass;
    zone->default_ttl = 3600; /* TODO: configure --default-ttl option? */
    zone->apex = ldns_dname_new_frm_str(name);
    /* check zone->apex? */
    zone->notify_ns = NULL;
    zone->policy_name = NULL;
    zone->signconf_filename = NULL;
    zone->adinbound = NULL;
    zone->adoutbound = NULL;
    zone->zl_status = ZONE_ZL_OK;
    zone->task = NULL;
    zone->xfrd = NULL;
    zone->notify = NULL;
    zone->db = namedb_create((void*)zone);
    if (!zone->db) {
        ods_log_error("[%s] unable to create zone %s: namedb_create() "
            "failed", zone_str, name);
        zone_cleanup(zone);
        return NULL;
    }
    zone->ixfr = ixfr_create((void*)zone);
    if (!zone->ixfr) {
        ods_log_error("[%s] unable to create zone %s: ixfr_create() "
            "failed", zone_str, name);
        zone_cleanup(zone);
        return NULL;
    }
    zone->signconf = signconf_create();
    if (!zone->signconf) {
        ods_log_error("[%s] unable to create zone %s: signconf_create() "
            "failed", zone_str, name);
        zone_cleanup(zone);
        return NULL;
    }
    zone->stats = stats_create();
    lock_basic_init(&zone->zone_lock);
    lock_basic_init(&zone->xfr_lock);
    return zone;
}


/**
 * Load signer configuration for zone.
 *
 */
ods_status
zone_load_signconf(zone_type* zone, signconf_type** new_signconf)
{
    ods_status status = ODS_STATUS_OK;
    signconf_type* signconf = NULL;
    char* datestamp = NULL;

    if (!zone || !zone->name || !zone->signconf) {
        return ODS_STATUS_ASSERT_ERR;
    }
    if (!zone->signconf_filename) {
        ods_log_warning("[%s] zone %s has no signconf filename, treat as "
            "insecure?", zone_str, zone->name);
        return ODS_STATUS_INSECURE;
    }
    status = signconf_update(&signconf, zone->signconf_filename,
        zone->signconf->last_modified);
    if (status == ODS_STATUS_OK) {
        if (!signconf) {
            /* this is unexpected */
            ods_log_alert("[%s] unable to load signconf for zone %s: signconf "
                "status ok but no signconf stored", zone_str, zone->name);
            return ODS_STATUS_ASSERT_ERR;
        }
        (void)time_datestamp(signconf->last_modified, "%Y-%m-%d %T",
            &datestamp);
        ods_log_debug("[%s] zone %s signconf file %s is modified since %s",
            zone_str, zone->name, zone->signconf_filename,
            datestamp?datestamp:"Unknown");
        free((void*)datestamp);
        *new_signconf = signconf;
    } else if (status == ODS_STATUS_UNCHANGED) {
        (void)time_datestamp(zone->signconf->last_modified,
            "%Y-%m-%d %T", &datestamp);
        ods_log_verbose("[%s] zone %s signconf file %s is unchanged since "
            "%s", zone_str, zone->name, zone->signconf_filename,
            datestamp?datestamp:"Unknown");
        free((void*)datestamp);
    } else {
        ods_log_error("[%s] unable to load signconf for zone %s: signconf %s "
            "%s", zone_str, zone->name, zone->signconf_filename,
            ods_status2str(status));
    }
    return status;
}


/**
 * Reschedule task for zone.
 *
 */
ods_status
zone_reschedule_task(zone_type* zone, schedule_type* taskq, task_id what)
{
     task_type* task = NULL;
     ods_status status = ODS_STATUS_OK;

     ods_log_assert(taskq);
     ods_log_assert(zone);
     ods_log_assert(zone->name);
     ods_log_assert(zone->task);
     ods_log_debug("[%s] reschedule task for zone %s", zone_str, zone->name);
     lock_basic_lock(&taskq->schedule_lock);
     task = unschedule_task(taskq, (task_type*) zone->task);
     if (task != NULL) {
         if (task->what != what) {
             task->halted = task->what;
             task->halted_when = task->when;
             task->interrupt = what;
         }
         task->what = what;
         task->when = time_now();
         status = schedule_task(taskq, task, 0);
     } else {
         /* task not queued, being worked on? */
         ods_log_verbose("[%s] unable to reschedule task for zone %s now: "
             "task is not queued (task will be rescheduled when it is put "
             "back on the queue)", zone_str, zone->name);
         task = (task_type*) zone->task;
         task->interrupt = what;
         /* task->halted(_when) set by worker */
     }
     lock_basic_unlock(&taskq->schedule_lock);
     zone->task = task;
     return status;
}


/**
 * Publish the keys as indicated by the signer configuration.
 *
 */
ods_status
zone_publish_dnskeys(zone_type* zone)
{
    hsm_ctx_t* ctx = NULL;
    uint32_t ttl = 0;
    uint32_t maxttl = 0;
    uint16_t i = 0;
    ods_status status = ODS_STATUS_OK;
    rrset_type* rrset = NULL;
    rr_type* dnskey = NULL;

    if (!zone || !zone->db || !zone->signconf || !zone->signconf->keys) {
        return ODS_STATUS_ASSERT_ERR;
    }
    ods_log_assert(zone->name);

    /* hsm access */
    ctx = hsm_create_context();
    if (ctx == NULL) {
        ods_log_error("[%s] unable to publish keys for zone %s: "
            "error creating libhsm context", zone_str, zone->name);
        return ODS_STATUS_HSM_ERR;
    }
    ttl = zone->default_ttl;
    /* dnskey ttl */
    if (zone->signconf->dnskey_ttl) {
        ttl = (uint32_t) duration2time(zone->signconf->dnskey_ttl);
    }
    /* MaxZoneTTL */
/*
    if (zone->signconf->max_zone_ttl) {
        maxttl = (uint32_t) duration2time(zone->signconf->max_zone_ttl);
        if (maxttl < ttl) {
            ttl = maxttl;
        }
    }
*/
    /* publish keys */
    for (i=0; i < zone->signconf->keys->count; i++) {
        if (!zone->signconf->keys->keys[i].publish) {
            continue;
        }
        if (!zone->signconf->keys->keys[i].dnskey) {
            /* get dnskey */
            status = lhsm_get_key(ctx, zone->apex,
                &zone->signconf->keys->keys[i]);
            if (status != ODS_STATUS_OK) {
                ods_log_error("[%s] unable to publish dnskeys for zone %s: "
                    "error creating dnskey", zone_str, zone->name);
                break;
            }
        }
        ods_log_debug("[%s] publish %s DNSKEY locator %s", zone_str,
            zone->name, zone->signconf->keys->keys[i].locator);
        ods_log_assert(zone->signconf->keys->keys[i].dnskey);
        ldns_rr_set_ttl(zone->signconf->keys->keys[i].dnskey, ttl);
        ldns_rr_set_class(zone->signconf->keys->keys[i].dnskey, zone->klass);
        status = zone_add_rr(zone, zone->signconf->keys->keys[i].dnskey, 0);
        if (status == ODS_STATUS_UNCHANGED) {
            /* rr already exists, adjust pointer */
            rrset = zone_lookup_rrset(zone, zone->apex, LDNS_RR_TYPE_DNSKEY);
            ods_log_assert(rrset);
            dnskey = rrset_lookup_rr(rrset,
                zone->signconf->keys->keys[i].dnskey);
            ods_log_assert(dnskey);
            if (dnskey->rr != zone->signconf->keys->keys[i].dnskey) {
                ldns_rr_free(zone->signconf->keys->keys[i].dnskey);
            }
            zone->signconf->keys->keys[i].dnskey = dnskey->rr;
            status = ODS_STATUS_OK;
        } else if (status != ODS_STATUS_OK) {
            ods_log_error("[%s] unable to publish dnskeys for zone %s: "
                "error adding dnskey", zone_str, zone->name);
            break;
        }
    }
    /* done */
    hsm_destroy_context(ctx);
    return status;
}


/**
 * Unlink DNSKEY RRs.
 *
 */
void
zone_rollback_dnskeys(zone_type* zone)
{
    uint16_t i = 0;
    rrset_type* rrset = NULL;
    rr_type* dnskey = NULL;
    if (!zone || !zone->signconf || !zone->signconf->keys) {
        return;
    }
    rrset = zone_lookup_rrset(zone, zone->apex, LDNS_RR_TYPE_DNSKEY);
    /* unlink dnskey rrs */
    for (i=0; i < zone->signconf->keys->count; i++) {
        if (rrset && zone->signconf->keys->keys[i].dnskey) {
            dnskey = rrset_lookup_rr(rrset,
                zone->signconf->keys->keys[i].dnskey);
            if (dnskey && !dnskey->exists &&
                dnskey->rr == zone->signconf->keys->keys[i].dnskey) {
                zone->signconf->keys->keys[i].dnskey = NULL;
            }
        }
    }
    /* done */
    return;
}


/**
 * Publish the NSEC3 parameters as indicated by the signer configuration.
 *
 */
ods_status
zone_publish_nsec3param(zone_type* zone)
{
    rrset_type* rrset = NULL;
    rr_type* n3prr = NULL;
    ldns_rr* rr = NULL;
    ods_status status = ODS_STATUS_OK;
    uint32_t ttl = 0;
    uint32_t maxttl = 0;

    if (!zone || !zone->name || !zone->db || !zone->signconf) {
        return ODS_STATUS_ASSERT_ERR;
    }
    if (!zone->signconf->nsec3params) {
        /* NSEC */
        ods_log_assert(zone->signconf->nsec_type == LDNS_RR_TYPE_NSEC);
        return ODS_STATUS_OK;
    }

    if (!zone->signconf->nsec3params->rr) {
        rr = ldns_rr_new_frm_type(LDNS_RR_TYPE_NSEC3PARAMS);
        if (!rr) {
            ods_log_error("[%s] unable to publish nsec3params for zone %s: "
                "error creating rr (%s)", zone_str, zone->name,
                ods_status2str(status));
            return ODS_STATUS_MALLOC_ERR;
        }
        ldns_rr_set_class(rr, zone->klass);
        ttl = zone->default_ttl;
        /* MaxZoneTTL */
        if (zone->signconf->max_zone_ttl) {
            maxttl = (uint32_t) duration2time(zone->signconf->max_zone_ttl);
            if (maxttl < ttl) {
                ttl = maxttl;
            }
        }
        ldns_rr_set_ttl(rr, ttl);
        ldns_rr_set_owner(rr, ldns_rdf_clone(zone->apex));
        ldns_nsec3_add_param_rdfs(rr,
            zone->signconf->nsec3params->algorithm, 0,
            zone->signconf->nsec3params->iterations,
            zone->signconf->nsec3params->salt_len,
            zone->signconf->nsec3params->salt_data);
        /**
         * Always set bit 7 of the flags to zero,
         * according to rfc5155 section 11
         */
        ldns_set_bit(ldns_rdf_data(ldns_rr_rdf(rr, 1)), 7, 0);
        zone->signconf->nsec3params->rr = rr;
    }
    ods_log_assert(zone->signconf->nsec3params->rr);

    status = zone_add_rr(zone, zone->signconf->nsec3params->rr, 0);
    if (status == ODS_STATUS_UNCHANGED) {
        /* rr already exists, adjust pointer */
        rrset = zone_lookup_rrset(zone, zone->apex, LDNS_RR_TYPE_NSEC3PARAMS);
        ods_log_assert(rrset);
        n3prr = rrset_lookup_rr(rrset, zone->signconf->nsec3params->rr);
        ods_log_assert(n3prr);
        if (n3prr->rr != zone->signconf->nsec3params->rr) {
            ldns_rr_free(zone->signconf->nsec3params->rr);
        }
        zone->signconf->nsec3params->rr = n3prr->rr;
        status = ODS_STATUS_OK;
    } else if (status != ODS_STATUS_OK) {
        ods_log_error("[%s] unable to publish nsec3params for zone %s: "
            "error adding nsec3params (%s)", zone_str,
            zone->name, ods_status2str(status));
    }
    return status;
}


/**
 * Unlink NSEC3PARAM RR.
 *
 */
void
zone_rollback_nsec3param(zone_type* zone)
{
    rrset_type* rrset = NULL;
    rr_type* n3prr = NULL;

    if (!zone || !zone->signconf || !zone->signconf->nsec3params) {
        return;
    }
    rrset = zone_lookup_rrset(zone, zone->apex, LDNS_RR_TYPE_NSEC3PARAMS);
    if (rrset && zone->signconf->nsec3params->rr) {
        n3prr = rrset_lookup_rr(rrset, zone->signconf->nsec3params->rr);
        if (n3prr && !n3prr->exists &&
            n3prr->rr == zone->signconf->nsec3params->rr) {
            zone->signconf->nsec3params->rr = NULL;
        }
    }
    return;
}


/**
 * Update serial.
 *
 */
ods_status
zone_update_serial(zone_type* zone)
{
    ods_status status = ODS_STATUS_OK;
    rrset_type* rrset = NULL;
    rr_type* soa = NULL;
    ldns_rr* rr = NULL;
    ldns_rdf* soa_rdata = NULL;

    ods_log_assert(zone);
    ods_log_assert(zone->apex);
    ods_log_assert(zone->name);
    ods_log_assert(zone->db);
    ods_log_assert(zone->signconf);

    if (zone->db->serial_updated) {
        /* already done, unmark and return ok */
        zone->db->serial_updated = 0;
        return ODS_STATUS_OK;
    }
    rrset = zone_lookup_rrset(zone, zone->apex, LDNS_RR_TYPE_SOA);
    ods_log_assert(rrset);
    ods_log_assert(rrset->rrs);
    ods_log_assert(rrset->rrs[0].rr);
    rr = ldns_rr_clone(rrset->rrs[0].rr);
    if (!rr) {
        ods_log_error("[%s] unable to update zone %s soa serial: failed to "
            "clone soa rr", zone_str, zone->name);
        return ODS_STATUS_ERR;
    }
    status = namedb_update_serial(zone->db, zone->signconf->soa_serial,
        zone->db->inbserial);
    if (status != ODS_STATUS_OK) {
        ods_log_error("[%s] unable to update zone %s soa serial: %s",
            zone_str, zone->name, ods_status2str(status));
        ldns_rr_free(rr);
        return status;
    }
    ods_log_verbose("[%s] zone %s set soa serial to %u", zone_str,
        zone->name, zone->db->intserial);
    soa_rdata = ldns_rr_set_rdf(rr,
        ldns_native2rdf_int32(LDNS_RDF_TYPE_INT32,
        zone->db->intserial), SE_SOA_RDATA_SERIAL);
    if (soa_rdata) {
        ldns_rdf_deep_free(soa_rdata);
        soa_rdata = NULL;
    } else {
        ods_log_error("[%s] unable to update zone %s soa serial: failed to "
            "replace soa serial rdata", zone_str, zone->name);
        ldns_rr_free(rr);
        return ODS_STATUS_ERR;
    }
    soa = rrset_add_rr(rrset, rr);
    ods_log_assert(soa);
    rrset_diff(rrset, 0);
    zone->db->serial_updated = 0;
    return ODS_STATUS_OK;
}


/**
 * Lookup RRset.
 *
 */
rrset_type*
zone_lookup_rrset(zone_type* zone, ldns_rdf* owner, ldns_rr_type type)
{
    domain_type* domain = NULL;
    if (!zone || !owner || !type) {
        return NULL;
    }
    domain = namedb_lookup_domain(zone->db, owner);
    if (!domain) {
        return NULL;
    }
    return domain_lookup_rrset(domain, type);
}


/**
 * Add RR.
 *
 */
ods_status
zone_add_rr(zone_type* zone, ldns_rr* rr, int do_stats)
{
    domain_type* domain = NULL;
    rrset_type* rrset = NULL;
    rr_type* record = NULL;
    ods_status status = ODS_STATUS_OK;

    ods_log_assert(rr);
    ods_log_assert(zone);
    ods_log_assert(zone->name);
    ods_log_assert(zone->db);
    ods_log_assert(zone->signconf);
    /* If we already have this RR, return ODS_STATUS_UNCHANGED */
    domain = namedb_lookup_domain(zone->db, ldns_rr_owner(rr));
    if (!domain) {
        domain = namedb_add_domain(zone->db, ldns_rr_owner(rr));
        if (!domain) {
            ods_log_error("[%s] unable to add RR to zone %s: "
                "failed to add domain", zone_str, zone->name);
            return ODS_STATUS_ERR;
        }
        if (ldns_dname_compare(domain->dname, zone->apex) == 0) {
            domain->is_apex = 1;
        } else {
            status = namedb_domain_entize(zone->db, domain, zone->apex);
            if (status != ODS_STATUS_OK) {
                ods_log_error("[%s] unable to add RR to zone %s: "
                    "failed to entize domain", zone_str, zone->name);
                return ODS_STATUS_ERR;
            }
        }
    }
    rrset = domain_lookup_rrset(domain, ldns_rr_get_type(rr));
    if (!rrset) {
        rrset = rrset_create(domain->zone, ldns_rr_get_type(rr));
        if (!rrset) {
            ods_log_error("[%s] unable to add RR to zone %s: "
                "failed to add RRset", zone_str, zone->name);
            return ODS_STATUS_ERR;
        }
        domain_add_rrset(domain, rrset);
    }
    record = rrset_lookup_rr(rrset, rr);
    if (record) {
        record->is_added = 1; /* already exists, just mark added */
        record->is_removed = 0; /* unset is_removed */
        if (ldns_rr_ttl(rr) != ldns_rr_ttl(record->rr)) {
            ldns_rr_set_ttl(record->rr, ldns_rr_ttl(rr));
            rrset->needs_signing = 1;
        }
        return ODS_STATUS_UNCHANGED;
    } else {
       record = rrset_add_rr(rrset, rr);
       ods_log_assert(record);
       ods_log_assert(record->rr);
    }
    /* update stats */
    if (do_stats && zone->stats) {
        zone->stats->sort_count += 1;
    }
    return ODS_STATUS_OK;
}


/**
 * Delete RR.
 *
 */
ods_status
zone_del_rr(zone_type* zone, ldns_rr* rr, int do_stats)
{
    domain_type* domain = NULL;
    rrset_type* rrset = NULL;
    rr_type* record = NULL;
    ods_log_assert(rr);
    ods_log_assert(zone);
    ods_log_assert(zone->name);
    ods_log_assert(zone->db);
    ods_log_assert(zone->signconf);
    domain = namedb_lookup_domain(zone->db, ldns_rr_owner(rr));
    if (!domain) {
        ods_log_warning("[%s] unable to delete RR from zone %s: "
            "domain not found", zone_str, zone->name);
        return ODS_STATUS_UNCHANGED;
    }
    rrset = domain_lookup_rrset(domain, ldns_rr_get_type(rr));
    if (!rrset) {
        ods_log_warning("[%s] unable to delete RR from zone %s: "
            "RRset not found", zone_str, zone->name);
        return ODS_STATUS_UNCHANGED;
    }
    record = rrset_lookup_rr(rrset, rr);
    if (!record) {
        ods_log_error("[%s] unable to delete RR from zone %s: "
            "RR not found", zone_str, zone->name);
        return ODS_STATUS_UNCHANGED;
    }
    record->is_removed = 1;
    record->is_added = 0; /* unset is_added */
    /* update stats */
    if (do_stats && zone->stats) {
        zone->stats->sort_count -= 1;
    }
    return ODS_STATUS_OK;
}


/**
 * Merge zones.
 *
 */
void
zone_merge(zone_type* z1, zone_type* z2)
{
    const char* str;
    adapter_type* adtmp = NULL;

    if (!z1 || !z2) {
        return;
    }
    /* policy name */
    if (ods_strcmp(z2->policy_name, z1->policy_name) != 0) {
        if (z2->policy_name) {
            str = strdup(z2->policy_name);
            if (!str) {
                ods_log_error("[%s] failed to merge policy %s name to zone "
                    "%s", zone_str, z2->policy_name, z1->name);
            } else {
                free((void*)z1->policy_name);
                z1->policy_name = str;
                z1->zl_status = ZONE_ZL_UPDATED;
            }
        } else {
            free((void*)z1->policy_name);
            z1->policy_name = NULL;
            z1->zl_status = ZONE_ZL_UPDATED;
        }
    }
    /* signconf filename */
    if (ods_strcmp(z2->signconf_filename, z1->signconf_filename) != 0) {
        if (z2->signconf_filename) {
            str = strdup(z2->signconf_filename);
            if (!str) {
                ods_log_error("[%s] failed to merge signconf filename %s to "
                    "zone %s", zone_str, z2->policy_name, z1->name);
            } else {
                free((void*)z1->signconf_filename);
                z1->signconf_filename = str;
                z1->zl_status = ZONE_ZL_UPDATED;
            }
        } else {
            free((void*)z1->signconf_filename);
            z1->signconf_filename = NULL;
            z1->zl_status = ZONE_ZL_UPDATED;
        }
    }
    /* adapters */
    if (adapter_compare(z2->adinbound, z1->adinbound) != 0) {
        adtmp = z2->adinbound;
        z2->adinbound = z1->adinbound;
        z1->adinbound = adtmp;
        adtmp = NULL;
    }
    if (adapter_compare(z2->adoutbound, z1->adoutbound) != 0) {
        adtmp = z2->adoutbound;
        z2->adoutbound = z1->adoutbound;
        z1->adoutbound = adtmp;
        adtmp = NULL;
    }
    return;
}


/**
 * Clean up zone.
 *
 */
void
zone_cleanup(zone_type* zone)
{
    allocator_type* allocator;
    lock_basic_type zone_lock;
    lock_basic_type xfr_lock;
    if (!zone) {
        return;
    }
    allocator = zone->allocator;
    zone_lock = zone->zone_lock;
    xfr_lock = zone->zone_lock;
    ldns_rdf_deep_free(zone->apex);
    adapter_cleanup(zone->adinbound);
    adapter_cleanup(zone->adoutbound);
    namedb_cleanup(zone->db);
    ixfr_cleanup(zone->ixfr);
    xfrd_cleanup(zone->xfrd);
    notify_cleanup(zone->notify);
    signconf_cleanup(zone->signconf);
    stats_cleanup(zone->stats);
    allocator_deallocate(allocator, (void*) zone->notify_ns);
    allocator_deallocate(allocator, (void*) zone->policy_name);
    allocator_deallocate(allocator, (void*) zone->signconf_filename);
    allocator_deallocate(allocator, (void*) zone->name);
    allocator_deallocate(allocator, (void*) zone);
    allocator_cleanup(allocator);
    lock_basic_destroy(&xfr_lock);
    lock_basic_destroy(&zone_lock);
    return;
}


/**
 * Recover zone from backup.
 *
 */
ods_status
zone_recover2(zone_type* zone)
{
    char* filename = NULL;
    FILE* fd = NULL;
    const char* token = NULL;
    time_t when = 0;
    task_type* task = NULL;
    ods_status status = ODS_STATUS_OK;
    /* zone part */
    int klass = 0;
    uint32_t inbound = 0, internal = 0, outbound = 0;
    /* signconf part */
    time_t lastmod = 0;
    /* nsec3params part */
    const char* salt = NULL;

    ods_log_assert(zone);
    ods_log_assert(zone->name);
    ods_log_assert(zone->signconf);
    ods_log_assert(zone->db);

    filename = ods_build_path(zone->name, ".backup2", 0, 1);
    fd = ods_fopen(filename, NULL, "r");
    if (fd) {
        /* start recovery */
        if (!backup_read_check_str(fd, ODS_SE_FILE_MAGIC_V3)) {
            ods_log_error("[%s] corrupted backup file zone %s: read magic "
                "error", zone_str, zone->name);
            goto recover_error2;
        }
        if (!backup_read_check_str(fd, ";;Time:") |
            !backup_read_time_t(fd, &when)) {
            ods_log_error("[%s] corrupted backup file zone %s: read time "
                "error", zone_str, zone->name);
            goto recover_error2;
        }
        /* zone stuff */
        if (!backup_read_check_str(fd, ";;Zone:") |
            !backup_read_check_str(fd, "name") |
            !backup_read_check_str(fd, zone->name)) {
            ods_log_error("[%s] corrupted backup file zone %s: read name "
                "error", zone_str, zone->name);
            goto recover_error2;
        }
        if (!backup_read_check_str(fd, "class") |
            !backup_read_int(fd, &klass)) {
            ods_log_error("[%s] corrupted backup file zone %s: read class "
                "error", zone_str, zone->name);
            goto recover_error2;
        }
        if (!backup_read_check_str(fd, "inbound") |
            !backup_read_uint32_t(fd, &inbound) |
            !backup_read_check_str(fd, "internal") |
            !backup_read_uint32_t(fd, &internal) |
            !backup_read_check_str(fd, "outbound") |
            !backup_read_uint32_t(fd, &outbound)) {
            ods_log_error("[%s] corrupted backup file zone %s: read serial "
                "error", zone_str, zone->name);
            goto recover_error2;
        }
        zone->klass = (ldns_rr_class) klass;
        zone->db->inbserial = inbound;
        zone->db->intserial = internal;
        zone->db->outserial = outbound;
        /* signconf part */
        if (!backup_read_check_str(fd, ";;Signconf:") |
            !backup_read_check_str(fd, "lastmod") |
            !backup_read_time_t(fd, &lastmod) |
            !backup_read_check_str(fd, "maxzonettl") |
            !backup_read_check_str(fd, "0") |
            !backup_read_check_str(fd, "resign") |
            !backup_read_duration(fd, &zone->signconf->sig_resign_interval) |
            !backup_read_check_str(fd, "refresh") |
            !backup_read_duration(fd, &zone->signconf->sig_refresh_interval) |
            !backup_read_check_str(fd, "valid") |
            !backup_read_duration(fd, &zone->signconf->sig_validity_default) |
            !backup_read_check_str(fd, "denial") |
            !backup_read_duration(fd,&zone->signconf->sig_validity_denial) |
            !backup_read_check_str(fd, "jitter") |
            !backup_read_duration(fd, &zone->signconf->sig_jitter) |
            !backup_read_check_str(fd, "offset") |
            !backup_read_duration(fd, &zone->signconf->sig_inception_offset) |
            !backup_read_check_str(fd, "nsec") |
            !backup_read_rr_type(fd, &zone->signconf->nsec_type) |
            !backup_read_check_str(fd, "dnskeyttl") |
            !backup_read_duration(fd, &zone->signconf->dnskey_ttl) |
            !backup_read_check_str(fd, "soattl") |
            !backup_read_duration(fd, &zone->signconf->soa_ttl) |
            !backup_read_check_str(fd, "soamin") |
            !backup_read_duration(fd, &zone->signconf->soa_min) |
            !backup_read_check_str(fd, "serial") |
            !backup_read_str(fd, &zone->signconf->soa_serial)) {
            ods_log_error("[%s] corrupted backup file zone %s: read signconf "
                "error", zone_str, zone->name);
            goto recover_error2;
        }
        /* nsec3params part */
        if (zone->signconf->nsec_type == LDNS_RR_TYPE_NSEC3) {
            if (!backup_read_check_str(fd, ";;Nsec3parameters:") |
                !backup_read_check_str(fd, "salt") |
                !backup_read_str(fd, &salt) |
                !backup_read_check_str(fd, "algorithm") |
                !backup_read_uint32_t(fd, &zone->signconf->nsec3_algo) |
                !backup_read_check_str(fd, "optout") |
                !backup_read_int(fd, &zone->signconf->nsec3_optout) |
                !backup_read_check_str(fd, "iterations") |
                !backup_read_uint32_t(fd, &zone->signconf->nsec3_iterations)) {
                ods_log_error("[%s] corrupted backup file zone %s: read "
                    "nsec3parameters error", zone_str, zone->name);
                goto recover_error2;
            }
            zone->signconf->nsec3_salt = allocator_strdup(
                zone->signconf->allocator, salt);
            free((void*) salt);
            salt = NULL;
            zone->signconf->nsec3params = nsec3params_create(
                (void*) zone->signconf,
                (uint8_t) zone->signconf->nsec3_algo,
                (uint8_t) zone->signconf->nsec3_optout,
                (uint16_t) zone->signconf->nsec3_iterations,
                zone->signconf->nsec3_salt);
            if (!zone->signconf->nsec3params) {
                ods_log_error("[%s] corrupted backup file zone %s: unable to "
                    "create nsec3param", zone_str, zone->name);
                goto recover_error2;
            }
        }
        zone->signconf->last_modified = lastmod;
        zone->default_ttl = (uint32_t) duration2time(zone->signconf->soa_min);
        /* keys part */
        zone->signconf->keys = keylist_create((void*) zone->signconf);
        while (backup_read_str(fd, &token)) {
            if (ods_strcmp(token, ";;Key:") == 0) {
                if (!key_recover2(fd, zone->signconf->keys)) {
                    ods_log_error("[%s] corrupted backup file zone %s: read "
                        "key error", zone_str, zone->name);
                    goto recover_error2;
                }
            } else if (ods_strcmp(token, ";;") == 0) {
                /* keylist done */
                free((void*) token);
                token = NULL;
                break;
            } else {
                /* keylist corrupted */
                goto recover_error2;
            }
            free((void*) token);
            token = NULL;
        }
        /* publish dnskeys */
        status = zone_publish_dnskeys(zone);
        if (status != ODS_STATUS_OK) {
            ods_log_error("[%s] corrupted backup file zone %s: unable to "
                "publish dnskeys (%s)", zone_str, zone->name,
                ods_status2str(status));
            goto recover_error2;
        }
        /* publish nsec3param */
        status = zone_publish_nsec3param(zone);
        if (status != ODS_STATUS_OK) {
            ods_log_error("[%s] corrupted backup file zone %s: unable to "
                "publish nsec3param (%s)", zone_str, zone->name,
                ods_status2str(status));
            goto recover_error2;
        }
        /* publish other records */
        status = backup_read_namedb(fd, zone);
        if (status != ODS_STATUS_OK) {
            ods_log_error("[%s] corrupted backup file zone %s: unable to "
                "read resource records (%s)", zone_str, zone->name,
                ods_status2str(status));
            goto recover_error2;
        }
        /* task */
        task = task_create(TASK_SIGN, when, (void*) zone);
        if (!task) {
            ods_log_error("[%s] failed to restore zone %s: unable to "
                "create task", zone_str, zone->name);
            goto recover_error2;
        }
        zone->task = (void*) task;
        free((void*)filename);
        ods_fclose(fd);
        /* journal */
        zone->db->is_initialized = 1;
<<<<<<< HEAD
        ixfr_purge(zone->ixfr);
=======
        filename = ods_build_path(zone->name, ".ixfr", 0, 1);
        fd = ods_fopen(filename, NULL, "r");
        if (fd) {
            status = backup_read_ixfr(fd, zone);
            if (status != ODS_STATUS_OK) {
                ods_log_warning("[%s] corrupted journal file zone %s, "
                    "skipping (%s)", zone_str, zone->name,
                    ods_status2str(status));
                ixfr_cleanup(zone->ixfr);
                zone->ixfr = ixfr_create((void*)zone);
            }
        }
        /* all ok */
        ixfr_purge(zone->ixfr);
        free((void*)filename);
        ods_fclose(fd);
>>>>>>> cef2a58b
        if (zone->stats) {
            lock_basic_lock(&zone->stats->stats_lock);
            stats_clear(zone->stats);
            lock_basic_unlock(&zone->stats->stats_lock);
        }
        return ODS_STATUS_OK;
    }
    return ODS_STATUS_UNCHANGED;

recover_error2:
    free((void*)filename);
    ods_fclose(fd);
    /* signconf cleanup */
    free((void*)salt);
    salt = NULL;
    signconf_cleanup(zone->signconf);
    zone->signconf = signconf_create();
    ods_log_assert(zone->signconf);
    /* namedb cleanup */
    namedb_cleanup(zone->db);
    zone->db = namedb_create((void*)zone);
    ods_log_assert(zone->db);
    /* stats reset */
    if (zone->stats) {
       lock_basic_lock(&zone->stats->stats_lock);
       stats_clear(zone->stats);
       lock_basic_unlock(&zone->stats->stats_lock);
    }
    return ODS_STATUS_ERR;
}


/**
 * Backup zone.
 *
 */
ods_status
zone_backup2(zone_type* zone)
{
    char* filename = NULL;
    char* tmpfile = NULL;
    FILE* fd = NULL;
    task_type* task = NULL;
    int ret = 0;
    ods_status status = ODS_STATUS_OK;

    ods_log_assert(zone);
    ods_log_assert(zone->name);
    ods_log_assert(zone->db);
    ods_log_assert(zone->signconf);
    ods_log_assert(zone->task);

    tmpfile = ods_build_path(zone->name, ".backup2.tmp", 0, 1);
    filename = ods_build_path(zone->name, ".backup2", 0, 1);
    fd = ods_fopen(tmpfile, NULL, "w");

    if (fd) {
        fprintf(fd, "%s\n", ODS_SE_FILE_MAGIC_V3);
        task = (task_type*) zone->task;
        fprintf(fd, ";;Time: %u\n", (size_t) task->when);
        /** Backup zone */
        fprintf(fd, ";;Zone: name %s class %i inbound %u internal %u "
            "outbound %u\n", zone->name, (int) zone->klass,
            (unsigned) zone->db->inbserial,
            (unsigned) zone->db->intserial,
            (unsigned) zone->db->outserial);
        /** Backup signconf */
        signconf_backup(fd, zone->signconf, ODS_SE_FILE_MAGIC_V3);
        /** Backup NSEC3 parameters */
        if (zone->signconf->nsec3params) {
            nsec3params_backup(fd,
                zone->signconf->nsec3_algo,
                zone->signconf->nsec3_optout,
                zone->signconf->nsec3_iterations,
                zone->signconf->nsec3_salt,
                zone->signconf->nsec3params->rr,
                ODS_SE_FILE_MAGIC_V3);
        }
        /** Backup keylist */
        keylist_backup(fd, zone->signconf->keys, ODS_SE_FILE_MAGIC_V3);
        fprintf(fd, ";;\n");
        /** Backup domains and stuff */
        namedb_backup2(fd, zone->db);
        /** Done */
        fprintf(fd, "%s\n", ODS_SE_FILE_MAGIC_V3);
        ods_fclose(fd);
        ret = rename(tmpfile, filename);
        if (ret != 0) {
            ods_log_error("[%s] unable to rename zone %s backup %s to %s: %s",
                zone_str, zone->name, tmpfile, filename, strerror(errno));
            status = ODS_STATUS_RENAME_ERR;
        }
    } else {
        status = ODS_STATUS_FOPEN_ERR;
    }

    free((void*) tmpfile);
    free((void*) filename);
    return status;
}<|MERGE_RESOLUTION|>--- conflicted
+++ resolved
@@ -927,9 +927,6 @@
         ods_fclose(fd);
         /* journal */
         zone->db->is_initialized = 1;
-<<<<<<< HEAD
-        ixfr_purge(zone->ixfr);
-=======
         filename = ods_build_path(zone->name, ".ixfr", 0, 1);
         fd = ods_fopen(filename, NULL, "r");
         if (fd) {
@@ -946,7 +943,6 @@
         ixfr_purge(zone->ixfr);
         free((void*)filename);
         ods_fclose(fd);
->>>>>>> cef2a58b
         if (zone->stats) {
             lock_basic_lock(&zone->stats->stats_lock);
             stats_clear(zone->stats);
