/*
 * $Id$
 *
 * Copyright (c) 2009 NLNet Labs. All rights reserved.
 *
 * Redistribution and use in source and binary forms, with or without
 * modification, are permitted provided that the following conditions
 * are met:
 * 1. Redistributions of source code must retain the above copyright
 *    notice, this list of conditions and the following disclaimer.
 * 2. Redistributions in binary form must reproduce the above copyright
 *    notice, this list of conditions and the following disclaimer in the
 *    documentation and/or other materials provided with the distribution.
 *
 * THIS SOFTWARE IS PROVIDED BY THE AUTHOR ``AS IS'' AND ANY EXPRESS OR
 * IMPLIED WARRANTIES, INCLUDING, BUT NOT LIMITED TO, THE IMPLIED
 * WARRANTIES OF MERCHANTABILITY AND FITNESS FOR A PARTICULAR PURPOSE
 * ARE DISCLAIMED. IN NO EVENT SHALL THE AUTHOR BE LIABLE FOR ANY
 * DIRECT, INDIRECT, INCIDENTAL, SPECIAL, EXEMPLARY, OR CONSEQUENTIAL
 * DAMAGES (INCLUDING, BUT NOT LIMITED TO, PROCUREMENT OF SUBSTITUTE
 * GOODS OR SERVICES; LOSS OF USE, DATA, OR PROFITS; OR BUSINESS
 * INTERRUPTION) HOWEVER CAUSED AND ON ANY THEORY OF LIABILITY, WHETHER
 * IN CONTRACT, STRICT LIABILITY, OR TORT (INCLUDING NEGLIGENCE OR
 * OTHERWISE) ARISING IN ANY WAY OUT OF THE USE OF THIS SOFTWARE, EVEN
 * IF ADVISED OF THE POSSIBILITY OF SUCH DAMAGE.
 *
 */

/**
 * Zone.
 *
 */

#include "adapter/adapter.h"
#include "shared/allocator.h"
#include "shared/file.h"
#include "shared/hsm.h"
#include "shared/locks.h"
#include "shared/log.h"
#include "shared/status.h"
#include "shared/util.h"
#include "signer/backup.h"
#include "signer/zone.h"
#include "wire/netio.h"

#include <ldns/ldns.h>

static const char* zone_str = "zone";


/**
 * Create a new zone.
 *
 */
zone_type*
zone_create(char* name, ldns_rr_class klass)
{
    allocator_type* allocator = NULL;
    zone_type* zone = NULL;

    if (!name || !klass) {
        return NULL;
    }
    allocator = allocator_create(malloc, free);
    if (!allocator) {
        ods_log_error("[%s] unable to create zone %s: allocator_create() "
            "failed", zone_str, name);
        return NULL;
    }
    zone = (zone_type*) allocator_alloc(allocator, sizeof(zone_type));
    if (!zone) {
        ods_log_error("[%s] unable to create zone %s: allocator_alloc()",
            "failed", zone_str, name);
        allocator_cleanup(allocator);
        return NULL;
    }
    zone->allocator = allocator;
    /* [start] PS 9218653: Drop trailing dot in domain name */
    if (strlen(name) > 1 && name[strlen(name)-1] == '.') {
        name[strlen(name)-1] = '\0';
    }
    /* [end] PS 9218653 */
    zone->name = allocator_strdup(allocator, name);
    if (!zone->name) {
        ods_log_error("[%s] unable to create zone %s: allocator_strdup() "
            "failed", zone_str, name);
        zone_cleanup(zone);
        return NULL;
    }
    zone->klass = klass;
    zone->default_ttl = 3600; /* TODO: configure --default-ttl option? */
    zone->apex = ldns_dname_new_frm_str(name);
    /* check zone->apex? */
    zone->notify_command = NULL;
    zone->notify_ns = NULL;
    zone->notify_args = NULL;
    zone->policy_name = NULL;
    zone->signconf_filename = NULL;
    zone->adinbound = NULL;
    zone->adoutbound = NULL;
    zone->zl_status = ZONE_ZL_OK;
    zone->task = NULL;
    zone->xfrd = NULL;
    zone->notify = NULL;
    zone->db = namedb_create((void*)zone);
    if (!zone->db) {
        ods_log_error("[%s] unable to create zone %s: namedb_create() "
            "failed", zone_str, name);
        zone_cleanup(zone);
        return NULL;
    }
    zone->ixfr = ixfr_create((void*)zone);
    if (!zone->ixfr) {
        ods_log_error("[%s] unable to create zone %s: ixfr_create() "
            "failed", zone_str, name);
        zone_cleanup(zone);
        return NULL;
    }
    zone->signconf = signconf_create();
    if (!zone->signconf) {
        ods_log_error("[%s] unable to create zone %s: signconf_create() "
            "failed", zone_str, name);
        zone_cleanup(zone);
        return NULL;
    }
    zone->stats = stats_create();
    lock_basic_init(&zone->zone_lock);
    lock_basic_init(&zone->xfr_lock);
    return zone;
}


/**
 * Load signer configuration for zone.
 *
 */
ods_status
zone_load_signconf(zone_type* zone, signconf_type** new_signconf)
{
    ods_status status = ODS_STATUS_OK;
    signconf_type* signconf = NULL;
    char* datestamp = NULL;

    if (!zone || !zone->name || !zone->signconf) {
        return ODS_STATUS_ASSERT_ERR;
    }
    if (!zone->signconf_filename) {
        ods_log_warning("[%s] zone %s has no signconf filename, treat as "
            "insecure?", zone_str, zone->name);
        return ODS_STATUS_INSECURE;
    }
    status = signconf_update(&signconf, zone->signconf_filename,
        zone->signconf->last_modified);
    if (status == ODS_STATUS_OK) {
        if (!signconf) {
            /* this is unexpected */
            ods_log_alert("[%s] unable to load signconf for zone %s: signconf "
                "status ok but no signconf stored", zone_str, zone->name);
            return ODS_STATUS_ASSERT_ERR;
        }
        (void)time_datestamp(signconf->last_modified, "%Y-%m-%d %T",
            &datestamp);
        ods_log_debug("[%s] zone %s signconf file %s is modified since %s",
            zone_str, zone->name, zone->signconf_filename,
            datestamp?datestamp:"Unknown");
        free((void*)datestamp);
        *new_signconf = signconf;
    } else if (status == ODS_STATUS_UNCHANGED) {
        (void)time_datestamp(zone->signconf->last_modified,
            "%Y-%m-%d %T", &datestamp);
        ods_log_verbose("[%s] zone %s signconf file %s is unchanged since "
            "%s", zone_str, zone->name, zone->signconf_filename,
            datestamp?datestamp:"Unknown");
        free((void*)datestamp);
    } else {
        ods_log_error("[%s] unable to load signconf for zone %s: signconf %s "
            "%s", zone_str, zone->name, zone->signconf_filename,
            ods_status2str(status));
    }
    return status;
}


/**
 * Reschedule task for zone.
 *
 */
ods_status
zone_reschedule_task(zone_type* zone, schedule_type* taskq, task_id what)
{
     task_type* task = NULL;
     ods_status status = ODS_STATUS_OK;

     ods_log_assert(taskq);
     ods_log_assert(zone);
     ods_log_assert(zone->name);
     ods_log_assert(zone->task);
     ods_log_debug("[%s] reschedule task for zone %s", zone_str, zone->name);
     lock_basic_lock(&taskq->schedule_lock);
     task = unschedule_task(taskq, (task_type*) zone->task);
     if (task != NULL) {
         if (task->what != what) {
             task->halted = task->what;
             task->halted_when = task->when;
             task->interrupt = what;
         }
         /** Only reschedule if what to do is lower than what was scheduled. */
         if (task->what > what) {
             task->what = what;
         }
         task->when = time_now();
         status = schedule_task(taskq, task, 0);
     } else {
         /* task not queued, being worked on? */
         ods_log_verbose("[%s] unable to reschedule task for zone %s now: "
             "task is not queued (task will be rescheduled when it is put "
             "back on the queue)", zone_str, zone->name);
         task = (task_type*) zone->task;
         task->interrupt = what;
         /* task->halted(_when) set by worker */
     }
     lock_basic_unlock(&taskq->schedule_lock);
     zone->task = task;
     return status;
}


/**
 * Publish the keys as indicated by the signer configuration.
 *
 */
ods_status
zone_publish_dnskeys(zone_type* zone)
{
    hsm_ctx_t* ctx = NULL;
    uint32_t ttl = 0;
    uint32_t maxttl = 0;
    uint16_t i = 0;
    ods_status status = ODS_STATUS_OK;
    rrset_type* rrset = NULL;
    rr_type* dnskey = NULL;

    if (!zone || !zone->db || !zone->signconf || !zone->signconf->keys) {
        return ODS_STATUS_ASSERT_ERR;
    }
    ods_log_assert(zone->name);

    /* hsm access */
    ctx = hsm_create_context();
    if (ctx == NULL) {
        ods_log_error("[%s] unable to publish keys for zone %s: "
            "error creating libhsm context", zone_str, zone->name);
        return ODS_STATUS_HSM_ERR;
    }
    ttl = zone->default_ttl;
    /* dnskey ttl */
    if (zone->signconf->dnskey_ttl) {
        ttl = (uint32_t) duration2time(zone->signconf->dnskey_ttl);
    }
    /* MaxZoneTTL */
/*
    if (zone->signconf->max_zone_ttl) {
        maxttl = (uint32_t) duration2time(zone->signconf->max_zone_ttl);
        if (maxttl < ttl) {
            ttl = maxttl;
        }
    }
*/
    /* publish keys */
    for (i=0; i < zone->signconf->keys->count; i++) {
        if (!zone->signconf->keys->keys[i].publish) {
            continue;
        }
        if (!zone->signconf->keys->keys[i].dnskey) {
            /* get dnskey */
            status = lhsm_get_key(ctx, zone->apex,
                &zone->signconf->keys->keys[i]);
            if (status != ODS_STATUS_OK) {
                ods_log_error("[%s] unable to publish dnskeys for zone %s: "
                    "error creating dnskey", zone_str, zone->name);
                break;
            }
        }
        ods_log_debug("[%s] publish %s DNSKEY locator %s", zone_str,
            zone->name, zone->signconf->keys->keys[i].locator);
        ods_log_assert(zone->signconf->keys->keys[i].dnskey);
        ldns_rr_set_ttl(zone->signconf->keys->keys[i].dnskey, ttl);
        ldns_rr_set_class(zone->signconf->keys->keys[i].dnskey, zone->klass);
        status = zone_add_rr(zone, zone->signconf->keys->keys[i].dnskey, 0);
        if (status == ODS_STATUS_UNCHANGED) {
            /* rr already exists, adjust pointer */
            rrset = zone_lookup_rrset(zone, zone->apex, LDNS_RR_TYPE_DNSKEY);
            ods_log_assert(rrset);
            dnskey = rrset_lookup_rr(rrset,
                zone->signconf->keys->keys[i].dnskey);
            ods_log_assert(dnskey);
            if (dnskey->rr != zone->signconf->keys->keys[i].dnskey) {
                ldns_rr_free(zone->signconf->keys->keys[i].dnskey);
            }
            zone->signconf->keys->keys[i].dnskey = dnskey->rr;
            status = ODS_STATUS_OK;
        } else if (status != ODS_STATUS_OK) {
            ods_log_error("[%s] unable to publish dnskeys for zone %s: "
                "error adding dnskey", zone_str, zone->name);
            break;
        }
    }
    /* done */
    hsm_destroy_context(ctx);
    return status;
}


/**
 * Unlink DNSKEY RRs.
 *
 */
void
zone_rollback_dnskeys(zone_type* zone)
{
    uint16_t i = 0;
    rrset_type* rrset = NULL;
    rr_type* dnskey = NULL;
    if (!zone || !zone->signconf || !zone->signconf->keys) {
        return;
    }
    rrset = zone_lookup_rrset(zone, zone->apex, LDNS_RR_TYPE_DNSKEY);
    /* unlink dnskey rrs */
    for (i=0; i < zone->signconf->keys->count; i++) {
        if (rrset && zone->signconf->keys->keys[i].dnskey) {
            dnskey = rrset_lookup_rr(rrset,
                zone->signconf->keys->keys[i].dnskey);
            if (dnskey && !dnskey->exists &&
                dnskey->rr == zone->signconf->keys->keys[i].dnskey) {
                zone->signconf->keys->keys[i].dnskey = NULL;
            }
        }
    }
    /* done */
    return;
}


/**
 * Publish the NSEC3 parameters as indicated by the signer configuration.
 *
 */
ods_status
zone_publish_nsec3param(zone_type* zone)
{
    rrset_type* rrset = NULL;
    rr_type* n3prr = NULL;
    ldns_rr* rr = NULL;
    ods_status status = ODS_STATUS_OK;
    uint32_t ttl = 0;
    uint32_t maxttl = 0;

    if (!zone || !zone->name || !zone->db || !zone->signconf) {
        return ODS_STATUS_ASSERT_ERR;
    }
    if (!zone->signconf->nsec3params) {
        /* NSEC */
        ods_log_assert(zone->signconf->nsec_type == LDNS_RR_TYPE_NSEC);
        return ODS_STATUS_OK;
    }

    if (!zone->signconf->nsec3params->rr) {
        rr = ldns_rr_new_frm_type(LDNS_RR_TYPE_NSEC3PARAMS);
        if (!rr) {
            ods_log_error("[%s] unable to publish nsec3params for zone %s: "
                "error creating rr (%s)", zone_str, zone->name,
                ods_status2str(status));
            return ODS_STATUS_MALLOC_ERR;
        }
        ldns_rr_set_class(rr, zone->klass);
<<<<<<< HEAD
        ttl = zone->default_ttl;
        /* MaxZoneTTL */
        if (zone->signconf->max_zone_ttl) {
            maxttl = (uint32_t) duration2time(zone->signconf->max_zone_ttl);
            if (maxttl < ttl) {
                ttl = maxttl;
            }
        }
        ldns_rr_set_ttl(rr, ttl);
=======
        ldns_rr_set_ttl(rr, 0);
>>>>>>> f4975f0a
        ldns_rr_set_owner(rr, ldns_rdf_clone(zone->apex));
        ldns_nsec3_add_param_rdfs(rr,
            zone->signconf->nsec3params->algorithm, 0,
            zone->signconf->nsec3params->iterations,
            zone->signconf->nsec3params->salt_len,
            zone->signconf->nsec3params->salt_data);
        /**
         * Always set bit 7 of the flags to zero,
         * according to rfc5155 section 11
         */
        ldns_set_bit(ldns_rdf_data(ldns_rr_rdf(rr, 1)), 7, 0);
        zone->signconf->nsec3params->rr = rr;
    }
    ods_log_assert(zone->signconf->nsec3params->rr);
    status = zone_add_rr(zone, zone->signconf->nsec3params->rr, 0);
    if (status == ODS_STATUS_UNCHANGED) {
        /* rr already exists, adjust pointer */
        rrset = zone_lookup_rrset(zone, zone->apex, LDNS_RR_TYPE_NSEC3PARAMS);
        ods_log_assert(rrset);
        n3prr = rrset_lookup_rr(rrset, zone->signconf->nsec3params->rr);
        ods_log_assert(n3prr);
        if (n3prr->rr != zone->signconf->nsec3params->rr) {
            ldns_rr_free(zone->signconf->nsec3params->rr);
        }
        zone->signconf->nsec3params->rr = n3prr->rr;
        status = ODS_STATUS_OK;
    } else if (status != ODS_STATUS_OK) {
        ods_log_error("[%s] unable to publish nsec3params for zone %s: "
            "error adding nsec3params (%s)", zone_str,
            zone->name, ods_status2str(status));
    }
    return status;
}


/**
 * Unlink NSEC3PARAM RR.
 *
 */
void
zone_rollback_nsec3param(zone_type* zone)
{
    rrset_type* rrset = NULL;
    rr_type* n3prr = NULL;

    if (!zone || !zone->signconf || !zone->signconf->nsec3params) {
        return;
    }
    rrset = zone_lookup_rrset(zone, zone->apex, LDNS_RR_TYPE_NSEC3PARAMS);
    if (rrset && zone->signconf->nsec3params->rr) {
        n3prr = rrset_lookup_rr(rrset, zone->signconf->nsec3params->rr);
        if (n3prr && !n3prr->exists &&
            n3prr->rr == zone->signconf->nsec3params->rr) {
            zone->signconf->nsec3params->rr = NULL;
        }
    }
    return;
}


/**
 * Update serial.
 *
 */
ods_status
zone_update_serial(zone_type* zone)
{
    ods_status status = ODS_STATUS_OK;
    rrset_type* rrset = NULL;
    rr_type* soa = NULL;
    ldns_rr* rr = NULL;
    ldns_rdf* soa_rdata = NULL;

    ods_log_assert(zone);
    ods_log_assert(zone->apex);
    ods_log_assert(zone->name);
    ods_log_assert(zone->db);
    ods_log_assert(zone->signconf);

    if (zone->db->serial_updated) {
        /* already done, unmark and return ok */
        ods_log_debug("[%s] zone %s soa serial already up to date",
            zone_str, zone->name);
        zone->db->serial_updated = 0;
        return ODS_STATUS_OK;
    }
    rrset = zone_lookup_rrset(zone, zone->apex, LDNS_RR_TYPE_SOA);
    ods_log_assert(rrset);
    ods_log_assert(rrset->rrs);
    ods_log_assert(rrset->rrs[0].rr);
    rr = ldns_rr_clone(rrset->rrs[0].rr);
    if (!rr) {
        ods_log_error("[%s] unable to update zone %s soa serial: failed to "
            "clone soa rr", zone_str, zone->name);
        return ODS_STATUS_ERR;
    }
    status = namedb_update_serial(zone->db, zone->signconf->soa_serial,
        zone->db->inbserial);
    if (status != ODS_STATUS_OK) {
        ods_log_error("[%s] unable to update zone %s soa serial: %s",
            zone_str, zone->name, ods_status2str(status));
        ldns_rr_free(rr);
        return status;
    }
    ods_log_verbose("[%s] zone %s set soa serial to %u", zone_str,
        zone->name, zone->db->intserial);
    soa_rdata = ldns_rr_set_rdf(rr,
        ldns_native2rdf_int32(LDNS_RDF_TYPE_INT32,
        zone->db->intserial), SE_SOA_RDATA_SERIAL);
    if (soa_rdata) {
        ldns_rdf_deep_free(soa_rdata);
        soa_rdata = NULL;
    } else {
        ods_log_error("[%s] unable to update zone %s soa serial: failed to "
            "replace soa serial rdata", zone_str, zone->name);
        ldns_rr_free(rr);
        return ODS_STATUS_ERR;
    }
    soa = rrset_add_rr(rrset, rr);
    ods_log_assert(soa);
    rrset_diff(rrset, 0, 0);
    zone->db->serial_updated = 0;
    return ODS_STATUS_OK;
}


/**
 * Lookup RRset.
 *
 */
rrset_type*
zone_lookup_rrset(zone_type* zone, ldns_rdf* owner, ldns_rr_type type)
{
    domain_type* domain = NULL;
    if (!zone || !owner || !type) {
        return NULL;
    }
    domain = namedb_lookup_domain(zone->db, owner);
    if (!domain) {
        return NULL;
    }
    return domain_lookup_rrset(domain, type);
}


/**
 * Add RR.
 *
 */
ods_status
zone_add_rr(zone_type* zone, ldns_rr* rr, int do_stats)
{
    domain_type* domain = NULL;
    rrset_type* rrset = NULL;
    rr_type* record = NULL;
    ods_status status = ODS_STATUS_OK;

    ods_log_assert(rr);
    ods_log_assert(zone);
    ods_log_assert(zone->name);
    ods_log_assert(zone->db);
    ods_log_assert(zone->signconf);
    /* If we already have this RR, return ODS_STATUS_UNCHANGED */
    domain = namedb_lookup_domain(zone->db, ldns_rr_owner(rr));
    if (!domain) {
        domain = namedb_add_domain(zone->db, ldns_rr_owner(rr));
        if (!domain) {
            ods_log_error("[%s] unable to add RR to zone %s: "
                "failed to add domain", zone_str, zone->name);
            return ODS_STATUS_ERR;
        }
        if (ldns_dname_compare(domain->dname, zone->apex) == 0) {
            domain->is_apex = 1;
        } else {
            status = namedb_domain_entize(zone->db, domain, zone->apex);
            if (status != ODS_STATUS_OK) {
                ods_log_error("[%s] unable to add RR to zone %s: "
                    "failed to entize domain", zone_str, zone->name);
                return ODS_STATUS_ERR;
            }
        }
    }
    rrset = domain_lookup_rrset(domain, ldns_rr_get_type(rr));
    if (!rrset) {
        rrset = rrset_create(domain->zone, ldns_rr_get_type(rr));
        if (!rrset) {
            ods_log_error("[%s] unable to add RR to zone %s: "
                "failed to add RRset", zone_str, zone->name);
            return ODS_STATUS_ERR;
        }
        domain_add_rrset(domain, rrset);
    }
    record = rrset_lookup_rr(rrset, rr);
    if (record) {
        record->is_added = 1; /* already exists, just mark added */
        record->is_removed = 0; /* unset is_removed */
        if (ldns_rr_ttl(rr) != ldns_rr_ttl(record->rr)) {
            ldns_rr_set_ttl(record->rr, ldns_rr_ttl(rr));
            rrset->needs_signing = 1;
        }
        return ODS_STATUS_UNCHANGED;
    } else {
        record = rrset_add_rr(rrset, rr);
        ods_log_assert(record);
        ods_log_assert(record->rr);
        ods_log_assert(record->is_added);
    }
    /* update stats */
    if (do_stats && zone->stats) {
        zone->stats->sort_count += 1;
    }
    return ODS_STATUS_OK;
}


/**
 * Delete RR.
 *
 */
ods_status
zone_del_rr(zone_type* zone, ldns_rr* rr, int do_stats)
{
    domain_type* domain = NULL;
    rrset_type* rrset = NULL;
    rr_type* record = NULL;
    ods_log_assert(rr);
    ods_log_assert(zone);
    ods_log_assert(zone->name);
    ods_log_assert(zone->db);
    ods_log_assert(zone->signconf);
    domain = namedb_lookup_domain(zone->db, ldns_rr_owner(rr));
    if (!domain) {
        ods_log_warning("[%s] unable to delete RR from zone %s: "
            "domain not found", zone_str, zone->name);
        return ODS_STATUS_UNCHANGED;
    }
    rrset = domain_lookup_rrset(domain, ldns_rr_get_type(rr));
    if (!rrset) {
        ods_log_warning("[%s] unable to delete RR from zone %s: "
            "RRset not found", zone_str, zone->name);
        return ODS_STATUS_UNCHANGED;
    }
    record = rrset_lookup_rr(rrset, rr);
    if (!record) {
        ods_log_error("[%s] unable to delete RR from zone %s: "
            "RR not found", zone_str, zone->name);
        return ODS_STATUS_UNCHANGED;
    }

    record->is_removed = 1;
    record->is_added = 0; /* unset is_added */
    /* update stats */
    if (do_stats && zone->stats) {
        zone->stats->sort_count -= 1;
    }
    return ODS_STATUS_OK;
}


/**
 * Merge zones.
 *
 */
void
zone_merge(zone_type* z1, zone_type* z2)
{
    const char* str;
    adapter_type* adtmp = NULL;

    if (!z1 || !z2) {
        return;
    }
    /* policy name */
    if (ods_strcmp(z2->policy_name, z1->policy_name) != 0) {
        if (z2->policy_name) {
            str = strdup(z2->policy_name);
            if (!str) {
                ods_log_error("[%s] failed to merge policy %s name to zone "
                    "%s", zone_str, z2->policy_name, z1->name);
            } else {
                free((void*)z1->policy_name);
                z1->policy_name = str;
                z1->zl_status = ZONE_ZL_UPDATED;
            }
        } else {
            free((void*)z1->policy_name);
            z1->policy_name = NULL;
            z1->zl_status = ZONE_ZL_UPDATED;
        }
    }
    /* signconf filename */
    if (ods_strcmp(z2->signconf_filename, z1->signconf_filename) != 0) {
        if (z2->signconf_filename) {
            str = strdup(z2->signconf_filename);
            if (!str) {
                ods_log_error("[%s] failed to merge signconf filename %s to "
                    "zone %s", zone_str, z2->policy_name, z1->name);
            } else {
                free((void*)z1->signconf_filename);
                z1->signconf_filename = str;
                z1->zl_status = ZONE_ZL_UPDATED;
            }
        } else {
            free((void*)z1->signconf_filename);
            z1->signconf_filename = NULL;
            z1->zl_status = ZONE_ZL_UPDATED;
        }
    }
    /* adapters */
    if (adapter_compare(z2->adinbound, z1->adinbound) != 0) {
        adtmp = z2->adinbound;
        z2->adinbound = z1->adinbound;
        z1->adinbound = adtmp;
        adtmp = NULL;
    }
    if (adapter_compare(z2->adoutbound, z1->adoutbound) != 0) {
        adtmp = z2->adoutbound;
        z2->adoutbound = z1->adoutbound;
        z1->adoutbound = adtmp;
        adtmp = NULL;
    }
    return;
}


/**
 * Clean up zone.
 *
 */
void
zone_cleanup(zone_type* zone)
{
    allocator_type* allocator;
    lock_basic_type zone_lock;
    lock_basic_type xfr_lock;
    if (!zone) {
        return;
    }
    allocator = zone->allocator;
    zone_lock = zone->zone_lock;
    xfr_lock = zone->xfr_lock;
    ldns_rdf_deep_free(zone->apex);
    adapter_cleanup(zone->adinbound);
    adapter_cleanup(zone->adoutbound);
    namedb_cleanup(zone->db);
    ixfr_cleanup(zone->ixfr);
    xfrd_cleanup(zone->xfrd);
    notify_cleanup(zone->notify);
    signconf_cleanup(zone->signconf);
    stats_cleanup(zone->stats);
    allocator_deallocate(allocator, (void*) zone->notify_command);
    allocator_deallocate(allocator, (void*) zone->notify_args);
    allocator_deallocate(allocator, (void*) zone->policy_name);
    allocator_deallocate(allocator, (void*) zone->signconf_filename);
    allocator_deallocate(allocator, (void*) zone->name);
    allocator_deallocate(allocator, (void*) zone);
    allocator_cleanup(allocator);
    lock_basic_destroy(&xfr_lock);
    lock_basic_destroy(&zone_lock);
    return;
}


/**
 * Recover zone from backup.
 *
 */
ods_status
zone_recover2(zone_type* zone)
{
    char* filename = NULL;
    FILE* fd = NULL;
    const char* token = NULL;
    time_t when = 0;
    task_type* task = NULL;
    ods_status status = ODS_STATUS_OK;
    /* zone part */
    int klass = 0;
    uint32_t inbound = 0, internal = 0, outbound = 0;
    /* signconf part */
    time_t lastmod = 0;
    /* nsec3params part */
    const char* salt = NULL;

    ods_log_assert(zone);
    ods_log_assert(zone->name);
    ods_log_assert(zone->signconf);
    ods_log_assert(zone->db);

    filename = ods_build_path(zone->name, ".backup2", 0, 1);
    if (!filename) {
        return ODS_STATUS_MALLOC_ERR;
    }
    fd = ods_fopen(filename, NULL, "r");
    if (fd) {
        /* start recovery */
        if (!backup_read_check_str(fd, ODS_SE_FILE_MAGIC_V3)) {
            ods_log_error("[%s] corrupted backup file zone %s: read magic "
                "error", zone_str, zone->name);
            goto recover_error2;
        }
        if (!backup_read_check_str(fd, ";;Time:") |
            !backup_read_time_t(fd, &when)) {
            ods_log_error("[%s] corrupted backup file zone %s: read time "
                "error", zone_str, zone->name);
            goto recover_error2;
        }
        /* zone stuff */
        if (!backup_read_check_str(fd, ";;Zone:") |
            !backup_read_check_str(fd, "name") |
            !backup_read_check_str(fd, zone->name)) {
            ods_log_error("[%s] corrupted backup file zone %s: read name "
                "error", zone_str, zone->name);
            goto recover_error2;
        }
        if (!backup_read_check_str(fd, "class") |
            !backup_read_int(fd, &klass)) {
            ods_log_error("[%s] corrupted backup file zone %s: read class "
                "error", zone_str, zone->name);
            goto recover_error2;
        }
        if (!backup_read_check_str(fd, "inbound") |
            !backup_read_uint32_t(fd, &inbound) |
            !backup_read_check_str(fd, "internal") |
            !backup_read_uint32_t(fd, &internal) |
            !backup_read_check_str(fd, "outbound") |
            !backup_read_uint32_t(fd, &outbound)) {
            ods_log_error("[%s] corrupted backup file zone %s: read serial "
                "error", zone_str, zone->name);
            goto recover_error2;
        }
        zone->klass = (ldns_rr_class) klass;
        zone->db->inbserial = inbound;
        zone->db->intserial = internal;
        zone->db->outserial = outbound;
        /* signconf part */
        if (!backup_read_check_str(fd, ";;Signconf:") |
            !backup_read_check_str(fd, "lastmod") |
            !backup_read_time_t(fd, &lastmod) |
            !backup_read_check_str(fd, "maxzonettl") |
            !backup_read_check_str(fd, "0") |
            !backup_read_check_str(fd, "resign") |
            !backup_read_duration(fd, &zone->signconf->sig_resign_interval) |
            !backup_read_check_str(fd, "refresh") |
            !backup_read_duration(fd, &zone->signconf->sig_refresh_interval) |
            !backup_read_check_str(fd, "valid") |
            !backup_read_duration(fd, &zone->signconf->sig_validity_default) |
            !backup_read_check_str(fd, "denial") |
            !backup_read_duration(fd,&zone->signconf->sig_validity_denial) |
            !backup_read_check_str(fd, "jitter") |
            !backup_read_duration(fd, &zone->signconf->sig_jitter) |
            !backup_read_check_str(fd, "offset") |
            !backup_read_duration(fd, &zone->signconf->sig_inception_offset) |
            !backup_read_check_str(fd, "nsec") |
            !backup_read_rr_type(fd, &zone->signconf->nsec_type) |
            !backup_read_check_str(fd, "dnskeyttl") |
            !backup_read_duration(fd, &zone->signconf->dnskey_ttl) |
            !backup_read_check_str(fd, "soattl") |
            !backup_read_duration(fd, &zone->signconf->soa_ttl) |
            !backup_read_check_str(fd, "soamin") |
            !backup_read_duration(fd, &zone->signconf->soa_min) |
            !backup_read_check_str(fd, "serial") |
            !backup_read_str(fd, &zone->signconf->soa_serial)) {
            ods_log_error("[%s] corrupted backup file zone %s: read signconf "
                "error", zone_str, zone->name);
            goto recover_error2;
        }
        /* nsec3params part */
        if (zone->signconf->nsec_type == LDNS_RR_TYPE_NSEC3) {
            if (!backup_read_check_str(fd, ";;Nsec3parameters:") |
                !backup_read_check_str(fd, "salt") |
                !backup_read_str(fd, &salt) |
                !backup_read_check_str(fd, "algorithm") |
                !backup_read_uint32_t(fd, &zone->signconf->nsec3_algo) |
                !backup_read_check_str(fd, "optout") |
                !backup_read_int(fd, &zone->signconf->nsec3_optout) |
                !backup_read_check_str(fd, "iterations") |
                !backup_read_uint32_t(fd, &zone->signconf->nsec3_iterations)) {
                ods_log_error("[%s] corrupted backup file zone %s: read "
                    "nsec3parameters error", zone_str, zone->name);
                goto recover_error2;
            }
            zone->signconf->nsec3_salt = allocator_strdup(
                zone->signconf->allocator, salt);
            free((void*) salt);
            salt = NULL;
            zone->signconf->nsec3params = nsec3params_create(
                (void*) zone->signconf,
                (uint8_t) zone->signconf->nsec3_algo,
                (uint8_t) zone->signconf->nsec3_optout,
                (uint16_t) zone->signconf->nsec3_iterations,
                zone->signconf->nsec3_salt);
            if (!zone->signconf->nsec3params) {
                ods_log_error("[%s] corrupted backup file zone %s: unable to "
                    "create nsec3param", zone_str, zone->name);
                goto recover_error2;
            }
        }
        zone->signconf->last_modified = lastmod;
        zone->default_ttl = (uint32_t) duration2time(zone->signconf->soa_min);
        /* keys part */
        zone->signconf->keys = keylist_create((void*) zone->signconf);
        while (backup_read_str(fd, &token)) {
            if (ods_strcmp(token, ";;Key:") == 0) {
                if (!key_recover2(fd, zone->signconf->keys)) {
                    ods_log_error("[%s] corrupted backup file zone %s: read "
                        "key error", zone_str, zone->name);
                    goto recover_error2;
                }
            } else if (ods_strcmp(token, ";;") == 0) {
                /* keylist done */
                free((void*) token);
                token = NULL;
                break;
            } else {
                /* keylist corrupted */
                goto recover_error2;
            }
            free((void*) token);
            token = NULL;
        }
        /* publish dnskeys */
        status = zone_publish_dnskeys(zone);
        if (status != ODS_STATUS_OK) {
            ods_log_error("[%s] corrupted backup file zone %s: unable to "
                "publish dnskeys (%s)", zone_str, zone->name,
                ods_status2str(status));
            goto recover_error2;
        }
        /* publish nsec3param */
        status = zone_publish_nsec3param(zone);
        if (status != ODS_STATUS_OK) {
            ods_log_error("[%s] corrupted backup file zone %s: unable to "
                "publish nsec3param (%s)", zone_str, zone->name,
                ods_status2str(status));
            goto recover_error2;
        }
        /* publish other records */
        status = backup_read_namedb(fd, zone);
        if (status != ODS_STATUS_OK) {
            ods_log_error("[%s] corrupted backup file zone %s: unable to "
                "read resource records (%s)", zone_str, zone->name,
                ods_status2str(status));
            goto recover_error2;
        }
        /* task */
        task = task_create(TASK_SIGN, when, (void*) zone);
        if (!task) {
            ods_log_error("[%s] failed to restore zone %s: unable to "
                "create task", zone_str, zone->name);
            goto recover_error2;
        }
        zone->task = (void*) task;
        free((void*)filename);
        ods_fclose(fd);
        /* journal */
        zone->db->is_initialized = 1;

        filename = ods_build_path(zone->name, ".ixfr", 0, 1);
        if (filename) {
            fd = ods_fopen(filename, NULL, "r");
        }
        if (fd) {
            status = backup_read_ixfr(fd, zone);
            if (status != ODS_STATUS_OK) {
                ods_log_warning("[%s] corrupted journal file zone %s, "
                    "skipping (%s)", zone_str, zone->name,
                    ods_status2str(status));
                ixfr_cleanup(zone->ixfr);
                zone->ixfr = ixfr_create((void*)zone);
            }
        }
        lock_basic_lock(&zone->ixfr->ixfr_lock);
        ixfr_purge(zone->ixfr);
        lock_basic_unlock(&zone->ixfr->ixfr_lock);

        /* all ok */
        free((void*)filename);
        ods_fclose(fd);
        if (zone->stats) {
            lock_basic_lock(&zone->stats->stats_lock);
            stats_clear(zone->stats);
            lock_basic_unlock(&zone->stats->stats_lock);
        }
        return ODS_STATUS_OK;
    }
    return ODS_STATUS_UNCHANGED;

recover_error2:
    free((void*)filename);
    ods_fclose(fd);
    /* signconf cleanup */
    free((void*)salt);
    salt = NULL;
    signconf_cleanup(zone->signconf);
    zone->signconf = signconf_create();
    ods_log_assert(zone->signconf);
    /* namedb cleanup */
    namedb_cleanup(zone->db);
    zone->db = namedb_create((void*)zone);
    ods_log_assert(zone->db);
    /* stats reset */
    if (zone->stats) {
       lock_basic_lock(&zone->stats->stats_lock);
       stats_clear(zone->stats);
       lock_basic_unlock(&zone->stats->stats_lock);
    }
    return ODS_STATUS_ERR;
}


/**
 * Backup zone.
 *
 */
ods_status
zone_backup2(zone_type* zone)
{
    char* filename = NULL;
    char* tmpfile = NULL;
    FILE* fd = NULL;
    task_type* task = NULL;
    int ret = 0;
    ods_status status = ODS_STATUS_OK;

    ods_log_assert(zone);
    ods_log_assert(zone->name);
    ods_log_assert(zone->db);
    ods_log_assert(zone->signconf);
    ods_log_assert(zone->task);

    tmpfile = ods_build_path(zone->name, ".backup2.tmp", 0, 1);
    filename = ods_build_path(zone->name, ".backup2", 0, 1);
    if (!tmpfile || !filename) {
        return ODS_STATUS_MALLOC_ERR;
    }
    fd = ods_fopen(tmpfile, NULL, "w");
    if (fd) {
        fprintf(fd, "%s\n", ODS_SE_FILE_MAGIC_V3);
        task = (task_type*) zone->task;
        fprintf(fd, ";;Time: %u\n", (unsigned) task->when);
        /** Backup zone */
        fprintf(fd, ";;Zone: name %s class %i inbound %u internal %u "
            "outbound %u\n", zone->name, (int) zone->klass,
            (unsigned) zone->db->inbserial,
            (unsigned) zone->db->intserial,
            (unsigned) zone->db->outserial);
        /** Backup signconf */
        signconf_backup(fd, zone->signconf, ODS_SE_FILE_MAGIC_V3);
        /** Backup NSEC3 parameters */
        if (zone->signconf->nsec3params) {
            nsec3params_backup(fd,
                zone->signconf->nsec3_algo,
                zone->signconf->nsec3_optout,
                zone->signconf->nsec3_iterations,
                zone->signconf->nsec3_salt,
                zone->signconf->nsec3params->rr,
                ODS_SE_FILE_MAGIC_V3);
        }
        /** Backup keylist */
        keylist_backup(fd, zone->signconf->keys, ODS_SE_FILE_MAGIC_V3);
        fprintf(fd, ";;\n");
        /** Backup domains and stuff */
        namedb_backup2(fd, zone->db);
        /** Done */
        fprintf(fd, "%s\n", ODS_SE_FILE_MAGIC_V3);
        ods_fclose(fd);
        ret = rename(tmpfile, filename);
        if (ret != 0) {
            ods_log_error("[%s] unable to rename zone %s backup %s to %s: %s",
                zone_str, zone->name, tmpfile, filename, strerror(errno));
            status = ODS_STATUS_RENAME_ERR;
        }
    } else {
        status = ODS_STATUS_FOPEN_ERR;
    }

    free((void*) tmpfile);
    free((void*) filename);
    return status;
}<|MERGE_RESOLUTION|>--- conflicted
+++ resolved
@@ -373,7 +373,6 @@
             return ODS_STATUS_MALLOC_ERR;
         }
         ldns_rr_set_class(rr, zone->klass);
-<<<<<<< HEAD
         ttl = zone->default_ttl;
         /* MaxZoneTTL */
         if (zone->signconf->max_zone_ttl) {
@@ -383,9 +382,6 @@
             }
         }
         ldns_rr_set_ttl(rr, ttl);
-=======
-        ldns_rr_set_ttl(rr, 0);
->>>>>>> f4975f0a
         ldns_rr_set_owner(rr, ldns_rdf_clone(zone->apex));
         ldns_nsec3_add_param_rdfs(rr,
             zone->signconf->nsec3params->algorithm, 0,
