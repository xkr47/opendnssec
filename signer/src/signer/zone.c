--- conflicted
+++ resolved
@@ -158,67 +158,9 @@
             datestamp?datestamp:"Unknown");
         free((void*)datestamp);
     } else {
-<<<<<<< HEAD
-        /* update task for new zone */
-        task = tasklist_delete_task(tl, zone->task);
-        if (!task) {
-            se_log_error("cannot update zone %s: delete old task failed",
-                zone->name);
-            if (buf) {
-                (void)snprintf(buf, ODS_SE_MAXLINE, "Update zone %s failed.\n",
-                    zone->name?zone->name:"(null)");
-            }
-            return -1;
-        }
-
-        zone->task->what = signconf_compare(zone->signconf, signconf, &update);
-        zone->task->when = time_now();
-        if (update) {
-            /* destroy NSEC(3) storage */
-            se_log_debug("destroy old NSEC(3) records for zone %s", zone->name);
-            if (zone->zonedata && zone->zonedata->denial_chain) {
-                zonedata_cleanup_denials(zone->zonedata->denial_chain);
-                zone->zonedata->denial_chain = NULL;
-                node = ldns_rbtree_first(zone->zonedata->domains);
-                while (node && node != LDNS_RBTREE_NULL) {
-                    domain = (domain_type*) node->data;
-                    domain->denial = NULL;
-                    node = ldns_rbtree_next(node);
-                }
-            }
-            if (zone->nsec3params) {
-                nsec3params_cleanup(zone->nsec3params);
-                zone->nsec3params = NULL;
-            }
-        }
-
-        task = tasklist_schedule_task(tl, zone->task, 0);
-        if (!task) {
-            if (buf) {
-                (void)snprintf(buf, ODS_SE_MAXLINE,
-                    "Zone %s config updated, but could not be schedulted.\n",
-                    zone->name?zone->name:"(null)");
-            }
-        } else {
-            if (buf) {
-                (void)snprintf(buf, ODS_SE_MAXLINE,
-                    "Zone %s config updated.\n", zone->name?zone->name:
-                    "(null)");
-            }
-        }
-
-        signconf_cleanup(zone->signconf);
-        zone->signconf = signconf;
-        zone->signconf->name = zone->name;
-        se_log_debug("zone %s signconf updated",
-                zone->name?zone->name:"(null)");
-            signconf_backup(zone->signconf);
-        return 1;
-=======
         ods_log_error("[%s] unable to load signconf for zone %s: signconf %s "
             "%s", zone_str, zone->name, zone->signconf_filename,
             ods_status2str(status));
->>>>>>> 2372b99a
     }
     return status;
 }
