/*
 * Copyright (c) 2009 NLNet Labs. All rights reserved.
 *
 * Redistribution and use in source and binary forms, with or without
 * modification, are permitted provided that the following conditions
 * are met:
 * 1. Redistributions of source code must retain the above copyright
 *    notice, this list of conditions and the following disclaimer.
 * 2. Redistributions in binary form must reproduce the above copyright
 *    notice, this list of conditions and the following disclaimer in the
 *    documentation and/or other materials provided with the distribution.
 *
 * THIS SOFTWARE IS PROVIDED BY THE AUTHOR ``AS IS'' AND ANY EXPRESS OR
 * IMPLIED WARRANTIES, INCLUDING, BUT NOT LIMITED TO, THE IMPLIED
 * WARRANTIES OF MERCHANTABILITY AND FITNESS FOR A PARTICULAR PURPOSE
 * ARE DISCLAIMED. IN NO EVENT SHALL THE AUTHOR BE LIABLE FOR ANY
 * DIRECT, INDIRECT, INCIDENTAL, SPECIAL, EXEMPLARY, OR CONSEQUENTIAL
 * DAMAGES (INCLUDING, BUT NOT LIMITED TO, PROCUREMENT OF SUBSTITUTE
 * GOODS OR SERVICES; LOSS OF USE, DATA, OR PROFITS; OR BUSINESS
 * INTERRUPTION) HOWEVER CAUSED AND ON ANY THEORY OF LIABILITY, WHETHER
 * IN CONTRACT, STRICT LIABILITY, OR TORT (INCLUDING NEGLIGENCE OR
 * OTHERWISE) ARISING IN ANY WAY OUT OF THE USE OF THIS SOFTWARE, EVEN
 * IF ADVISED OF THE POSSIBILITY OF SUCH DAMAGE.
 *
 */

/**
 * RRset.
 *
 */

#include "config.h"
#include "file.h"
#include "hsm.h"
#include "log.h"
#include "util.h"
#include "compat.h"
#include "signer/rrset.h"
#include "signer/zone.h"

static const char* rrset_str = "rrset";

/**
 * Log RR.
 *
 */
void
log_rr(ldns_rr* rr, const char* pre, int level)
{
    char* str = NULL;
    size_t i = 0;

    if (ods_log_get_level() < level) {
        return;
    }
    str = ldns_rr2str(rr);
    if (!str) {
        ods_log_error("[%s] %s: Error converting RR to string", rrset_str,
            pre?pre:"");
        return;
    }
    str[(strlen(str))-1] = '\0';
    /* replace tabs with white space */
    for (i=0; i < strlen(str); i++) {
        if (str[i] == '\t') {
            str[i] = ' ';
        }
    }
    if (level == LOG_EMERG) {
        ods_fatal_exit("[%s] %s: %s", rrset_str, pre?pre:"", str);
    } else if (level == LOG_ALERT) {
        ods_log_alert("[%s] %s: %s", rrset_str, pre?pre:"", str);
    } else if (level == LOG_CRIT) {
        ods_log_crit("[%s] %s: %s", rrset_str, pre?pre:"", str);
    } else if (level == LOG_ERR) {
        ods_log_error("[%s] %s: %s", rrset_str, pre?pre:"", str);
    } else if (level == LOG_WARNING) {
        ods_log_warning("[%s] %s: %s", rrset_str, pre?pre:"", str);
    } else if (level == LOG_NOTICE) {
        ods_log_info("[%s] %s: %s", rrset_str, pre?pre:"", str);
    } else if (level == LOG_INFO) {
        ods_log_verbose("[%s] %s: %s", rrset_str, pre?pre:"", str);
    } else if (level == LOG_DEBUG) {
        ods_log_debug("[%s] %s: %s", rrset_str, pre?pre:"", str);
    } else if (level == LOG_DEEEBUG) {
        ods_log_deeebug("[%s] %s: %s", rrset_str, pre?pre:"", str);
    } else {
        ods_log_deeebug("[%s] %s: %s", rrset_str, pre?pre:"", str);
    }
    free((void*)str);
}


/**
 * Log RRset.
 *
 */
void
log_rrset(ldns_rdf* dname, ldns_rr_type type, const char* pre, int level)
{
    char* str = NULL;
    size_t i = 0;

    if (ods_log_get_level() < level) {
        return;
    }
    str = ldns_rdf2str(dname);
    if (!str) {
        return;
    }
    str[(strlen(str))-1] = '\0';
    /* replace tabs with white space */
    for (i=0; i < strlen(str); i++) {
        if (str[i] == '\t') {
            str[i] = ' ';
        }
    }
    if (level == LOG_EMERG) {
        ods_fatal_exit("[%s] %s: <%s,%s>", rrset_str, pre?pre:"", str,
            rrset_type2str(type));
    } else if (level == LOG_ALERT) {
        ods_log_alert("[%s] %s: <%s,%s>", rrset_str, pre?pre:"", str,
            rrset_type2str(type));
    } else if (level == LOG_CRIT) {
        ods_log_crit("[%s] %s: <%s,%s>", rrset_str, pre?pre:"", str,
            rrset_type2str(type));
    } else if (level == LOG_ERR) {
        ods_log_error("[%s] %s: <%s,%s>", rrset_str, pre?pre:"", str,
            rrset_type2str(type));
    } else if (level == LOG_WARNING) {
        ods_log_warning("[%s] %s: <%s,%s>", rrset_str, pre?pre:"", str,
            rrset_type2str(type));
    } else if (level == LOG_NOTICE) {
        ods_log_info("[%s] %s: <%s,%s>", rrset_str, pre?pre:"", str,
            rrset_type2str(type));
    } else if (level == LOG_INFO) {
        ods_log_verbose("[%s] %s: <%s,%s>", rrset_str, pre?pre:"", str,
            rrset_type2str(type));
    } else if (level == LOG_DEBUG) {
        ods_log_debug("[%s] %s: <%s,%s>", rrset_str, pre?pre:"", str,
            rrset_type2str(type));
    } else if (level == LOG_DEEEBUG) {
        ods_log_deeebug("[%s] %s: <%s,%s>", rrset_str, pre?pre:"", str,
            rrset_type2str(type));
    } else {
        ods_log_deeebug("[%s] %s: <%s,%s>", rrset_str, pre?pre:"", str,
            rrset_type2str(type));
    }
    free((void*)str);
}


/**
 * Get the string-format of RRtype.
 *
 */
const char*
rrset_type2str(ldns_rr_type type)
{
    if (type == LDNS_RR_TYPE_IXFR) {
        return "IXFR";
    } else if (type == LDNS_RR_TYPE_AXFR) {
        return "AXFR";
    } else if (type == LDNS_RR_TYPE_MAILB) {
        return "MAILB";
    } else if (type == LDNS_RR_TYPE_MAILA) {
        return "MAILA";
    } else if (type == LDNS_RR_TYPE_ANY) {
        return "ANY";
    } else {
        const ldns_rr_descriptor* descriptor = ldns_rr_descript(type);
        if (descriptor && descriptor->_name) {
            return descriptor->_name;
        }
    }
    return "TYPE???";
}

static int
memberdestroy(void* dummy, void* member)
{
    rrsig_type* sig = (rrsig_type*) member;
    (void)dummy;
    free((void*) sig->key_locator);
    sig->key_locator = NULL;
    /* The rrs may still be in use by IXFRs so cannot do ldns_rr_free(sig->rr); */
    sig->owner = NULL;
    return 0;
}

static int
memberdispose(void* dummy, void* member, FILE* fp)
{
    rrsig_type* sig = (rrsig_type*) member;
    (void)dummy;
    ldns_rr_print(fp, sig->rr);
    ldns_rr_free(sig->rr);
    sig->rr = NULL;
    return 0;
}

static int
memberrestore(void* dummy, void* member, FILE* fp)
{
    ldns_status status;
    rrsig_type* sig = (rrsig_type*) member;
    ldns_rdf* prev = NULL;
    ldns_rdf* origin = NULL;
    uint32_t defaulttl = 0;
    (void)dummy;
    if((status = ldns_rr_new_frm_fp(&sig->rr, fp, &defaulttl, &origin, &prev)) != LDNS_STATUS_OK) {
        ods_log_error("[%s] unable to recreate RRset: %s", rrset_str, ldns_get_errorstr_by_id(status));
        return 1;
    }
    return 0;
}

/**
 * Create RRset.
 *
 */
rrset_type*
rrset_create(zone_type* zone, ldns_rr_type type)
{
    rrset_type* rrset = NULL;
    if (!type || !zone) {
        return NULL;
    }
    CHECKALLOC(rrset = (rrset_type*) malloc(sizeof(rrset_type)));
    if (!rrset) {
        ods_log_error("[%s] unable to create RRset %u: allocator_alloc() "
            "failed", rrset_str, (unsigned) type);
        return NULL;
    }
    rrset->next = NULL;
    rrset->rrs = NULL;
    rrset->domain = NULL;
    rrset->zone = zone;
    rrset->rrtype = type;
    rrset->rr_count = 0;
    collection_create_array(&rrset->rrsigs, sizeof(rrsig_type), rrset->zone->rrstore);
    rrset->needs_signing = 0;
    return rrset;
}

collection_class
rrset_store_initialize(char* filename)
{
    collection_class klass;
    collection_class_allocated(&klass, NULL, memberdestroy);
    return klass;
}


/**
 * Lookup RR in RRset.
 *
 */
rr_type*
rrset_lookup_rr(rrset_type* rrset, ldns_rr* rr)
{
    ldns_status lstatus = LDNS_STATUS_OK;
    int cmp = 0;
    size_t i = 0;

    if (!rrset || !rr || rrset->rr_count <= 0) {
       return NULL;
    }
    for (i=0; i < rrset->rr_count; i++) {
        lstatus = util_dnssec_rrs_compare(rrset->rrs[i].rr, rr, &cmp);
        if (lstatus != LDNS_STATUS_OK) {
            ods_log_error("[%s] unable to lookup RR: compare failed (%s)",
                rrset_str, ldns_get_errorstr_by_id(lstatus));
            return NULL;
        }
        if (!cmp) { /* equal */
            return &rrset->rrs[i];
        }
    }
    return NULL;
}


/**
 * Count the number of RRs in this RRset that have is_added.
 *
 */
size_t
rrset_count_rr_is_added(rrset_type* rrset)
{
    size_t i = 0;
    size_t count = 0;
    if (!rrset) {
        return 0;
    }
    for (i=0; i < rrset->rr_count; i++) {
        if (rrset->rrs[i].is_added) {
            count++;
        }
    }
    return count;
}


/**
 * Add RR to RRset.
 *
 */
rr_type*
rrset_add_rr(rrset_type* rrset, ldns_rr* rr)
{
    rr_type* rrs_old = NULL;

    ods_log_assert(rrset);
    ods_log_assert(rr);
    ods_log_assert(rrset->rrtype == ldns_rr_get_type(rr));

    rrs_old = rrset->rrs;
    CHECKALLOC(rrset->rrs = (rr_type*) malloc((rrset->rr_count + 1) * sizeof(rr_type)));
    if (!rrset->rrs) {
        ods_fatal_exit("[%s] fatal unable to add RR: allocator_alloc() failed",
            rrset_str);
    }
    if (rrs_old) {
        memcpy(rrset->rrs, rrs_old, (rrset->rr_count) * sizeof(rr_type));
    }
    free(rrs_old);
    rrset->rr_count++;
    rrset->rrs[rrset->rr_count - 1].owner = rrset->domain;
    rrset->rrs[rrset->rr_count - 1].rr = rr;
    rrset->rrs[rrset->rr_count - 1].exists = 0;
    rrset->rrs[rrset->rr_count - 1].is_added = 1;
    rrset->rrs[rrset->rr_count - 1].is_removed = 0;
    rrset->needs_signing = 1;
    log_rr(rr, "+RR", LOG_DEEEBUG);
    return &rrset->rrs[rrset->rr_count -1];
}


/**
 * Delete RR from RRset.
 *
 */
void
rrset_del_rr(rrset_type* rrset, uint16_t rrnum)
{
    rr_type* rrs_orig = NULL;

    ods_log_assert(rrset);
    ods_log_assert(rrnum < rrset->rr_count);

    log_rr(rrset->rrs[rrnum].rr, "-RR", LOG_DEEEBUG);
    rrset->rrs[rrnum].owner = NULL;
    rrset->rrs[rrnum].rr = NULL;
    while (rrnum < rrset->rr_count-1) {
        rrset->rrs[rrnum] = rrset->rrs[rrnum+1];
        rrnum++;
    }
    memset(&rrset->rrs[rrset->rr_count-1], 0, sizeof(rr_type));
    rrs_orig = rrset->rrs;
    CHECKALLOC(rrset->rrs = (rr_type*) malloc((rrset->rr_count - 1) * sizeof(rr_type)));
    if(!rrset->rrs) {
        ods_fatal_exit("[%s] fatal unable to delete RR: allocator_alloc() failed",
            rrset_str);
    }
    memcpy(rrset->rrs, rrs_orig, (rrset->rr_count -1) * sizeof(rr_type));
    free(rrs_orig);
    rrset->rr_count--;
    rrset->needs_signing = 1;
}

/**
 * Apply differences at RRset.
 *
 */
void
rrset_diff(rrset_type* rrset, unsigned is_ixfr, unsigned more_coming)
{
    zone_type* zone = NULL;
    uint16_t i = 0;
    uint8_t del_sigs = 0;
    if (!rrset) {
        return;
    }
    zone = (zone_type*) rrset->zone;
    for (i=0; i < rrset->rr_count; i++) {
        if (rrset->rrs[i].is_added) {
            if (!rrset->rrs[i].exists) {
                /* ixfr +RR */
                lock_basic_lock(&zone->ixfr->ixfr_lock);
                ixfr_add_rr(zone->ixfr, rrset->rrs[i].rr);
                lock_basic_unlock(&zone->ixfr->ixfr_lock);
                del_sigs = 1;
            }
            rrset->rrs[i].exists = 1;
            if ((rrset->rrtype == LDNS_RR_TYPE_DNSKEY ||
                 rrset->rrtype == LDNS_RR_TYPE_NSEC3PARAMS) && more_coming) {
                continue;
            }
            rrset->rrs[i].is_added = 0;
        } else if (!is_ixfr || rrset->rrs[i].is_removed) {
            if (rrset->rrs[i].exists) {
                /* ixfr -RR */
                lock_basic_lock(&zone->ixfr->ixfr_lock);
                ixfr_del_rr(zone->ixfr, rrset->rrs[i].rr);
                lock_basic_unlock(&zone->ixfr->ixfr_lock);
            }
            rrset->rrs[i].exists = 0;
            rrset_del_rr(rrset, i);
            del_sigs = 1;
            i--;
        }
    }
    if (del_sigs) {
        rrset_drop_rrsigs(zone, rrset);
    }
}

/**
 * Remove signatures, deallocate storage and add then to the outgoing IFXR for that zone.
 *
 */
void
rrset_drop_rrsigs(zone_type* zone, rrset_type* rrset)
{
    rrsig_type* rrsig;
    while((rrsig = collection_iterator(rrset->rrsigs))) {
        /* ixfr -RRSIG */
        lock_basic_lock(&zone->ixfr->ixfr_lock);
        ixfr_del_rr(zone->ixfr, rrsig->rr);
        lock_basic_unlock(&zone->ixfr->ixfr_lock);
        collection_del_cursor(rrset->rrsigs);
    }
}

/**
 * Add RRSIG to RRset.
 *
 */
void
rrset_add_rrsig(rrset_type* rrset, ldns_rr* rr,
    const char* locator, uint32_t flags)
{
    rrsig_type rrsig;
    ods_log_assert(rrset);
    ods_log_assert(rr);
    ods_log_assert(ldns_rr_get_type(rr) == LDNS_RR_TYPE_RRSIG);
    rrsig.owner = rrset->domain;
    rrsig.rr = rr;
    rrsig.key_locator = locator;
    rrsig.key_flags = flags;
    collection_add(rrset->rrsigs, &rrsig);
}

/**
 * Recycle signatures from RRset and drop unreusable signatures.
 *
 */
static uint32_t
rrset_recycle(rrset_type* rrset, time_t signtime, ldns_rr_type dstatus,
    ldns_rr_type delegpt)
{
    uint32_t refresh = 0;
    uint32_t expiration = 0;
    uint32_t inception = 0;
    uint32_t reusedsigs = 0;
    unsigned drop_sig = 0;
    key_type* key = NULL;
    zone_type* zone = NULL;
    rrsig_type* rrsig;

    if (!rrset) {
        return 0;
    }
    zone = (zone_type*) rrset->zone;
    /* Calculate the Refresh Window = Signing time + Refresh */
    if (zone->signconf && zone->signconf->sig_refresh_interval) {
        refresh = (uint32_t) (signtime +
            duration2time(zone->signconf->sig_refresh_interval));
    }
    /* Check every signature if it matches the recycling logic. */
    while((rrsig = collection_iterator(rrset->rrsigs))) {
        drop_sig = 0;
        /* 0. Skip delegation, glue and occluded RRsets */
        if (dstatus != LDNS_RR_TYPE_SOA || (delegpt != LDNS_RR_TYPE_SOA &&
            rrset->rrtype != LDNS_RR_TYPE_DS)) {
            drop_sig = 1;
            goto recycle_drop_sig;
        }
        ods_log_assert(dstatus == LDNS_RR_TYPE_SOA ||
            (delegpt == LDNS_RR_TYPE_SOA || rrset->rrtype == LDNS_RR_TYPE_DS));
        /* 1. If the RRset has changed, drop all signatures */
        /* 2. If Refresh is disabled, drop all signatures */
        if (rrset->needs_signing || refresh <= (uint32_t) signtime) {
            drop_sig = 1;
            goto recycle_drop_sig;
        }
        /* 3. Expiration - Refresh has passed */
        expiration = ldns_rdf2native_int32(
            ldns_rr_rrsig_expiration(rrsig->rr));
        if (expiration < refresh) {
            drop_sig = 1;
            goto recycle_drop_sig;
        }
        /* 4. Inception has not yet passed */
        inception = ldns_rdf2native_int32(
            ldns_rr_rrsig_inception(rrsig->rr));
        if (inception > (uint32_t) signtime) {
            drop_sig = 1;
            goto recycle_drop_sig;
        }
        /* 5. Corresponding key is dead (key is locator+flags) */
        key = keylist_lookup_by_locator(zone->signconf->keys,
            rrsig->key_locator);
        if (!key || key->flags != rrsig->key_flags) {
            drop_sig = 1;
        }

recycle_drop_sig:
        if (drop_sig) {
            /* A rule mismatched, refresh signature */
            /* ixfr -RRSIG */
            lock_basic_lock(&zone->ixfr->ixfr_lock);
            ixfr_del_rr(zone->ixfr, rrsig->rr);
            lock_basic_unlock(&zone->ixfr->ixfr_lock);
            collection_del_cursor(rrset->rrsigs);
        } else {
            /* All rules ok, recycle signature */
            reusedsigs += 1;
        }
    }
    return reusedsigs;
}


/**
<<<<<<< HEAD
=======
 * Is the list of RRSIGs ok?
 *
 */
static int
rrset_sigok(rrset_type* rrset, key_type* key)
{
    key_type* sigkey = NULL;
    zone_type* zone = NULL;
    rrsig_type* rrsig;
    int match;
    ods_log_assert(rrset);
    ods_log_assert(key);
    ods_log_assert(key->locator);
    zone = (zone_type*) rrset->zone;
    ods_log_assert(zone);
        
    /* Does this key have a RRSIG? */
    match = 0;
    while((rrsig = collection_iterator(rrset->rrsigs))) {
        if (ods_strcmp(key->locator, rrsig->key_locator) == 0 &&
            key->flags == rrsig->key_flags) {
            /* Active key already has a valid RRSIG. SIGOK */
            match = 1;
        }
    }
    if (match) {
        return match;
    }
    /* DNSKEY RRset always needs to be signed with active key */
    if (rrset->rrtype == LDNS_RR_TYPE_DNSKEY) {
        return 0;
    }
    /* Let's look for RRSIGs from inactive ZSKs */
    match = 0;
    while((rrsig = collection_iterator(rrset->rrsigs))) {
        /* Same algorithm? */
        if (key->algorithm != ldns_rdf2native_int8(
                ldns_rr_rrsig_algorithm(rrsig->rr))) {
            /* Not the same algorithm, so this one does not count */
            continue;
        }
        /* Inactive key? */
        sigkey = keylist_lookup_by_locator(zone->signconf->keys,
            rrsig->key_locator);
        ods_log_assert(sigkey);
        if (sigkey->zsk) {
            /* Active key, so this one does not count */
            continue;
        }
        /* So we found a valid RRSIG from an inactive key. SIGOK */
        match = 1;
    }
    /* We need a new RRSIG. */
    return match;
}

/**
>>>>>>> 4f2e4fac
 * Is the RRset signed with this algorithm?
 *
 */
static int
rrset_sigalgo(rrset_type* rrset, uint8_t algorithm)
{
    rrsig_type* rrsig;
    int match = 0;
    if (rrset) {
        while((rrsig = collection_iterator(rrset->rrsigs))) {
            if (algorithm == ldns_rdf2native_int8(ldns_rr_rrsig_algorithm(rrsig->rr))) {
                match = 1;
            }
        }
    }
    return match;
}

/**
 * Is the RRset signed with this locator?
 *
 */
static int
rrset_siglocator(rrset_type* rrset, const char* locator)
{
    rrsig_type* rrsig;
    int match = 0;
    if (rrset) {
        while ((rrsig = collection_iterator(rrset->rrsigs))) {
            if (!ods_strcmp(locator, rrsig->key_locator)) {
                match = 1;
            }
        }
    }
    return match;
}


/**
 * Transmogrify the RRset to a RRlist.
 *
 */
static ldns_rr_list*
rrset2rrlist(rrset_type* rrset)
{
    ldns_rr_list* rr_list = NULL;
    int ret = 0;
    size_t i = 0;
    rr_list = ldns_rr_list_new();
    for (i=0; i < rrset->rr_count; i++) {
        if (!rrset->rrs[i].exists) {
            log_rr(rrset->rrs[i].rr, "RR does not exist", LOG_WARNING);
            continue;
        }
        /* clone if you want to keep the original format in the signed zone */
        ldns_rr2canonical(rrset->rrs[i].rr);
        ret = (int) ldns_rr_list_push_rr(rr_list, rrset->rrs[i].rr);
        if (!ret) {
            ldns_rr_list_free(rr_list);
            return NULL;
        }
        if (rrset->rrtype == LDNS_RR_TYPE_CNAME ||
            rrset->rrtype == LDNS_RR_TYPE_DNAME) {
            /* singleton types */
            return rr_list;
        }
    }
    ldns_rr_list_sort(rr_list);
    return rr_list;
}


/**
 * Calculate the signature validation period.
 *
 */
static void
rrset_sigvalid_period(signconf_type* sc, ldns_rr_type rrtype, time_t signtime,
    time_t* inception, time_t* expiration)
{
    time_t jitter = 0;
    time_t offset = 0;
    time_t validity = 0;
    time_t random_jitter = 0;
    if (!sc || !rrtype || !signtime) {
        return;
    }
    jitter = duration2time(sc->sig_jitter);
    if (jitter) {
        random_jitter = ods_rand(jitter*2);
    }
    offset = duration2time(sc->sig_inception_offset);
    if (rrtype == LDNS_RR_TYPE_NSEC || rrtype == LDNS_RR_TYPE_NSEC3) {
            validity = duration2time(sc->sig_validity_denial);
            } else {
            validity = duration2time(sc->sig_validity_default);
    }
    *inception = signtime - offset;
    *expiration = (signtime + validity + random_jitter) - jitter;
}


/**
 * Sign RRset.
 *
 */
ods_status
rrset_sign(hsm_ctx_t* ctx, rrset_type* rrset, time_t signtime)
{
    ods_status status;
    zone_type* zone = NULL;
    uint32_t newsigs = 0;
    uint32_t reusedsigs = 0;
    ldns_rr* rrsig = NULL;
    ldns_rr_list* rr_list = NULL;
    const char* locator = NULL;
    time_t inception = 0;
    time_t expiration = 0;
    size_t i = 0;
    domain_type* domain = NULL;
    ldns_rr_type dstatus = LDNS_RR_TYPE_FIRST;
    ldns_rr_type delegpt = LDNS_RR_TYPE_FIRST;

    ods_log_assert(ctx);
    ods_log_assert(rrset);
    zone = (zone_type*) rrset->zone;
    ods_log_assert(zone);
    ods_log_assert(zone->signconf);
    /* Recycle signatures */
    if (rrset->rrtype == LDNS_RR_TYPE_NSEC ||
        rrset->rrtype == LDNS_RR_TYPE_NSEC3) {
        dstatus = LDNS_RR_TYPE_SOA;
        delegpt = LDNS_RR_TYPE_SOA;
    } else {
        domain = (domain_type*) rrset->domain;
        dstatus = domain_is_occluded(domain);
        delegpt = domain_is_delegpt(domain);
    }
    reusedsigs = rrset_recycle(rrset, signtime, dstatus, delegpt);
    rrset->needs_signing = 0;

    ods_log_assert(rrset->rrs);
    ods_log_assert(rrset->rrs[0].rr);

    /* Skip delegation, glue and occluded RRsets */
    if (dstatus != LDNS_RR_TYPE_SOA) {
        log_rrset(ldns_rr_owner(rrset->rrs[0].rr), rrset->rrtype,
            "skip signing occluded RRset", LOG_DEEEBUG);
        return ODS_STATUS_OK;
    }
    if (delegpt != LDNS_RR_TYPE_SOA && rrset->rrtype != LDNS_RR_TYPE_DS) {
        log_rrset(ldns_rr_owner(rrset->rrs[0].rr), rrset->rrtype,
            "skip signing delegation RRset", LOG_DEEEBUG);
        return ODS_STATUS_OK;
    }

    log_rrset(ldns_rr_owner(rrset->rrs[0].rr), rrset->rrtype,
        "sign RRset", LOG_DEEEBUG);
    ods_log_assert(dstatus == LDNS_RR_TYPE_SOA ||
        (delegpt == LDNS_RR_TYPE_SOA || rrset->rrtype == LDNS_RR_TYPE_DS));
    /* Transmogrify rrset */
    rr_list = rrset2rrlist(rrset);
    if (ldns_rr_list_rr_count(rr_list) <= 0) {
        /* Empty RRset, no signatures needed */
        ldns_rr_list_free(rr_list);
        return ODS_STATUS_OK;
    }
    /* Calculate signature validity */
    rrset_sigvalid_period(zone->signconf, rrset->rrtype, signtime,
         &inception, &expiration);
    /* Walk keys */
    for (i=0; i < zone->signconf->keys->count; i++) {
        /* If not ZSK don't sign other RRsets */
        if (!zone->signconf->keys->keys[i].zsk &&
            rrset->rrtype != LDNS_RR_TYPE_DNSKEY) {
            continue;
        }
        /* If not KSK don't sign DNSKEY RRset */
        if (!zone->signconf->keys->keys[i].ksk &&
            rrset->rrtype == LDNS_RR_TYPE_DNSKEY) {
            continue;
        }
        /* Additional rules for signatures */
        if (rrset_siglocator(rrset, zone->signconf->keys->keys[i].locator)) {
            continue;
        }
        if (rrset->rrtype != LDNS_RR_TYPE_DNSKEY &&
	    rrset_sigalgo(rrset, zone->signconf->keys->keys[i].algorithm)) {
            continue;
        }
        /* If key has no locator, and should be pre-signed dnskey RR, skip */
        if (zone->signconf->keys->keys[i].ksk && zone->signconf->keys->keys[i].locator == NULL) {
            continue;
        }

        /* Sign the RRset with this key */
        ods_log_deeebug("[%s] signing RRset[%i] with key %s", rrset_str,
            rrset->rrtype, zone->signconf->keys->keys[i].locator);
        rrsig = lhsm_sign(ctx, rr_list, &zone->signconf->keys->keys[i],
            zone->apex, inception, expiration);
        if (!rrsig) {
            ods_log_crit("[%s] unable to sign RRset[%i]: lhsm_sign() failed",
                rrset_str, rrset->rrtype);
            ldns_rr_list_free(rr_list);
            return ODS_STATUS_HSM_ERR;
        }
        /* Add signature */
        locator = strdup(zone->signconf->keys->keys[i].locator);
        rrset_add_rrsig(rrset, rrsig, locator,
            zone->signconf->keys->keys[i].flags);
        newsigs++;
        /* ixfr +RRSIG */
        lock_basic_lock(&zone->ixfr->ixfr_lock);
        ixfr_add_rr(zone->ixfr, rrsig);
        lock_basic_unlock(&zone->ixfr->ixfr_lock);
    }
    if(zone->signconf->dnskey_signature) {
        for(i=0; zone->signconf->dnskey_signature[i]; i++) {
            rrsig = NULL;
            if ((status = rrset_getliteralrr(&rrsig, zone->signconf->dnskey_signature[i], duration2time(zone->signconf->dnskey_ttl), zone->apex)) != ODS_STATUS_OK) {
                    ods_log_error("[%s] unable to publish dnskeys for zone %s: "
                            "error decoding literal dnskey", rrset_str, zone->name);
                    return status;
            }
            /* Add signature */
            signature = rrset_add_rrsig(rrset, rrsig, NULL, 0);
            newsigs++;
            /* ixfr +RRSIG */
            ods_log_assert(signature->rr);
            lock_basic_lock(&zone->ixfr->ixfr_lock);
            ixfr_add_rr(zone->ixfr, signature->rr);
            lock_basic_unlock(&zone->ixfr->ixfr_lock);            
        }
    }
    /* RRset signing completed */
    ldns_rr_list_free(rr_list);
    lock_basic_lock(&zone->stats->stats_lock);
    if (rrset->rrtype == LDNS_RR_TYPE_SOA) {
        zone->stats->sig_soa_count += newsigs;
    }
    zone->stats->sig_count += newsigs;
    zone->stats->sig_reuse += reusedsigs;
    lock_basic_unlock(&zone->stats->stats_lock);
    return ODS_STATUS_OK;
}

ods_status
rrset_getliteralrr(ldns_rr** dnskey, const char *resourcerecord, uint32_t ttl, ldns_rdf* apex)
{
    uint8_t dnskeystring[4096];
    ldns_status ldnsstatus;
    int len;
    if ((len = b64_pton(resourcerecord, dnskeystring, sizeof (dnskeystring) - 2)) < 0) {
        return ODS_STATUS_PARSE_ERR;
    }
    dnskeystring[len] = '\0';
    if ((ldnsstatus = ldns_rr_new_frm_str(dnskey, (const char*) dnskeystring, ttl, apex, NULL)) != LDNS_STATUS_OK) {
        return ODS_STATUS_PARSE_ERR;
    }
    return ODS_STATUS_OK;
}

/**
 * Print RRset.
 *
 */
void
rrset_print(FILE* fd, rrset_type* rrset, int skip_rrsigs,
    ods_status* status)
{
    rrsig_type* rrsig;
    uint16_t i = 0;
    ods_status result = ODS_STATUS_OK;

    if (!rrset || !fd) {
        ods_log_crit("[%s] unable to print RRset: rrset or fd missing",
            rrset_str);
        if (status) {
            *status = ODS_STATUS_ASSERT_ERR;
        }
    } else {
        for (i=0; i < rrset->rr_count; i++) {
            if (rrset->rrs[i].exists) {
                result = util_rr_print(fd, rrset->rrs[i].rr);
                if (rrset->rrtype == LDNS_RR_TYPE_CNAME ||
                    rrset->rrtype == LDNS_RR_TYPE_DNAME) {
                    /* singleton types */
                    break;
                }
                if (result != ODS_STATUS_OK) {
                    zone_type* zone = (zone_type*) rrset->zone;
                    log_rrset(ldns_rr_owner(rrset->rrs[i].rr), rrset->rrtype,
                        "error printing RRset", LOG_CRIT);
                    zone->adoutbound->error = 1;
                    break;
                }
            }
        }
        if (! skip_rrsigs) {
            while((rrsig = collection_iterator(rrset->rrsigs))) {
                result = util_rr_print(fd, rrsig->rr);
                if (result != ODS_STATUS_OK) {
                    zone_type* zone = rrset->zone;
                    log_rrset(ldns_rr_owner(rrset->rrs[i].rr), rrset->rrtype,
                        "error printing RRset", LOG_CRIT);
                    zone->adoutbound->error = 1;
                    break;
                }
            }
        }
        if (status) {
            *status = result;
        }
    }
}


/**
 * Clean up RRset.
 *
 */
void
rrset_cleanup(rrset_type* rrset)
{
    uint16_t i = 0;
    if (!rrset) {
       return;
    }
    rrset_cleanup(rrset->next);
    rrset->next = NULL;
    rrset->domain = NULL;
    for (i=0; i < rrset->rr_count; i++) {
        ldns_rr_free(rrset->rrs[i].rr);
        rrset->rrs[i].owner = NULL;
    }
    collection_destroy(&rrset->rrsigs);
    free(rrset->rrs);
    free(rrset);
}

/**
 * Backup RRset.
 *
 */
void
rrset_backup2(FILE* fd, rrset_type* rrset)
{
    rrsig_type* rrsig;
    char* str = NULL;
    if (!rrset || !fd) {
        return;
    }
    while((rrsig = collection_iterator(rrset->rrsigs))) {
        if ((str = ldns_rr2str(rrsig->rr))) {
            fprintf(fd, "%.*s; {locator %s flags %u}\n", (int)strlen(str)-1, str,
                    rrsig->key_locator, rrsig->key_flags);
            free(str);
        }
    }
}<|MERGE_RESOLUTION|>--- conflicted
+++ resolved
@@ -248,6 +248,9 @@
 {
     collection_class klass;
     collection_class_allocated(&klass, NULL, memberdestroy);
+    (void)filename;
+    (void)memberdispose;
+    (void)memberrestore;
     return klass;
 }
 
@@ -534,66 +537,6 @@
 
 
 /**
-<<<<<<< HEAD
-=======
- * Is the list of RRSIGs ok?
- *
- */
-static int
-rrset_sigok(rrset_type* rrset, key_type* key)
-{
-    key_type* sigkey = NULL;
-    zone_type* zone = NULL;
-    rrsig_type* rrsig;
-    int match;
-    ods_log_assert(rrset);
-    ods_log_assert(key);
-    ods_log_assert(key->locator);
-    zone = (zone_type*) rrset->zone;
-    ods_log_assert(zone);
-        
-    /* Does this key have a RRSIG? */
-    match = 0;
-    while((rrsig = collection_iterator(rrset->rrsigs))) {
-        if (ods_strcmp(key->locator, rrsig->key_locator) == 0 &&
-            key->flags == rrsig->key_flags) {
-            /* Active key already has a valid RRSIG. SIGOK */
-            match = 1;
-        }
-    }
-    if (match) {
-        return match;
-    }
-    /* DNSKEY RRset always needs to be signed with active key */
-    if (rrset->rrtype == LDNS_RR_TYPE_DNSKEY) {
-        return 0;
-    }
-    /* Let's look for RRSIGs from inactive ZSKs */
-    match = 0;
-    while((rrsig = collection_iterator(rrset->rrsigs))) {
-        /* Same algorithm? */
-        if (key->algorithm != ldns_rdf2native_int8(
-                ldns_rr_rrsig_algorithm(rrsig->rr))) {
-            /* Not the same algorithm, so this one does not count */
-            continue;
-        }
-        /* Inactive key? */
-        sigkey = keylist_lookup_by_locator(zone->signconf->keys,
-            rrsig->key_locator);
-        ods_log_assert(sigkey);
-        if (sigkey->zsk) {
-            /* Active key, so this one does not count */
-            continue;
-        }
-        /* So we found a valid RRSIG from an inactive key. SIGOK */
-        match = 1;
-    }
-    /* We need a new RRSIG. */
-    return match;
-}
-
-/**
->>>>>>> 4f2e4fac
  * Is the RRset signed with this algorithm?
  *
  */
@@ -819,12 +762,11 @@
                     return status;
             }
             /* Add signature */
-            signature = rrset_add_rrsig(rrset, rrsig, NULL, 0);
+            rrset_add_rrsig(rrset, rrsig, NULL, 0);
             newsigs++;
             /* ixfr +RRSIG */
-            ods_log_assert(signature->rr);
             lock_basic_lock(&zone->ixfr->ixfr_lock);
-            ixfr_add_rr(zone->ixfr, signature->rr);
+            ixfr_add_rr(zone->ixfr, rrsig);
             lock_basic_unlock(&zone->ixfr->ixfr_lock);            
         }
     }
