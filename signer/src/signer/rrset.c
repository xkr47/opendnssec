/*
 * $Id$
 *
 * Copyright (c) 2009 NLNet Labs. All rights reserved.
 *
 * Redistribution and use in source and binary forms, with or without
 * modification, are permitted provided that the following conditions
 * are met:
 * 1. Redistributions of source code must retain the above copyright
 *    notice, this list of conditions and the following disclaimer.
 * 2. Redistributions in binary form must reproduce the above copyright
 *    notice, this list of conditions and the following disclaimer in the
 *    documentation and/or other materials provided with the distribution.
 *
 * THIS SOFTWARE IS PROVIDED BY THE AUTHOR ``AS IS'' AND ANY EXPRESS OR
 * IMPLIED WARRANTIES, INCLUDING, BUT NOT LIMITED TO, THE IMPLIED
 * WARRANTIES OF MERCHANTABILITY AND FITNESS FOR A PARTICULAR PURPOSE
 * ARE DISCLAIMED. IN NO EVENT SHALL THE AUTHOR BE LIABLE FOR ANY
 * DIRECT, INDIRECT, INCIDENTAL, SPECIAL, EXEMPLARY, OR CONSEQUENTIAL
 * DAMAGES (INCLUDING, BUT NOT LIMITED TO, PROCUREMENT OF SUBSTITUTE
 * GOODS OR SERVICES; LOSS OF USE, DATA, OR PROFITS; OR BUSINESS
 * INTERRUPTION) HOWEVER CAUSED AND ON ANY THEORY OF LIABILITY, WHETHER
 * IN CONTRACT, STRICT LIABILITY, OR TORT (INCLUDING NEGLIGENCE OR
 * OTHERWISE) ARISING IN ANY WAY OUT OF THE USE OF THIS SOFTWARE, EVEN
 * IF ADVISED OF THE POSSIBILITY OF SUCH DAMAGE.
 *
 */

/**
 * RRset.
 *
 */

#include "config.h"
#include "shared/file.h"
#include "shared/hsm.h"
#include "shared/log.h"
#include "shared/util.h"
#include "signer/rrset.h"
#include "signer/zone.h"

static const char* rrset_str = "rrset";


/**
 * Log RR.
 *
 */
void
log_rr(ldns_rr* rr, const char* pre, int level)
{
    char* str = NULL;
    size_t i = 0;

    if (ods_log_get_level() < level) {
        return;
    }
    str = ldns_rr2str(rr);
    if (!str) {
        ods_log_error("[%s] %s: Error converting RR to string", rrset_str,
            pre?pre:"");
        return;
    }
    str[(strlen(str))-1] = '\0';
    /* replace tabs with white space */
    for (i=0; i < strlen(str); i++) {
        if (str[i] == '\t') {
            str[i] = ' ';
        }
    }
    if (level == LOG_EMERG) {
        ods_fatal_exit("[%s] %s: %s", rrset_str, pre?pre:"", str);
    } else if (level == LOG_ALERT) {
        ods_log_alert("[%s] %s: %s", rrset_str, pre?pre:"", str);
    } else if (level == LOG_CRIT) {
        ods_log_crit("[%s] %s: %s", rrset_str, pre?pre:"", str);
    } else if (level == LOG_ERR) {
        ods_log_error("[%s] %s: %s", rrset_str, pre?pre:"", str);
    } else if (level == LOG_WARNING) {
        ods_log_warning("[%s] %s: %s", rrset_str, pre?pre:"", str);
    } else if (level == LOG_NOTICE) {
        ods_log_info("[%s] %s: %s", rrset_str, pre?pre:"", str);
    } else if (level == LOG_INFO) {
        ods_log_verbose("[%s] %s: %s", rrset_str, pre?pre:"", str);
    } else if (level == LOG_DEBUG) {
        ods_log_debug("[%s] %s: %s", rrset_str, pre?pre:"", str);
    } else if (level == LOG_DEEEBUG) {
        ods_log_deeebug("[%s] %s: %s", rrset_str, pre?pre:"", str);
    } else {
        ods_log_deeebug("[%s] %s: %s", rrset_str, pre?pre:"", str);
    }
    free((void*)str);
    return;
}


/**
 * Log RRset.
 *
 */
void
log_rrset(ldns_rdf* dname, ldns_rr_type type, const char* pre, int level)
{
    char* str = NULL;
    size_t i = 0;

    if (ods_log_get_level() < level) {
        return;
    }
    str = ldns_rdf2str(dname);
    if (!str) {
        return;
    }
    str[(strlen(str))-1] = '\0';
    /* replace tabs with white space */
    for (i=0; i < strlen(str); i++) {
        if (str[i] == '\t') {
            str[i] = ' ';
        }
    }
    if (level == LOG_EMERG) {
        ods_fatal_exit("[%s] %s: <%s,%s>", rrset_str, pre?pre:"", str,
            rrset_type2str(type));
    } else if (level == LOG_ALERT) {
        ods_log_alert("[%s] %s: <%s,%s>", rrset_str, pre?pre:"", str,
            rrset_type2str(type));
    } else if (level == LOG_CRIT) {
        ods_log_crit("[%s] %s: <%s,%s>", rrset_str, pre?pre:"", str,
            rrset_type2str(type));
    } else if (level == LOG_ERR) {
        ods_log_error("[%s] %s: <%s,%s>", rrset_str, pre?pre:"", str,
            rrset_type2str(type));
    } else if (level == LOG_WARNING) {
        ods_log_warning("[%s] %s: <%s,%s>", rrset_str, pre?pre:"", str,
            rrset_type2str(type));
    } else if (level == LOG_NOTICE) {
        ods_log_info("[%s] %s: <%s,%s>", rrset_str, pre?pre:"", str,
            rrset_type2str(type));
    } else if (level == LOG_INFO) {
        ods_log_verbose("[%s] %s: <%s,%s>", rrset_str, pre?pre:"", str,
            rrset_type2str(type));
    } else if (level == LOG_DEBUG) {
        ods_log_debug("[%s] %s: <%s,%s>", rrset_str, pre?pre:"", str,
            rrset_type2str(type));
    } else if (level == LOG_DEEEBUG) {
        ods_log_deeebug("[%s] %s: <%s,%s>", rrset_str, pre?pre:"", str,
            rrset_type2str(type));
    } else {
        ods_log_deeebug("[%s] %s: <%s,%s>", rrset_str, pre?pre:"", str,
            rrset_type2str(type));
    }
    free((void*)str);
    return;
}


/**
 * Get the string-format of RRtype.
 *
 */
const char*
rrset_type2str(ldns_rr_type type)
{
    const ldns_rr_descriptor* descriptor;
    descriptor = ldns_rr_descript(type);
    if (descriptor && descriptor->_name) {
        return descriptor->_name;
    } else if (type == LDNS_RR_TYPE_AXFR) {
        return "AXFR";
    } else if (type == LDNS_RR_TYPE_IXFR) {
        return "IXFR";
    }
    return "TYPE???";
}


/**
 * Create RRset.
 *
 */
rrset_type*
rrset_create(void* zoneptr, ldns_rr_type type)
{
    zone_type* zone = (zone_type*) zoneptr;
    rrset_type* rrset = NULL;
    if (!type || !zoneptr) {
        return NULL;
    }
    rrset = (rrset_type*) allocator_alloc(
        zone->allocator, sizeof(rrset_type));
    if (!rrset) {
        ods_log_error("[%s] unable to create RRset %u: allocator_alloc() "
            "failed", rrset_str, (unsigned) type);
        return NULL;
    }
    rrset->next = NULL;
    rrset->rrs = NULL;
    rrset->rrsigs = NULL;
    rrset->domain = NULL;
    rrset->zone = zoneptr;
    rrset->rrtype = type;
    rrset->rr_count = 0;
    rrset->rrsig_count = 0;
    rrset->needs_signing = 0;
    return rrset;
}


/**
 * Lookup RR in RRset.
 *
 */
rr_type*
rrset_lookup_rr(rrset_type* rrset, ldns_rr* rr)
{
    ldns_status lstatus = LDNS_STATUS_OK;
    int cmp = 0;
    size_t i = 0;

    if (!rrset || !rr || rrset->rr_count <= 0) {
       return NULL;
    }
    for (i=0; i < rrset->rr_count; i++) {
        lstatus = util_dnssec_rrs_compare(rrset->rrs[i].rr, rr, &cmp);
        if (lstatus != LDNS_STATUS_OK) {
            ods_log_error("[%s] unable to lookup RR: compare failed (%s)",
                rrset_str, ldns_get_errorstr_by_id(lstatus));
            return NULL;
        }
        if (!cmp) { /* equal */
            return &rrset->rrs[i];
        }
    }
    return NULL;
}


/**
 * Count the number of RRs in this RRset that have is_added.
 *
 */
size_t
rrset_count_rr_is_added(rrset_type* rrset)
{
    size_t i = 0;
    size_t count = 0;
    if (!rrset) {
        return 0;
    }
    for (i=0; i < rrset->rr_count; i++) {
        if (rrset->rrs[i].is_added) {
            count++;
        }
    }
    return count;
}


/**
 * Add RR to RRset.
 *
 */
rr_type*
rrset_add_rr(rrset_type* rrset, ldns_rr* rr)
{
    rr_type* rrs_old = NULL;
    zone_type* zone = NULL;

    ods_log_assert(rrset);
    ods_log_assert(rr);
    ods_log_assert(rrset->rrtype == ldns_rr_get_type(rr));

    zone = (zone_type*) rrset->zone;
    rrs_old = rrset->rrs;
    rrset->rrs = (rr_type*) allocator_alloc(zone->allocator,
        (rrset->rr_count + 1) * sizeof(rr_type));
    if (!rrset->rrs) {
        ods_fatal_exit("[%s] fatal unable to add RR: allocator_alloc() failed",
            rrset_str);
    }
    if (rrs_old) {
        memcpy(rrset->rrs, rrs_old, (rrset->rr_count) * sizeof(rr_type));
    }
    allocator_deallocate(zone->allocator, (void*) rrs_old);
    rrset->rr_count++;
    rrset->rrs[rrset->rr_count - 1].owner = rrset->domain;
    rrset->rrs[rrset->rr_count - 1].rr = rr;
    rrset->rrs[rrset->rr_count - 1].exists = 0;
    rrset->rrs[rrset->rr_count - 1].is_added = 1;
    rrset->rrs[rrset->rr_count - 1].is_removed = 0;
    rrset->needs_signing = 1;
    log_rr(rr, "+RR", LOG_DEEEBUG);
    return &rrset->rrs[rrset->rr_count -1];
}


/**
 * Delete RR from RRset.
 *
 */
void
rrset_del_rr(rrset_type* rrset, uint16_t rrnum)
{
    rr_type* rrs_orig = NULL;
    zone_type* zone = NULL;

    ods_log_assert(rrset);
    ods_log_assert(rrnum < rrset->rr_count);

    zone = (zone_type*) rrset->zone;
    log_rr(rrset->rrs[rrnum].rr, "-RR", LOG_DEEEBUG);
    rrset->rrs[rrnum].owner = NULL;
    rrset->rrs[rrnum].rr = NULL;
    while (rrnum < rrset->rr_count-1) {
        rrset->rrs[rrnum] = rrset->rrs[rrnum+1];
        rrnum++;
    }
    memset(&rrset->rrs[rrset->rr_count-1], 0, sizeof(rr_type));
    rrs_orig = rrset->rrs;
    rrset->rrs = (rr_type*) allocator_alloc(zone->allocator,
        (rrset->rr_count - 1) * sizeof(rr_type));
    if(!rrset->rrs) {
        ods_fatal_exit("[%s] fatal unable to delete RR: allocator_alloc() failed",
            rrset_str);
    }
    memcpy(rrset->rrs, rrs_orig, (rrset->rr_count -1) * sizeof(rr_type));
    allocator_deallocate(zone->allocator, (void*) rrs_orig);
    rrset->rr_count--;
    rrset->needs_signing = 1;
    return;
}


/**
 * Apply differences at RRset.
 *
 */
void
rrset_diff(rrset_type* rrset, unsigned is_ixfr, unsigned more_coming)
{
    zone_type* zone = NULL;
    uint16_t i = 0;
    uint8_t del_sigs = 0;
    if (!rrset) {
        return;
    }
    zone = (zone_type*) rrset->zone;
    for (i=0; i < rrset->rr_count; i++) {
        if (rrset->rrs[i].is_added) {
            if (!rrset->rrs[i].exists) {
                /* ixfr +RR */
                lock_basic_lock(&zone->ixfr->ixfr_lock);
                ixfr_add_rr(zone->ixfr, rrset->rrs[i].rr);
                lock_basic_unlock(&zone->ixfr->ixfr_lock);
                del_sigs = 1;
            }
            rrset->rrs[i].exists = 1;
            if ((rrset->rrtype == LDNS_RR_TYPE_DNSKEY ||
                 rrset->rrtype == LDNS_RR_TYPE_NSEC3PARAMS) && more_coming) {
                continue;
            }
            rrset->rrs[i].is_added = 0;
        } else if (!is_ixfr || rrset->rrs[i].is_removed) {
            if (rrset->rrs[i].exists) {
                /* ixfr -RR */
                lock_basic_lock(&zone->ixfr->ixfr_lock);
                ixfr_del_rr(zone->ixfr, rrset->rrs[i].rr);
                lock_basic_unlock(&zone->ixfr->ixfr_lock);
            }
            rrset->rrs[i].exists = 0;
            rrset_del_rr(rrset, i);
            del_sigs = 1;
            i--;
        }
    }
    if (del_sigs) {
       for (i=0; i < rrset->rrsig_count; i++) {
            /* ixfr -RRSIG */
            lock_basic_lock(&zone->ixfr->ixfr_lock);
            ixfr_del_rr(zone->ixfr, rrset->rrsigs[i].rr);
            lock_basic_unlock(&zone->ixfr->ixfr_lock);
            rrset_del_rrsig(rrset, i);
            i--;
        }
    }
    return;
}


/**
 * Add RRSIG to RRset.
 *
 */
rrsig_type*
rrset_add_rrsig(rrset_type* rrset, ldns_rr* rr,
    const char* locator, uint32_t flags)
{
    rrsig_type* rrsigs_old = NULL;
    zone_type* zone = NULL;
    ods_log_assert(rrset);
    ods_log_assert(rr);
    ods_log_assert(ldns_rr_get_type(rr) == LDNS_RR_TYPE_RRSIG);
    zone = (zone_type*) rrset->zone;
    rrsigs_old = rrset->rrsigs;
    rrset->rrsigs = (rrsig_type*) allocator_alloc(zone->allocator,
        (rrset->rrsig_count + 1) * sizeof(rrsig_type));
    if (!rrset->rrsigs) {
        ods_fatal_exit("[%s] fatal unable to add RRSIG: allocator_alloc() failed",
            rrset_str);
    }
    if (rrsigs_old) {
        memcpy(rrset->rrsigs, rrsigs_old,
            (rrset->rrsig_count) * sizeof(rrsig_type));
    }
    allocator_deallocate(zone->allocator, (void*) rrsigs_old);
    rrset->rrsig_count++;
    rrset->rrsigs[rrset->rrsig_count - 1].owner = rrset->domain;
    rrset->rrsigs[rrset->rrsig_count - 1].rr = rr;
    rrset->rrsigs[rrset->rrsig_count - 1].key_locator = locator;
    rrset->rrsigs[rrset->rrsig_count - 1].key_flags = flags;
    log_rr(rr, "+RRSIG", LOG_DEEEBUG);
    return &rrset->rrsigs[rrset->rrsig_count -1];
}


/**
 * Delete RRSIG from RRset.
 *
 */
void
rrset_del_rrsig(rrset_type* rrset, uint16_t rrnum)
{
    rrsig_type* rrsigs_orig = NULL;
    zone_type* zone = NULL;
    ods_log_assert(rrset);
    ods_log_assert(rrnum < rrset->rrsig_count);
    zone = (zone_type*) rrset->zone;
    log_rr(rrset->rrsigs[rrnum].rr, "-RRSIG", LOG_DEEEBUG);
    rrset->rrsigs[rrnum].owner = NULL;
    rrset->rrsigs[rrnum].rr = NULL;
    while (rrnum < rrset->rrsig_count-1) {
        rrset->rrsigs[rrnum] = rrset->rrsigs[rrnum+1];
        rrnum++;
    }
    memset(&rrset->rrsigs[rrset->rrsig_count-1], 0, sizeof(rrsig_type));
    rrsigs_orig = rrset->rrsigs;
    rrset->rrsigs = (rrsig_type*) allocator_alloc(zone->allocator,
        (rrset->rrsig_count - 1) * sizeof(rrsig_type));
    if(!rrset->rrsigs) {
        ods_fatal_exit("[%s] fatal unable to delete RRSIG: allocator_alloc() failed",
            rrset_str);
    }
    memcpy(rrset->rrsigs, rrsigs_orig,
        (rrset->rrsig_count -1) * sizeof(rrsig_type));
    allocator_deallocate(zone->allocator, (void*) rrsigs_orig);
    rrset->rrsig_count--;
    return;
}


/**
 * Recycle signatures from RRset and drop unreusable signatures.
 *
 */
static uint32_t
rrset_recycle(rrset_type* rrset, time_t signtime, ldns_rr_type dstatus,
    ldns_rr_type delegpt)
{
    uint32_t refresh = 0;
    uint32_t expiration = 0;
    uint32_t inception = 0;
    uint32_t reusedsigs = 0;
    unsigned drop_sig = 0;
    size_t i = 0;
    key_type* key = NULL;
    zone_type* zone = NULL;

    if (!rrset) {
        return 0;
    }
    zone = (zone_type*) rrset->zone;
    /* Calculate the Refresh Window = Signing time + Refresh */
    if (zone->signconf && zone->signconf->sig_refresh_interval) {
        refresh = (uint32_t) (signtime +
            duration2time(zone->signconf->sig_refresh_interval));
    }
    /* Check every signature if it matches the recycling logic. */
    for (i=0; i < rrset->rrsig_count; i++) {
        drop_sig = 0;
        /* 0. Skip delegation, glue and occluded RRsets */
        if (dstatus != LDNS_RR_TYPE_SOA || (delegpt != LDNS_RR_TYPE_SOA &&
            rrset->rrtype != LDNS_RR_TYPE_DS)) {
            drop_sig = 1;
            goto recycle_drop_sig;
        }
        ods_log_assert(dstatus == LDNS_RR_TYPE_SOA ||
            (delegpt == LDNS_RR_TYPE_SOA || rrset->rrtype == LDNS_RR_TYPE_DS));
        /* 1. If the RRset has changed, drop all signatures */
        /* 2. If Refresh is disabled, drop all signatures */
        if (rrset->needs_signing || refresh <= (uint32_t) signtime) {
            drop_sig = 1;
            goto recycle_drop_sig;
        }
        /* 3. Expiration - Refresh has passed */
        expiration = ldns_rdf2native_int32(
            ldns_rr_rrsig_expiration(rrset->rrsigs[i].rr));
        if (expiration < refresh) {
            drop_sig = 1;
            goto recycle_drop_sig;
        }
        /* 4. Inception has not yet passed */
        inception = ldns_rdf2native_int32(
            ldns_rr_rrsig_inception(rrset->rrsigs[i].rr));
        if (inception > (uint32_t) signtime) {
            drop_sig = 1;
            goto recycle_drop_sig;
        }
        /* 5. Corresponding key is dead (key is locator+flags) */
        key = keylist_lookup_by_locator(zone->signconf->keys,
            rrset->rrsigs[i].key_locator);
        if (!key || key->flags != rrset->rrsigs[i].key_flags) {
            drop_sig = 1;
        }

recycle_drop_sig:
        if (drop_sig) {
            /* A rule mismatched, refresh signature */
            /* ixfr -RRSIG */
            lock_basic_lock(&zone->ixfr->ixfr_lock);
            ixfr_del_rr(zone->ixfr, rrset->rrsigs[i].rr);
            lock_basic_unlock(&zone->ixfr->ixfr_lock);
            rrset_del_rrsig(rrset, i);
            i--;
        } else {
            /* All rules ok, recycle signature */
            reusedsigs += 1;
        }
    }
    return reusedsigs;
}


/**
 * Is the list of RRSIGs ok?
 *
 */
static int
rrset_sigok(rrset_type* rrset, key_type* key)
{
    key_type* sigkey = NULL;
    zone_type* zone = NULL;
    size_t i = 0;
    ods_log_assert(rrset);
    ods_log_assert(key);
    ods_log_assert(key->locator);
    zone = (zone_type*) rrset->zone;
    ods_log_assert(zone);

    /* Does this key have a RRSIG? */
    for (i=0; i < rrset->rrsig_count; i++) {
        if (ods_strcmp(key->locator, rrset->rrsigs[i].key_locator) == 0 &&
            key->flags == rrset->rrsigs[i].key_flags) {
            /* Active key already has a valid RRSIG. SIGOK */
            return 1;
        }
    }
    /* DNSKEY RRset always needs to be signed with active key */
    if (rrset->rrtype == LDNS_RR_TYPE_DNSKEY) {
        return 0;
    }
    /* Let's look for RRSIGs from inactive ZSKs */
    for (i=0; i < rrset->rrsig_count; i++) {
        /* Same algorithm? */
        if (key->algorithm != ldns_rdf2native_int8(
                ldns_rr_rrsig_algorithm(rrset->rrsigs[i].rr))) {
            /* Not the same algorithm, so this one does not count */
            continue;
        }
        /* Inactive key? */
        sigkey = keylist_lookup_by_locator(zone->signconf->keys,
            rrset->rrsigs[i].key_locator);
        ods_log_assert(sigkey);
        if (sigkey->zsk) {
            /* Active key, so this one does not count */
            continue;
        }
        /* So we found a valid RRSIG from an inactive key. SIGOK */
        return 1;
    }
    /* We need a new RRSIG. */
    return 0;
}


/**
 * Is the RRset signed with this locator?
 *
 */
static int
rrset_siglocator(rrset_type* rrset, const char* locator)
{
    size_t i = 0;
    if (!rrset) {
        return 0;
    }
    for (i=0; i < rrset->rrsig_count; i++) {
        if (!ods_strcmp(locator, rrset->rrsigs[i].key_locator)) {
            return 1;
        }
    }
    return 0;
}


/**
 * Transmogrify the RRset to a RRlist.
 *
 */
static ldns_rr_list*
rrset2rrlist(rrset_type* rrset)
{
    ldns_rr_list* rr_list = NULL;
    int ret = 0;
    size_t i = 0;
    rr_list = ldns_rr_list_new();
    for (i=0; i < rrset->rr_count; i++) {
        if (!rrset->rrs[i].exists) {
            log_rr(rrset->rrs[i].rr, "RR does not exist", LOG_WARNING);
            continue;
        }
        /* clone if you want to keep the original format in the signed zone */
        ldns_rr2canonical(rrset->rrs[i].rr);
        ret = (int) ldns_rr_list_push_rr(rr_list, rrset->rrs[i].rr);
        if (!ret) {
            ldns_rr_list_free(rr_list);
            return NULL;
        }
        if (rrset->rrtype == LDNS_RR_TYPE_CNAME ||
            rrset->rrtype == LDNS_RR_TYPE_DNAME) {
            /* singleton types */
            return rr_list;
        }
    }
    ldns_rr_list_sort(rr_list);
    return rr_list;
}


/**
 * Calculate the signature validation period.
 *
 */
static void
rrset_sigvalid_period(signconf_type* sc, ldns_rr_type rrtype, time_t signtime,
    time_t* inception, time_t* expiration)
{
    time_t jitter = 0;
    time_t offset = 0;
    time_t validity = 0;
    time_t random_jitter = 0;
    if (!sc || !rrtype || !signtime) {
        return;
    }
    jitter = duration2time(sc->sig_jitter);
    if (jitter) {
        random_jitter = ods_rand(jitter*2);
    }
    offset = duration2time(sc->sig_inception_offset);
    if (rrtype == LDNS_RR_TYPE_NSEC || rrtype == LDNS_RR_TYPE_NSEC3) {
        validity = duration2time(sc->sig_validity_denial);
    } else {
        validity = duration2time(sc->sig_validity_default);
    }
    *inception = signtime - offset;
    *expiration = (signtime + validity + random_jitter) - jitter;
    return;
}


/**
 * Sign RRset.
 *
 */
ods_status
rrset_sign(hsm_ctx_t* ctx, rrset_type* rrset, time_t signtime)
{
    zone_type* zone = NULL;
    uint32_t newsigs = 0;
    uint32_t reusedsigs = 0;
    ldns_rr* rrsig = NULL;
    ldns_rr_list* rr_list = NULL;
    rrsig_type* signature = NULL;
    const char* locator = NULL;
    time_t inception = 0;
    time_t expiration = 0;
    size_t i = 0;
    domain_type* domain = NULL;
    ldns_rr_type dstatus = LDNS_RR_TYPE_FIRST;
    ldns_rr_type delegpt = LDNS_RR_TYPE_FIRST;

    ods_log_assert(ctx);
    ods_log_assert(rrset);
    zone = (zone_type*) rrset->zone;
    ods_log_assert(zone);
    ods_log_assert(zone->signconf);
    /* Recycle signatures */
    if (rrset->rrtype == LDNS_RR_TYPE_NSEC ||
        rrset->rrtype == LDNS_RR_TYPE_NSEC3) {
        dstatus = LDNS_RR_TYPE_SOA;
        delegpt = LDNS_RR_TYPE_SOA;
    } else {
        domain = (domain_type*) rrset->domain;
        dstatus = domain_is_occluded(domain);
        delegpt = domain_is_delegpt(domain);
    }
    reusedsigs = rrset_recycle(rrset, signtime, dstatus, delegpt);
    rrset->needs_signing = 0;

    ods_log_assert(rrset->rrs);
    ods_log_assert(rrset->rrs[0].rr);

    /* Skip delegation, glue and occluded RRsets */
    if (dstatus != LDNS_RR_TYPE_SOA) {
        log_rrset(ldns_rr_owner(rrset->rrs[0].rr), rrset->rrtype,
            "skip signing occluded RRset", LOG_DEEEBUG);
        return ODS_STATUS_OK;
    }
    if (delegpt != LDNS_RR_TYPE_SOA && rrset->rrtype != LDNS_RR_TYPE_DS) {
        log_rrset(ldns_rr_owner(rrset->rrs[0].rr), rrset->rrtype,
            "skip signing delegation RRset", LOG_DEEEBUG);
        return ODS_STATUS_OK;
    }

    log_rrset(ldns_rr_owner(rrset->rrs[0].rr), rrset->rrtype,
        "sign RRset", LOG_DEEEBUG);
    ods_log_assert(dstatus == LDNS_RR_TYPE_SOA ||
        (delegpt == LDNS_RR_TYPE_SOA || rrset->rrtype == LDNS_RR_TYPE_DS));
    /* Transmogrify rrset */
    rr_list = rrset2rrlist(rrset);
    if (!rr_list) {
        ods_log_error("[%s] unable to sign RRset[%i]: rrset2rrlist() failed",
            rrset_str, rrset->rrtype);
        return ODS_STATUS_MALLOC_ERR;
    }
    if (ldns_rr_list_rr_count(rr_list) <= 0) {
        /* Empty RRset, no signatures needed */
        ldns_rr_list_free(rr_list);
        return ODS_STATUS_OK;
    }
    /* Calculate signature validity */
    rrset_sigvalid_period(zone->signconf, rrset->rrtype, signtime,
         &inception, &expiration);
    /* Walk keys */
    for (i=0; i < zone->signconf->keys->count; i++) {
        /* If not ZSK don't sign other RRsets */
        if (!zone->signconf->keys->keys[i].zsk &&
            rrset->rrtype != LDNS_RR_TYPE_DNSKEY) {
            continue;
        }
        /* If not KSK don't sign DNSKEY RRset */
        if (!zone->signconf->keys->keys[i].ksk &&
            rrset->rrtype == LDNS_RR_TYPE_DNSKEY) {
            continue;
        }
        /* Additional rules for signatures */
<<<<<<< HEAD
        if (rrset_sigok(rrset, &zone->signconf->keys->keys[i])) {
=======
        if (rrset_siglocator(rrset, zone->signconf->keys->keys[i].locator)) {
            continue;
        }
        if (rrset->rrtype != LDNS_RR_TYPE_DNSKEY &&
	    rrset_sigalgo(rrset, zone->signconf->keys->keys[i].algorithm)) {
>>>>>>> f4975f0a
            continue;
        }
        /* Sign the RRset with this key */
        ods_log_deeebug("[%s] signing RRset[%i] with key %s", rrset_str,
            rrset->rrtype, zone->signconf->keys->keys[i].locator);
        rrsig = lhsm_sign(ctx, rr_list, &zone->signconf->keys->keys[i],
            zone->apex, inception, expiration);
        if (!rrsig) {
            ods_log_crit("[%s] unable to sign RRset[%i]: lhsm_sign() failed",
                rrset_str, rrset->rrtype);
            ldns_rr_list_free(rr_list);
            return ODS_STATUS_HSM_ERR;
        }
        /* Add signature */
        locator = allocator_strdup(zone->allocator,
            zone->signconf->keys->keys[i].locator);
        signature = rrset_add_rrsig(rrset, rrsig, locator,
            zone->signconf->keys->keys[i].flags);
        newsigs++;
        /* ixfr +RRSIG */
        ods_log_assert(signature->rr);
        lock_basic_lock(&zone->ixfr->ixfr_lock);
        ixfr_add_rr(zone->ixfr, signature->rr);
        lock_basic_unlock(&zone->ixfr->ixfr_lock);
    }
    /* RRset signing completed */
    ldns_rr_list_free(rr_list);
    lock_basic_lock(&zone->stats->stats_lock);
    if (rrset->rrtype == LDNS_RR_TYPE_SOA) {
        zone->stats->sig_soa_count += newsigs;
    }
    zone->stats->sig_count += newsigs;
    zone->stats->sig_reuse += reusedsigs;
    lock_basic_unlock(&zone->stats->stats_lock);
    return ODS_STATUS_OK;
}


/**
 * Print RRset.
 *
 */
void
rrset_print(FILE* fd, rrset_type* rrset, int skip_rrsigs,
    ods_status* status)
{
    uint16_t i = 0;
    ods_status result = ODS_STATUS_OK;

    if (!rrset || !fd) {
        ods_log_crit("[%s] unable to print RRset: rrset or fd missing",
            rrset_str);
        if (status) {
            *status = ODS_STATUS_ASSERT_ERR;
        }
        return;
    }
    for (i=0; i < rrset->rr_count; i++) {
        if (rrset->rrs[i].exists) {
            result = util_rr_print(fd, rrset->rrs[i].rr);
            if (rrset->rrtype == LDNS_RR_TYPE_CNAME ||
                rrset->rrtype == LDNS_RR_TYPE_DNAME) {
                /* singleton types */
                break;
            }
            if (result != ODS_STATUS_OK) {
                zone_type* zone = (zone_type*) rrset->zone;
                log_rrset(ldns_rr_owner(rrset->rrs[i].rr), rrset->rrtype,
                    "error printing RRset", LOG_CRIT);
                zone->adoutbound->error = 1;
                break;
            }
        }
    }
    if (! (skip_rrsigs || !rrset->rrsig_count)) {
        for (i=0; i < rrset->rrsig_count; i++) {
            result = util_rr_print(fd, rrset->rrsigs[i].rr);
            if (result != ODS_STATUS_OK) {
                zone_type* zone = (zone_type*) rrset->zone;
                log_rrset(ldns_rr_owner(rrset->rrs[i].rr), rrset->rrtype,
                    "error printing RRset", LOG_CRIT);
                zone->adoutbound->error = 1;
                break;
            }
        }
    }
    if (status) {
        *status = result;
    }
    return;
}


/**
 * Clean up RRset.
 *
 */
void
rrset_cleanup(rrset_type* rrset)
{
    uint16_t i = 0;
    zone_type* zone = NULL;
    if (!rrset) {
       return;
    }
    rrset_cleanup(rrset->next);
    rrset->next = NULL;
    rrset->domain = NULL;
    zone = (zone_type*) rrset->zone;
    for (i=0; i < rrset->rr_count; i++) {
        ldns_rr_free(rrset->rrs[i].rr);
        rrset->rrs[i].owner = NULL;
    }
    for (i=0; i < rrset->rrsig_count; i++) {
        allocator_deallocate(zone->allocator,
            (void*)rrset->rrsigs[i].key_locator);
        ldns_rr_free(rrset->rrsigs[i].rr);
        rrset->rrsigs[i].owner = NULL;
    }
    allocator_deallocate(zone->allocator, (void*) rrset->rrs);
    allocator_deallocate(zone->allocator, (void*) rrset->rrsigs);
    allocator_deallocate(zone->allocator, (void*) rrset);
    return;
}


/**
 * Backup RRset.
 *
 */
void
rrset_backup2(FILE* fd, rrset_type* rrset)
{
    char* str = NULL;
    uint16_t i = 0;
    if (!rrset || !fd) {
        return;
    }
    for (i=0; i < rrset->rrsig_count; i++) {
        str = ldns_rr2str(rrset->rrsigs[i].rr);
        if (!str) {
            continue;
        }
        str[(strlen(str))-1] = '\0';
        fprintf(fd, "%s; {locator %s flags %u}\n", str,
            rrset->rrsigs[i].key_locator, rrset->rrsigs[i].key_flags);
        free((void*)str);
    }
    return;
}<|MERGE_RESOLUTION|>--- conflicted
+++ resolved
@@ -591,6 +591,25 @@
     return 0;
 }
 
+/**
+ * Is the RRset signed with this algorithm?
+ *
+ */
+static int
+rrset_sigalgo(rrset_type* rrset, uint8_t algorithm)
+{
+    size_t i = 0;
+    if (!rrset) {
+        return 0;
+    }
+    for (i=0; i < rrset->rrsig_count; i++) {
+        if (algorithm == ldns_rdf2native_int8(
+                ldns_rr_rrsig_algorithm(rrset->rrsigs[i].rr))) {
+            return 1;
+        }
+    }
+    return 0;
+}
 
 /**
  * Is the RRset signed with this locator?
@@ -763,17 +782,19 @@
             continue;
         }
         /* Additional rules for signatures */
-<<<<<<< HEAD
-        if (rrset_sigok(rrset, &zone->signconf->keys->keys[i])) {
-=======
         if (rrset_siglocator(rrset, zone->signconf->keys->keys[i].locator)) {
             continue;
         }
         if (rrset->rrtype != LDNS_RR_TYPE_DNSKEY &&
 	    rrset_sigalgo(rrset, zone->signconf->keys->keys[i].algorithm)) {
->>>>>>> f4975f0a
             continue;
         }
+
+        /**
+         * currently, there is no rule that the number of signatures
+         * over this RRset equals the number of active keys.
+         */
+
         /* Sign the RRset with this key */
         ods_log_deeebug("[%s] signing RRset[%i] with key %s", rrset_str,
             rrset->rrtype, zone->signconf->keys->keys[i].locator);
