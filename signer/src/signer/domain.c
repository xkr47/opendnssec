/*
 * $Id$
 *
 * Copyright (c) 2009 NLNet Labs. All rights reserved.
 *
 * Redistribution and use in source and binary forms, with or without
 * modification, are permitted provided that the following conditions
 * are met:
 * 1. Redistributions of source code must retain the above copyright
 *    notice, this list of conditions and the following disclaimer.
 * 2. Redistributions in binary form must reproduce the above copyright
 *    notice, this list of conditions and the following disclaimer in the
 *    documentation and/or other materials provided with the distribution.
 *
 * THIS SOFTWARE IS PROVIDED BY THE AUTHOR ``AS IS'' AND ANY EXPRESS OR
 * IMPLIED WARRANTIES, INCLUDING, BUT NOT LIMITED TO, THE IMPLIED
 * WARRANTIES OF MERCHANTABILITY AND FITNESS FOR A PARTICULAR PURPOSE
 * ARE DISCLAIMED. IN NO EVENT SHALL THE AUTHOR BE LIABLE FOR ANY
 * DIRECT, INDIRECT, INCIDENTAL, SPECIAL, EXEMPLARY, OR CONSEQUENTIAL
 * DAMAGES (INCLUDING, BUT NOT LIMITED TO, PROCUREMENT OF SUBSTITUTE
 * GOODS OR SERVICES; LOSS OF USE, DATA, OR PROFITS; OR BUSINESS
 * INTERRUPTION) HOWEVER CAUSED AND ON ANY THEORY OF LIABILITY, WHETHER
 * IN CONTRACT, STRICT LIABILITY, OR TORT (INCLUDING NEGLIGENCE OR
 * OTHERWISE) ARISING IN ANY WAY OUT OF THE USE OF THIS SOFTWARE, EVEN
 * IF ADVISED OF THE POSSIBILITY OF SUCH DAMAGE.
 *
 */

/**
 * Domain.
 *
 */

#include "config.h"
#include "shared/log.h"
#include "signer/backup.h"
#include "signer/denial.h"
#include "signer/domain.h"
#include "signer/zone.h"

static const char* dname_str = "domain";


/**
 * Log domain name.
 *
 */
<<<<<<< HEAD
static int
rrset_compare(const void* a, const void* b)
{
    ldns_rr_type* x = (ldns_rr_type*)a;
    ldns_rr_type* y = (ldns_rr_type*)b;
    return (*x)-(*y);
}


/**
 * Create empty domain.
 *
 */
domain_type*
domain_create(ldns_rdf* dname)
{
    domain_type* domain = (domain_type*) se_malloc(sizeof(domain_type));
    se_log_assert(dname);

    domain->name = ldns_rdf_clone(dname);
    domain->parent = NULL;
    domain->denial = NULL;
    domain->rrsets = ldns_rbtree_create(rrset_compare);
    domain->domain_status = DOMAIN_STATUS_NONE;
    domain->internal_serial = 0;
    domain->initialized = 0;
    domain->outbound_serial = 0;
    domain->subdomain_count = 0;
    domain->subdomain_auth = 0;
    return domain;
}


/**
 * Recover domain from backup.
 *
 */
domain_type*
domain_recover_from_backup(FILE* fd, int* curnxt, int* curbm)
=======
void
log_dname(ldns_rdf *rdf, const char* pre, int level)
>>>>>>> 2372b99a
{
    char* str = NULL;
    if (ods_log_get_level() < level) {
        return;
    }
    str = ldns_rdf2str(rdf);
    if (!str) {
        return;
    }
<<<<<<< HEAD
    domain->parent = NULL;
    domain->denial = NULL;
    domain->rrsets = ldns_rbtree_create(rrset_compare);
    domain->domain_status = domain_status;
    domain->internal_serial = internal_serial;
    domain->initialized = 0;
    domain->outbound_serial = outbound_serial;
    domain->subdomain_count = subdomain_count;
    domain->subdomain_auth = subdomain_auth;
    se_log_deeebug("recovered domain %s internal_serial=%u, "
        "outbound_serial=%u, domain_status=%i, nsec_status=(%i, %i)",
        name, domain->internal_serial, domain->outbound_serial,
        domain->domain_status, nsec_bitmap_changed,
        nsec_nxt_changed);

    se_free((void*)name);
    if (curnxt) {
        *curnxt = nsec_nxt_changed;
    }
    if (curbm) {
        *curbm = nsec_bitmap_changed;
    }
    return domain;
}

/**
 * Convert RRset to a tree node.
 *
 */
static ldns_rbnode_t*
rrset2node(rrset_type* rrset)
{
    ldns_rbnode_t* node = (ldns_rbnode_t*) se_malloc(sizeof(ldns_rbnode_t));
    node->key = &(rrset->rr_type);
    node->data = rrset;
    return node;
}


/**
 * Lookup RRset within domain.
 *
 */
rrset_type*
domain_lookup_rrset(domain_type* domain, ldns_rr_type type)
{
    ldns_rbnode_t* node = LDNS_RBTREE_NULL;

    se_log_assert(domain);
    se_log_assert(domain->rrsets);

    node = ldns_rbtree_search(domain->rrsets, &(type));
    if (node && node != LDNS_RBTREE_NULL) {
        return (rrset_type*) node->data;
=======
    if (level == LOG_EMERG) {
        ods_fatal_exit("[%s] %s: %s", dname_str, pre?pre:"", str);
    } else if (level == LOG_ALERT) {
        ods_log_alert("[%s] %s: %s", dname_str, pre?pre:"", str);
    } else if (level == LOG_CRIT) {
        ods_log_crit("[%s] %s: %s", dname_str, pre?pre:"", str);
    } else if (level == LOG_ERR) {
        ods_log_error("[%s] %s: %s", dname_str, pre?pre:"", str);
    } else if (level == LOG_WARNING) {
        ods_log_warning("[%s] %s: %s", dname_str, pre?pre:"", str);
    } else if (level == LOG_NOTICE) {
        ods_log_info("[%s] %s: %s", dname_str, pre?pre:"", str);
    } else if (level == LOG_INFO) {
        ods_log_verbose("[%s] %s: %s", dname_str, pre?pre:"", str);
    } else if (level == LOG_DEBUG) {
        ods_log_debug("[%s] %s: %s", dname_str, pre?pre:"", str);
    } else if (level == LOG_DEEEBUG) {
        ods_log_deeebug("[%s] %s: %s", dname_str, pre?pre:"", str);
    } else {
        ods_log_deeebug("[%s] %s: %s", dname_str, pre?pre:"", str);
>>>>>>> 2372b99a
    }
    free((void*)str);
    return;
}


/**
 * Create domain.
 *
 */
domain_type*
domain_create(void* zoneptr, ldns_rdf* dname)
{
    domain_type* domain = NULL;
    zone_type* zone = (zone_type*) zoneptr;
    if (!dname || !zoneptr) {
        return NULL;
    }
<<<<<<< HEAD
    if (!recover && domain->denial) {
        domain->denial->bitmap_changed = 1;
    }
    return rrset;
}


/**
 * Delete RRset from domain.
 *
 */
rrset_type*
domain_del_rrset(domain_type* domain, rrset_type* rrset, int recover)
{
    rrset_type* del_rrset = NULL;
    ldns_rbnode_t* del_node = NULL;
    char* str = NULL;

    se_log_assert(rrset);
    se_log_assert(domain);
    se_log_assert(domain->rrsets);

    del_node = ldns_rbtree_delete(domain->rrsets,
        (const void*)&rrset->rr_type);
    if (del_node) {
        del_rrset = (rrset_type*) del_node->data;
        rrset_cleanup(del_rrset);
        se_free((void*)del_node);
        if (!recover && domain->denial) {
            domain->denial->bitmap_changed = 1;
        }
=======
    domain = (domain_type*) allocator_alloc(
        zone->allocator, sizeof(domain_type));
    if (!domain) {
        ods_log_error("[%s] unable to create domain: allocator_alloc() "
            "failed", dname_str);
        return NULL;
    }
    domain->dname = ldns_rdf_clone(dname);
    if (!domain->dname) {
        ods_log_error("[%s] unable to create domain: ldns_rdf_clone() "
            "failed", dname_str);
        allocator_deallocate(zone->allocator, domain);
>>>>>>> 2372b99a
        return NULL;
    }
    domain->zone = zoneptr;
    domain->denial = NULL; /* no reference yet */
    domain->node = NULL; /* not in db yet */
    domain->rrsets = NULL;
    domain->parent = NULL;
    domain->is_apex = 0;
    domain->is_new = 0;
    return domain;
}


/**
 * Count the number of RRsets at this domain.
 *
 */
size_t
domain_count_rrset(domain_type* domain)
{
    rrset_type* rrset = NULL;
    size_t count = 0;
    if (!domain) {
        return 0;
    }
    rrset = domain->rrsets;
    while (rrset) {
        count++; /* rr_count may be zero */
        rrset = rrset->next;
    }
    return count;
}


/**
 * Count the number of RRsets at this domain with RRs that have is_added.
 *
 */
size_t
domain_count_rrset_is_added(domain_type* domain)
{
    rrset_type* rrset = NULL;
    size_t count = 0;
    if (!domain) {
        return 0;
    }
    rrset = domain->rrsets;
    while (rrset) {
        if (rrset_count_rr_is_added(rrset)) {
            count++;
        }
        rrset = rrset->next;
    }
    return count;
}


/**
 * Look up RRset at this domain.
 *
 */
rrset_type*
domain_lookup_rrset(domain_type* domain, ldns_rr_type rrtype)
{
    rrset_type* rrset = NULL;
    if (!domain || !domain->rrsets || !rrtype) {
        return NULL;
    }
    rrset = domain->rrsets;
    while (rrset && rrset->rrtype != rrtype) {
        rrset = rrset->next;
    }
    return rrset;
}


/**
 * Add RRset to domain.
 *
 */
void
domain_add_rrset(domain_type* domain, rrset_type* rrset)
{
    rrset_type** p = NULL;
    denial_type* denial = NULL;
    ods_log_assert(domain);
    ods_log_assert(rrset);
    if (!domain->rrsets) {
        domain->rrsets = rrset;
    } else {
        p = &domain->rrsets;
        while(*p) {
            p = &((*p)->next);
        }
        *p = rrset;
        rrset->next = NULL;
    }
    log_rrset(domain->dname, rrset->rrtype, "+RRSET", LOG_DEBUG);
    rrset->domain = (void*) domain;
    if (domain->denial) {
        denial = (denial_type*) domain->denial;
        denial->bitmap_changed = 1;
    }
    return;
}


/**
 * Delete RRset from domain.
 *
 */
rrset_type*
domain_del_rrset(domain_type* domain, ldns_rr_type rrtype)
{
    rrset_type* cur = NULL;
    denial_type* denial = NULL;
    if (!domain || !rrtype) {
        return NULL;
    }
<<<<<<< HEAD
    return 0;
}


/**
 * Update domain with pending changes.
 *
 */
int
domain_update(domain_type* domain, uint32_t serial)
{
    ldns_rbnode_t* node = LDNS_RBTREE_NULL;
    rrset_type* rrset = NULL;

    se_log_assert(serial);
    se_log_assert(domain);
    se_log_assert(domain->rrsets);

    if (!domain->initialized || DNS_SERIAL_GT(serial, domain->internal_serial)) {
        if (domain->rrsets->root != LDNS_RBTREE_NULL) {
            node = ldns_rbtree_first(domain->rrsets);
        }
        while (node && node != LDNS_RBTREE_NULL) {
            rrset = (rrset_type*) node->data;
            if (rrset->rr_type == LDNS_RR_TYPE_SOA && rrset->rrs &&
                rrset->rrs->rr) {
                rrset->drop_signatures = 1;
            }

            if (rrset_update(rrset, serial) != 0) {
                se_log_error("failed to update domain to serial %u: failed "
                    "to update RRset", serial);
                return 1;
            }
            node = ldns_rbtree_next(node);
            /* delete memory of RRsets if no RRs exist */
            if (rrset_count_rr(rrset) <= 0) {
                rrset = domain_del_rrset(domain, rrset, 0);
                if (rrset) {
                    se_log_error("failed to delete obsoleted RRset");
                }
=======
    if (!domain->rrsets) {
        ods_log_error("[%s] unable to delete RRset: RRset with RRtype %s "
            "does not exist", dname_str, rrset_type2str(rrtype));
        return NULL;
    }
    if (domain->rrsets->rrtype == rrtype) {
        cur = domain->rrsets;
        domain->rrsets = cur->next;
        cur->domain = NULL;
        cur->next = NULL;
        log_rrset(domain->dname, rrtype, "-RRSET", LOG_DEBUG);
        if (domain->denial) {
            denial = (denial_type*) domain->denial;
            denial->bitmap_changed = 1;
        }
        return cur;
    }
    cur = domain->rrsets;
    while (cur) {
        if (!cur->next) {
            ods_log_error("[%s] unable to delete RRset: RRset with RRtype %s "
                "does not exist", dname_str, rrset_type2str(rrtype));
            return NULL;
        }
        ods_log_assert(cur->next);
        if (cur->next->rrtype != rrtype) {
            cur = cur->next;
        } else {
            ods_log_assert(cur->next->rrtype == rrtype);
            cur->next = cur->next->next;
            cur = cur->next;
            cur->domain = NULL;
            cur->next = NULL;
            log_rrset(domain->dname, rrtype, "-RRSET", LOG_DEBUG);
            if (domain->denial) {
                denial = (denial_type*) domain->denial;
                denial->bitmap_changed = 1;
>>>>>>> 2372b99a
            }
            return cur;
        }
<<<<<<< HEAD
        domain->internal_serial = serial;
        domain->initialized = 1;
    } else {
        se_log_error("cannot update domain: serial %u should be larger than "
            "domain internal serial %u", serial, domain->internal_serial);
        return 2;
=======
>>>>>>> 2372b99a
    }
    ods_log_error("[%s] unable to delete RRset: RRset with RRtype %s "
        "does not exist", dname_str, rrset_type2str(rrtype));
    return NULL;
}


/**
 * Apply differences at domain.
 *
 */
void
domain_diff(domain_type* domain)
{
    denial_type* denial = NULL;
    rrset_type* rrset = NULL;
    rrset_type* prev_rrset = NULL;

    if (!domain) {
        return;
    }
    rrset = domain->rrsets;
    while (rrset) {
        rrset_diff(rrset);
        if (rrset->rr_count <= 0) {
            /* delete entire rrset */
            if (!prev_rrset) {
                domain->rrsets = rrset->next;
            } else {
                prev_rrset->next = rrset->next;
            }
            rrset->next = NULL;
            log_rrset(domain->dname, rrset->rrtype, "-RRSET", LOG_DEBUG);
            rrset_cleanup(rrset);
            if (!prev_rrset) {
                rrset = domain->rrsets;
            } else {
                rrset = prev_rrset->next;
            }
            if (domain->denial) {
                denial = (denial_type*) domain->denial;
                denial->bitmap_changed = 1;
            }
        } else {
            /* just go to next rrset */
            prev_rrset = rrset;
            rrset = rrset->next;
        }
    }
    return;
}


/**
<<<<<<< HEAD
 * Sign domain.
=======
 * Rollback differences at domain.
 *
 */
void
domain_rollback(domain_type* domain)
{
    denial_type* denial = NULL;
    rrset_type* rrset = NULL;
    rrset_type* prev_rrset = NULL;
    ldns_rr* del_rr = NULL;
    int del_rrset = 0;
    uint16_t i = 0;
    if (!domain) {
        return;
    }
    rrset = domain->rrsets;
    while (rrset) {
        /* walk rrs */
        for (i=0; i < rrset->rr_count; i++) {
            rrset->rrs[i].is_added = 0;
            rrset->rrs[i].is_removed = 0;
            if (!rrset->rrs[i].exists) {
                /* can we delete the RRset? */
                if(rrset->rr_count == 1) {
                    del_rrset = 1;
                }
                del_rr = rrset->rrs[i].rr;
                rrset_del_rr(rrset, i);
                ldns_rr_free(del_rr);
                del_rr = NULL;
                i--;
            }
        }
        /* next rrset */
        if (del_rrset) {
            /* delete entire rrset */
            if (!prev_rrset) {
                domain->rrsets = rrset->next;
            } else {
                prev_rrset->next = rrset->next;
            }
            rrset->next = NULL;
            log_rrset(domain->dname, rrset->rrtype, "-RRSET", LOG_DEBUG);
            rrset_cleanup(rrset);
            if (!prev_rrset) {
                rrset = domain->rrsets;
            } else {
                rrset = prev_rrset->next;
            }
            if (domain->denial) {
                denial = (denial_type*) domain->denial;
                denial->bitmap_changed = 0;
            }
            del_rrset = 0;
        } else {
            /* just go to next rrset */
            prev_rrset = rrset;
            rrset = rrset->next;
        }
    }
    return;
}


/**
 * Check whether a domain is an empty non-terminal to unsigned delegation.
>>>>>>> 2372b99a
 *
 */
int
domain_ent2unsignedns(domain_type* domain)
{
<<<<<<< HEAD
    ldns_rbnode_t* node = LDNS_RBTREE_NULL;
    ldns_rdf* soa_serial = NULL;
    rrset_type* rrset = NULL;
    int error = 0;

    se_log_assert(domain);
    se_log_assert(domain->rrsets);
    se_log_assert(owner);
    se_log_assert(sc);
    se_log_assert(signtime);
    se_log_assert(stats);

    if (domain->domain_status == DOMAIN_STATUS_NONE ||
        domain->domain_status == DOMAIN_STATUS_OCCLUDED) {
        return 0;
    }

    if (domain->denial && domain->denial->rrset) {
        error = rrset_sign(ctx, domain->denial->rrset, owner, sc, signtime, stats);
        if (error) {
            return error;
        }
    }

    if (domain->rrsets->root != LDNS_RBTREE_NULL) {
        node = ldns_rbtree_first(domain->rrsets);
    }
    while (node && node != LDNS_RBTREE_NULL) {
        rrset = (rrset_type*) node->data;

        /* skip delegation RRsets */
        if (domain->domain_status != DOMAIN_STATUS_APEX &&
            rrset->rr_type == LDNS_RR_TYPE_NS) {
            node = ldns_rbtree_next(node);
            continue;
        }
        /* skip glue at the delegation */
        if ((domain->domain_status == DOMAIN_STATUS_DS ||
             domain->domain_status == DOMAIN_STATUS_NS) &&
            (rrset->rr_type == LDNS_RR_TYPE_A ||
             rrset->rr_type == LDNS_RR_TYPE_AAAA)) {
            node = ldns_rbtree_next(node);
            continue;
        }

        if (rrset->rr_type == LDNS_RR_TYPE_SOA && rrset->rrs &&
            rrset->rrs->rr) {
            soa_serial = ldns_rr_set_rdf(rrset->rrs->rr,
                ldns_native2rdf_int32(LDNS_RDF_TYPE_INT32, serial),
                SE_SOA_RDATA_SERIAL);
            if (soa_serial) {
                if (ldns_rdf2native_int32(soa_serial) != serial) {
                    rrset->drop_signatures = 1;
                }
                ldns_rdf_deep_free(soa_serial);
             } else {
                se_log_error("unable to sign domain: failed to replace "
                    "SOA SERIAL rdata");
=======
    ldns_rbnode_t* n = LDNS_RBTREE_NULL;
    domain_type* d = NULL;
    ldns_rr_type dstatus = LDNS_RR_TYPE_FIRST;

    ods_log_assert(domain);
    if (domain->rrsets) {
        return 0; /* not an empty non-terminal */
    }
    n = ldns_rbtree_next(domain->node);
    while (n && n != LDNS_RBTREE_NULL) {
        d = (domain_type*) n->data;
        if (!ldns_dname_is_subdomain(d->dname, domain->dname)) {
            break;
        }
        if (d->rrsets) {
            dstatus = domain_is_delegpt(d);
            if (domain_is_delegpt(d) == LDNS_RR_TYPE_NS) {
                /* domain has unsigned delegation */
>>>>>>> 2372b99a
                return 1;
            } else {
                /* domain has authoritative data or signed delegation */
                return 0;
            }
        }
        /* maybe there is data at the next domain */
        n = ldns_rbtree_next(n);
    }
    ods_log_warning("[%s] encountered empty terminal that is treated as "
        "non-terminal", dname_str);
    return 0;
}


/**
 * Check whether the domain is a delegation point.
 *
 */
ldns_rr_type
domain_is_delegpt(domain_type* domain)
{
    ods_log_assert(domain);
    if (domain->is_apex) {
        return LDNS_RR_TYPE_SOA;
    }
<<<<<<< HEAD
    /* no RRset with this RRtype yet */
    rrset = rrset_create(ldns_rr_get_type(rr));
    rrset = domain_add_rrset(domain, rrset, 1);
    if (!rrset) {
        se_log_error("unable to recover RR to domain: failed to add RRset");
        return 1;
    }
    return rrset_recover_rr_from_backup(rrset, rr);
}


/**
 * Recover RRSIG from backup.
 *
 */
int
domain_recover_rrsig_from_backup(domain_type* domain, ldns_rr* rrsig,
    ldns_rr_type type_covered, const char* locator, uint32_t flags)
{
    rrset_type* rrset = NULL;

    se_log_assert(rrsig);
    se_log_assert(domain);
    se_log_assert(domain->name);
    se_log_assert(domain->rrsets);
    se_log_assert((ldns_dname_compare(domain->name,
        ldns_rr_owner(rrsig)) == 0));

    if (type_covered == LDNS_RR_TYPE_NSEC ||
        type_covered == LDNS_RR_TYPE_NSEC3) {
        if (domain->denial && domain->denial->rrset) {
            return rrset_recover_rrsig_from_backup(domain->denial->rrset,
                rrsig, locator, flags);
        } else if (type_covered == LDNS_RR_TYPE_NSEC) {
            se_log_error("unable to recover RRSIG to domain: no NSEC RRset");
        } else {
            se_log_error("unable to recover RRSIG to domain: no NSEC3 RRset");
        }
    } else {
        rrset = domain_lookup_rrset(domain, type_covered);
        if (rrset) {
            return rrset_recover_rrsig_from_backup(rrset, rrsig,
                locator, flags);
=======
    if (domain_lookup_rrset(domain, LDNS_RR_TYPE_NS)) {
        if (domain_lookup_rrset(domain, LDNS_RR_TYPE_DS)) {
            /* Signed delegation */
            return LDNS_RR_TYPE_DS;
>>>>>>> 2372b99a
        } else {
            /* Unsigned delegation */
            return LDNS_RR_TYPE_NS;
        }
    }
    /* Authoritative */
    return LDNS_RR_TYPE_SOA;
}


/**
 * Check whether the domain is occluded.
 *
 */
ldns_rr_type
domain_is_occluded(domain_type* domain)
{
    domain_type* parent = NULL;
    ods_log_assert(domain);
    if (domain->is_apex) {
        return LDNS_RR_TYPE_SOA;
    }
    parent = domain->parent;
    while (parent && !parent->is_apex) {
        if (domain_lookup_rrset(parent, LDNS_RR_TYPE_NS)) {
            /* Glue / Empty non-terminal to Glue */
            return LDNS_RR_TYPE_A;
        }
<<<<<<< HEAD
        /* don't destroy corresponding parent and nsec3 domain */
        se_free((void*) domain);
    } else {
        se_log_warning("cleanup empty domain");
=======
        if (domain_lookup_rrset(parent, LDNS_RR_TYPE_DNAME)) {
            /* Occluded data / Empty non-terminal to Occluded data */
            return LDNS_RR_TYPE_DNAME;
        }
        parent = parent->parent;
>>>>>>> 2372b99a
    }
    /* Authoritative or delegation */
    return LDNS_RR_TYPE_SOA;
}


/**
 * Print domain.
 *
 */
void
domain_print(FILE* fd, domain_type* domain)
{
    ldns_rr_type dstatus = LDNS_RR_TYPE_FIRST;
    char* str = NULL;
    rrset_type* rrset = NULL;
    rrset_type* soa_rrset = NULL;
    rrset_type* cname_rrset = NULL;
    if (!domain || !fd) {
        return;
    }
    /* empty non-terminal? */
    if (!domain->rrsets) {
        str = ldns_rdf2str(domain->dname);
        fprintf(fd, ";;Empty non-terminal %s\n", str);
        free((void*)str);
        /* Denial of Existence */
        denial_print(fd, (denial_type*) domain->denial);
        return;
    }
    /* no other data may accompany a CNAME */
    cname_rrset = domain_lookup_rrset(domain, LDNS_RR_TYPE_CNAME);
    if (cname_rrset) {
        rrset_print(fd, cname_rrset, 0);
    } else {
        /* if SOA, print soa first */
        if (domain->is_apex) {
            soa_rrset = domain_lookup_rrset(domain, LDNS_RR_TYPE_SOA);
            if (soa_rrset) {
                rrset_print(fd, soa_rrset, 0);
            }
        }
        /* print other RRsets */
        rrset = domain->rrsets;
        while (rrset) {
            /* skip SOA RRset */
            if (rrset->rrtype != LDNS_RR_TYPE_SOA) {
                dstatus = domain_is_occluded(domain);
                if (dstatus == LDNS_RR_TYPE_A) {
                    /* Glue */
                    if (rrset->rrtype == LDNS_RR_TYPE_A ||
                        rrset->rrtype == LDNS_RR_TYPE_AAAA) {
                        rrset_print(fd, rrset, 0);
                    }
                } else if (dstatus == LDNS_RR_TYPE_SOA) {
                    /* Authoritative or delegation */
                    dstatus = domain_is_delegpt(domain);
                    if (dstatus == LDNS_RR_TYPE_SOA ||
                        rrset->rrtype == LDNS_RR_TYPE_A ||
                        rrset->rrtype == LDNS_RR_TYPE_AAAA ||
                        rrset->rrtype == LDNS_RR_TYPE_NS ||
                        rrset->rrtype == LDNS_RR_TYPE_DS) {
                        rrset_print(fd, rrset, 0);
                    }
                }
                /* Occluded */
            }
            rrset = rrset->next;
        }
    }
<<<<<<< HEAD

    /* print NSEC(3) */
    if (domain->denial && domain->denial->rrset) {
        rrset_print(fd, domain->denial->rrset, 0);
    }
=======
    /* Denial of Existence */
    denial_print(fd, (denial_type*) domain->denial);
>>>>>>> 2372b99a
    return;
}


/**
 * Clean up domain.
 *
 */
void
domain_cleanup(domain_type* domain)
{
<<<<<<< HEAD
    char* str = NULL;
    int nsec_bitmap_changed = 0;
    int nsec_nxt_changed = 0;
    ldns_rr* rr = NULL;

    if (domain->denial) {
        nsec_bitmap_changed = domain->denial->bitmap_changed;
        nsec_nxt_changed = domain->denial->nxt_changed;
    }

    str = ldns_rdf2str(domain->name);
    fprintf(fd, ";DNAME %s %u %u %i %i %i %i %i\n", str,
        domain->internal_serial, domain->outbound_serial,
        (int) domain->domain_status,
        (int) domain->subdomain_count, (int) domain->subdomain_auth,
        nsec_bitmap_changed, nsec_nxt_changed);
    se_free((void*) str);

    if (domain->denial && domain->denial->rrset &&
        domain->denial->rrset->rrs && domain->denial->rrset->rrs->rr) {

        rr = domain->denial->rrset->rrs->rr;
        if (ldns_rr_get_type(rr) == LDNS_RR_TYPE_NSEC3) {
            str = ldns_rdf2str(domain->denial->owner);
            fprintf(fd, ";DNAME3 %s %u %u %i %i %i %i %i\n", str,
                domain->internal_serial, domain->outbound_serial,
                DOMAIN_STATUS_HASH, 0, 0, nsec_bitmap_changed,
                nsec_nxt_changed);
            se_free((void*) str);

            fprintf(fd, ";NSEC3\n");


        } else {
            fprintf(fd, ";NSEC\n");
        }
        ldns_rr_print(fd, rr);
=======
    zone_type* zone = NULL;
    if (!domain) {
        return;
>>>>>>> 2372b99a
    }
    zone = (zone_type*) domain->zone;
    ldns_rdf_deep_free(domain->dname);
    rrset_cleanup(domain->rrsets);
    allocator_deallocate(zone->allocator, (void*)domain);
    return;
}


/**
 * Recover domain from backup.
 *
 */
ods_status
domain_recover(domain_type* domain, FILE* fd, int dstatus)
{
    const char* token = NULL;
    const char* locator = NULL;
    uint32_t flags = 0;
    ldns_rr* rr = NULL;
    rrset_type* rrset = NULL;
    denial_type* denial = NULL;
    ldns_status lstatus = LDNS_STATUS_OK;
    ldns_rr_type type_covered = LDNS_RR_TYPE_FIRST;

    ods_log_assert(domain);
    ods_log_assert(fd);

    if (dstatus == 1) {
        domain->is_apex = 1;
    }

    while (backup_read_str(fd, &token)) {
        if (ods_strcmp(token, ";;RRSIG") == 0) {
            /* recover signature */
            if (!backup_read_str(fd, &locator) ||
                !backup_read_uint32_t(fd, &flags)) {
                ods_log_error("[%s] signature in backup corrupted",
                    dname_str);
                goto recover_dname_error;
            }
            /* expect signature */
            lstatus = ldns_rr_new_frm_fp(&rr, fd, NULL, NULL, NULL);
            if (lstatus != LDNS_STATUS_OK) {
                ods_log_error("[%s] missing signature in backup", dname_str);
                ods_log_error("[%s] ldns status: %s", dname_str,
                    ldns_get_errorstr_by_id(lstatus));
                goto recover_dname_error;
            }
            if (ldns_rr_get_type(rr) != LDNS_RR_TYPE_RRSIG) {
                ods_log_error("[%s] expecting signature in backup", dname_str);
                ldns_rr_free(rr);
                goto recover_dname_error;
            }

            type_covered = ldns_rdf2rr_type(ldns_rr_rrsig_typecovered(rr));
            rrset = domain_lookup_rrset(domain, type_covered);
            if (!rrset) {
                ods_log_error("[%s] signature type %i not covered",
                    dname_str, type_covered);
                ldns_rr_free(rr);
                goto recover_dname_error;
            }
            ods_log_assert(rrset);
            if (rrset_recover(rrset, rr, locator, flags) != ODS_STATUS_OK) {
                ods_log_error("[%s] unable to recover signature", dname_str);
                ldns_rr_free(rr);
                goto recover_dname_error;
            }
            /* signature done */
            free((void*) locator);
            locator = NULL;
            rr = NULL;
        } else if (ods_strcmp(token, ";;Denial") == 0) {
            /* expect nsec(3) record */
            lstatus = ldns_rr_new_frm_fp(&rr, fd, NULL, NULL, NULL);
            if (lstatus != LDNS_STATUS_OK) {
                ods_log_error("[%s] missing denial in backup", dname_str);
                goto recover_dname_error;
            }
            if (ldns_rr_get_type(rr) != LDNS_RR_TYPE_NSEC &&
                ldns_rr_get_type(rr) != LDNS_RR_TYPE_NSEC3) {
                ods_log_error("[%s] expecting denial in backup", dname_str);
                ldns_rr_free(rr);
                goto recover_dname_error;
            }

            /* recover denial structure */
            ods_log_assert(!domain->denial);
            denial = denial_create(domain->zone, ldns_rr_owner(rr));
            ods_log_assert(denial);
            denial->domain = (void*) domain; /* back reference */
            domain->denial = (void*) denial;
            /* add the NSEC(3) rr */
            if (!denial->rrset) {
                denial->rrset = rrset_create(domain->zone,
                    ldns_rr_get_type(rr));
            }
            ods_log_assert(denial->rrset);

            if (!rrset_add_rr(denial->rrset, rr)) {
                ods_log_error("[%s] unable to recover denial", dname_str);
                ldns_rr_free(rr);
                goto recover_dname_error;
            }
            rrset_diff(denial->rrset);
            /* denial done */
            rr = NULL;

            /* recover signature */
            if (!backup_read_check_str(fd, ";;RRSIG") ||
                !backup_read_str(fd, &locator) ||
                !backup_read_uint32_t(fd, &flags)) {
                ods_log_error("[%s] signature in backup corrupted (denial)",
                    dname_str);
                goto recover_dname_error;
            }
            /* expect signature */
            lstatus = ldns_rr_new_frm_fp(&rr, fd, NULL, NULL, NULL);
            if (lstatus != LDNS_STATUS_OK) {
                ods_log_error("[%s] missing signature in backup (denial)",
                    dname_str);
                ods_log_error("[%s] ldns status: %s", dname_str,
                    ldns_get_errorstr_by_id(lstatus));
                goto recover_dname_error;
            }
            if (ldns_rr_get_type(rr) != LDNS_RR_TYPE_RRSIG) {
                ods_log_error("[%s] expecting signature in backup (denial)",
                    dname_str);
                ldns_rr_free(rr);
                goto recover_dname_error;
            }
            if (!denial->rrset) {
                ods_log_error("[%s] signature type not covered (denial)",
                    dname_str);
                ldns_rr_free(rr);
                goto recover_dname_error;
            }
            ods_log_assert(denial->rrset);
            if (rrset_recover(denial->rrset, rr, locator, flags) !=
                ODS_STATUS_OK) {
                ods_log_error("[%s] unable to recover signature (denial)",
                    dname_str);
                ldns_rr_free(rr);
                goto recover_dname_error;
            }
            /* signature done */
            free((void*) locator);
            locator = NULL;
            rr = NULL;
        } else if (ods_strcmp(token, ";;Domaindone") == 0) {
            /* domain done */
            free((void*) token);
            token = NULL;
            break;
        } else {
            /* domain corrupted */
            goto recover_dname_error;
        }
        /* done, next token */
        free((void*) token);
        token = NULL;
    }

<<<<<<< HEAD
    /* print nsec */
    if (domain->denial && domain->denial->rrset) {
        rrset_print_rrsig(fd, domain->denial->rrset);
=======
    return ODS_STATUS_OK;

recover_dname_error:
    free((void*) token);
    token = NULL;

    free((void*) locator);
    locator = NULL;
    return ODS_STATUS_ERR;
}


/**
 * Backup domain.
 *
 */
void
domain_backup(FILE* fd, domain_type* domain)
{
    char* str = NULL;
    rrset_type* rrset = NULL;
    denial_type* denial = NULL;
    if (!domain || !fd) {
        return;
>>>>>>> 2372b99a
    }
    str = ldns_rdf2str(domain->dname);
    fprintf(fd, ";;Domain: name %s status %i\n", str, (int) domain->is_apex);
    rrset = domain->rrsets;
    while (rrset) {
        rrset_backup(fd, rrset);
        rrset = rrset->next;;
    }
    free((void*)str);
    /* denial of existence */
    denial = (denial_type*) domain->denial;
    if (denial) {
        fprintf(fd, ";;Denial\n");
        rrset_print(fd, denial->rrset, 1);
        rrset_backup(fd, denial->rrset);
    }
    fprintf(fd, ";;Domaindone\n");
    return;
}<|MERGE_RESOLUTION|>--- conflicted
+++ resolved
@@ -45,50 +45,8 @@
  * Log domain name.
  *
  */
-<<<<<<< HEAD
-static int
-rrset_compare(const void* a, const void* b)
-{
-    ldns_rr_type* x = (ldns_rr_type*)a;
-    ldns_rr_type* y = (ldns_rr_type*)b;
-    return (*x)-(*y);
-}
-
-
-/**
- * Create empty domain.
- *
- */
-domain_type*
-domain_create(ldns_rdf* dname)
-{
-    domain_type* domain = (domain_type*) se_malloc(sizeof(domain_type));
-    se_log_assert(dname);
-
-    domain->name = ldns_rdf_clone(dname);
-    domain->parent = NULL;
-    domain->denial = NULL;
-    domain->rrsets = ldns_rbtree_create(rrset_compare);
-    domain->domain_status = DOMAIN_STATUS_NONE;
-    domain->internal_serial = 0;
-    domain->initialized = 0;
-    domain->outbound_serial = 0;
-    domain->subdomain_count = 0;
-    domain->subdomain_auth = 0;
-    return domain;
-}
-
-
-/**
- * Recover domain from backup.
- *
- */
-domain_type*
-domain_recover_from_backup(FILE* fd, int* curnxt, int* curbm)
-=======
 void
 log_dname(ldns_rdf *rdf, const char* pre, int level)
->>>>>>> 2372b99a
 {
     char* str = NULL;
     if (ods_log_get_level() < level) {
@@ -98,62 +56,6 @@
     if (!str) {
         return;
     }
-<<<<<<< HEAD
-    domain->parent = NULL;
-    domain->denial = NULL;
-    domain->rrsets = ldns_rbtree_create(rrset_compare);
-    domain->domain_status = domain_status;
-    domain->internal_serial = internal_serial;
-    domain->initialized = 0;
-    domain->outbound_serial = outbound_serial;
-    domain->subdomain_count = subdomain_count;
-    domain->subdomain_auth = subdomain_auth;
-    se_log_deeebug("recovered domain %s internal_serial=%u, "
-        "outbound_serial=%u, domain_status=%i, nsec_status=(%i, %i)",
-        name, domain->internal_serial, domain->outbound_serial,
-        domain->domain_status, nsec_bitmap_changed,
-        nsec_nxt_changed);
-
-    se_free((void*)name);
-    if (curnxt) {
-        *curnxt = nsec_nxt_changed;
-    }
-    if (curbm) {
-        *curbm = nsec_bitmap_changed;
-    }
-    return domain;
-}
-
-/**
- * Convert RRset to a tree node.
- *
- */
-static ldns_rbnode_t*
-rrset2node(rrset_type* rrset)
-{
-    ldns_rbnode_t* node = (ldns_rbnode_t*) se_malloc(sizeof(ldns_rbnode_t));
-    node->key = &(rrset->rr_type);
-    node->data = rrset;
-    return node;
-}
-
-
-/**
- * Lookup RRset within domain.
- *
- */
-rrset_type*
-domain_lookup_rrset(domain_type* domain, ldns_rr_type type)
-{
-    ldns_rbnode_t* node = LDNS_RBTREE_NULL;
-
-    se_log_assert(domain);
-    se_log_assert(domain->rrsets);
-
-    node = ldns_rbtree_search(domain->rrsets, &(type));
-    if (node && node != LDNS_RBTREE_NULL) {
-        return (rrset_type*) node->data;
-=======
     if (level == LOG_EMERG) {
         ods_fatal_exit("[%s] %s: %s", dname_str, pre?pre:"", str);
     } else if (level == LOG_ALERT) {
@@ -174,7 +76,6 @@
         ods_log_deeebug("[%s] %s: %s", dname_str, pre?pre:"", str);
     } else {
         ods_log_deeebug("[%s] %s: %s", dname_str, pre?pre:"", str);
->>>>>>> 2372b99a
     }
     free((void*)str);
     return;
@@ -193,39 +94,6 @@
     if (!dname || !zoneptr) {
         return NULL;
     }
-<<<<<<< HEAD
-    if (!recover && domain->denial) {
-        domain->denial->bitmap_changed = 1;
-    }
-    return rrset;
-}
-
-
-/**
- * Delete RRset from domain.
- *
- */
-rrset_type*
-domain_del_rrset(domain_type* domain, rrset_type* rrset, int recover)
-{
-    rrset_type* del_rrset = NULL;
-    ldns_rbnode_t* del_node = NULL;
-    char* str = NULL;
-
-    se_log_assert(rrset);
-    se_log_assert(domain);
-    se_log_assert(domain->rrsets);
-
-    del_node = ldns_rbtree_delete(domain->rrsets,
-        (const void*)&rrset->rr_type);
-    if (del_node) {
-        del_rrset = (rrset_type*) del_node->data;
-        rrset_cleanup(del_rrset);
-        se_free((void*)del_node);
-        if (!recover && domain->denial) {
-            domain->denial->bitmap_changed = 1;
-        }
-=======
     domain = (domain_type*) allocator_alloc(
         zone->allocator, sizeof(domain_type));
     if (!domain) {
@@ -238,7 +106,6 @@
         ods_log_error("[%s] unable to create domain: ldns_rdf_clone() "
             "failed", dname_str);
         allocator_deallocate(zone->allocator, domain);
->>>>>>> 2372b99a
         return NULL;
     }
     domain->zone = zoneptr;
@@ -358,49 +225,6 @@
     if (!domain || !rrtype) {
         return NULL;
     }
-<<<<<<< HEAD
-    return 0;
-}
-
-
-/**
- * Update domain with pending changes.
- *
- */
-int
-domain_update(domain_type* domain, uint32_t serial)
-{
-    ldns_rbnode_t* node = LDNS_RBTREE_NULL;
-    rrset_type* rrset = NULL;
-
-    se_log_assert(serial);
-    se_log_assert(domain);
-    se_log_assert(domain->rrsets);
-
-    if (!domain->initialized || DNS_SERIAL_GT(serial, domain->internal_serial)) {
-        if (domain->rrsets->root != LDNS_RBTREE_NULL) {
-            node = ldns_rbtree_first(domain->rrsets);
-        }
-        while (node && node != LDNS_RBTREE_NULL) {
-            rrset = (rrset_type*) node->data;
-            if (rrset->rr_type == LDNS_RR_TYPE_SOA && rrset->rrs &&
-                rrset->rrs->rr) {
-                rrset->drop_signatures = 1;
-            }
-
-            if (rrset_update(rrset, serial) != 0) {
-                se_log_error("failed to update domain to serial %u: failed "
-                    "to update RRset", serial);
-                return 1;
-            }
-            node = ldns_rbtree_next(node);
-            /* delete memory of RRsets if no RRs exist */
-            if (rrset_count_rr(rrset) <= 0) {
-                rrset = domain_del_rrset(domain, rrset, 0);
-                if (rrset) {
-                    se_log_error("failed to delete obsoleted RRset");
-                }
-=======
     if (!domain->rrsets) {
         ods_log_error("[%s] unable to delete RRset: RRset with RRtype %s "
             "does not exist", dname_str, rrset_type2str(rrtype));
@@ -438,19 +262,9 @@
             if (domain->denial) {
                 denial = (denial_type*) domain->denial;
                 denial->bitmap_changed = 1;
->>>>>>> 2372b99a
             }
             return cur;
         }
-<<<<<<< HEAD
-        domain->internal_serial = serial;
-        domain->initialized = 1;
-    } else {
-        se_log_error("cannot update domain: serial %u should be larger than "
-            "domain internal serial %u", serial, domain->internal_serial);
-        return 2;
-=======
->>>>>>> 2372b99a
     }
     ods_log_error("[%s] unable to delete RRset: RRset with RRtype %s "
         "does not exist", dname_str, rrset_type2str(rrtype));
@@ -505,9 +319,6 @@
 
 
 /**
-<<<<<<< HEAD
- * Sign domain.
-=======
  * Rollback differences at domain.
  *
  */
@@ -574,72 +385,11 @@
 
 /**
  * Check whether a domain is an empty non-terminal to unsigned delegation.
->>>>>>> 2372b99a
  *
  */
 int
 domain_ent2unsignedns(domain_type* domain)
 {
-<<<<<<< HEAD
-    ldns_rbnode_t* node = LDNS_RBTREE_NULL;
-    ldns_rdf* soa_serial = NULL;
-    rrset_type* rrset = NULL;
-    int error = 0;
-
-    se_log_assert(domain);
-    se_log_assert(domain->rrsets);
-    se_log_assert(owner);
-    se_log_assert(sc);
-    se_log_assert(signtime);
-    se_log_assert(stats);
-
-    if (domain->domain_status == DOMAIN_STATUS_NONE ||
-        domain->domain_status == DOMAIN_STATUS_OCCLUDED) {
-        return 0;
-    }
-
-    if (domain->denial && domain->denial->rrset) {
-        error = rrset_sign(ctx, domain->denial->rrset, owner, sc, signtime, stats);
-        if (error) {
-            return error;
-        }
-    }
-
-    if (domain->rrsets->root != LDNS_RBTREE_NULL) {
-        node = ldns_rbtree_first(domain->rrsets);
-    }
-    while (node && node != LDNS_RBTREE_NULL) {
-        rrset = (rrset_type*) node->data;
-
-        /* skip delegation RRsets */
-        if (domain->domain_status != DOMAIN_STATUS_APEX &&
-            rrset->rr_type == LDNS_RR_TYPE_NS) {
-            node = ldns_rbtree_next(node);
-            continue;
-        }
-        /* skip glue at the delegation */
-        if ((domain->domain_status == DOMAIN_STATUS_DS ||
-             domain->domain_status == DOMAIN_STATUS_NS) &&
-            (rrset->rr_type == LDNS_RR_TYPE_A ||
-             rrset->rr_type == LDNS_RR_TYPE_AAAA)) {
-            node = ldns_rbtree_next(node);
-            continue;
-        }
-
-        if (rrset->rr_type == LDNS_RR_TYPE_SOA && rrset->rrs &&
-            rrset->rrs->rr) {
-            soa_serial = ldns_rr_set_rdf(rrset->rrs->rr,
-                ldns_native2rdf_int32(LDNS_RDF_TYPE_INT32, serial),
-                SE_SOA_RDATA_SERIAL);
-            if (soa_serial) {
-                if (ldns_rdf2native_int32(soa_serial) != serial) {
-                    rrset->drop_signatures = 1;
-                }
-                ldns_rdf_deep_free(soa_serial);
-             } else {
-                se_log_error("unable to sign domain: failed to replace "
-                    "SOA SERIAL rdata");
-=======
     ldns_rbnode_t* n = LDNS_RBTREE_NULL;
     domain_type* d = NULL;
     ldns_rr_type dstatus = LDNS_RR_TYPE_FIRST;
@@ -658,7 +408,6 @@
             dstatus = domain_is_delegpt(d);
             if (domain_is_delegpt(d) == LDNS_RR_TYPE_NS) {
                 /* domain has unsigned delegation */
->>>>>>> 2372b99a
                 return 1;
             } else {
                 /* domain has authoritative data or signed delegation */
@@ -685,56 +434,10 @@
     if (domain->is_apex) {
         return LDNS_RR_TYPE_SOA;
     }
-<<<<<<< HEAD
-    /* no RRset with this RRtype yet */
-    rrset = rrset_create(ldns_rr_get_type(rr));
-    rrset = domain_add_rrset(domain, rrset, 1);
-    if (!rrset) {
-        se_log_error("unable to recover RR to domain: failed to add RRset");
-        return 1;
-    }
-    return rrset_recover_rr_from_backup(rrset, rr);
-}
-
-
-/**
- * Recover RRSIG from backup.
- *
- */
-int
-domain_recover_rrsig_from_backup(domain_type* domain, ldns_rr* rrsig,
-    ldns_rr_type type_covered, const char* locator, uint32_t flags)
-{
-    rrset_type* rrset = NULL;
-
-    se_log_assert(rrsig);
-    se_log_assert(domain);
-    se_log_assert(domain->name);
-    se_log_assert(domain->rrsets);
-    se_log_assert((ldns_dname_compare(domain->name,
-        ldns_rr_owner(rrsig)) == 0));
-
-    if (type_covered == LDNS_RR_TYPE_NSEC ||
-        type_covered == LDNS_RR_TYPE_NSEC3) {
-        if (domain->denial && domain->denial->rrset) {
-            return rrset_recover_rrsig_from_backup(domain->denial->rrset,
-                rrsig, locator, flags);
-        } else if (type_covered == LDNS_RR_TYPE_NSEC) {
-            se_log_error("unable to recover RRSIG to domain: no NSEC RRset");
-        } else {
-            se_log_error("unable to recover RRSIG to domain: no NSEC3 RRset");
-        }
-    } else {
-        rrset = domain_lookup_rrset(domain, type_covered);
-        if (rrset) {
-            return rrset_recover_rrsig_from_backup(rrset, rrsig,
-                locator, flags);
-=======
     if (domain_lookup_rrset(domain, LDNS_RR_TYPE_NS)) {
         if (domain_lookup_rrset(domain, LDNS_RR_TYPE_DS)) {
             /* Signed delegation */
             return LDNS_RR_TYPE_DS;
->>>>>>> 2372b99a
         } else {
             /* Unsigned delegation */
             return LDNS_RR_TYPE_NS;
@@ -763,18 +466,11 @@
             /* Glue / Empty non-terminal to Glue */
             return LDNS_RR_TYPE_A;
         }
-<<<<<<< HEAD
-        /* don't destroy corresponding parent and nsec3 domain */
-        se_free((void*) domain);
-    } else {
-        se_log_warning("cleanup empty domain");
-=======
         if (domain_lookup_rrset(parent, LDNS_RR_TYPE_DNAME)) {
             /* Occluded data / Empty non-terminal to Occluded data */
             return LDNS_RR_TYPE_DNAME;
         }
         parent = parent->parent;
->>>>>>> 2372b99a
     }
     /* Authoritative or delegation */
     return LDNS_RR_TYPE_SOA;
@@ -845,16 +541,8 @@
             rrset = rrset->next;
         }
     }
-<<<<<<< HEAD
-
-    /* print NSEC(3) */
-    if (domain->denial && domain->denial->rrset) {
-        rrset_print(fd, domain->denial->rrset, 0);
-    }
-=======
     /* Denial of Existence */
     denial_print(fd, (denial_type*) domain->denial);
->>>>>>> 2372b99a
     return;
 }
 
@@ -866,49 +554,9 @@
 void
 domain_cleanup(domain_type* domain)
 {
-<<<<<<< HEAD
-    char* str = NULL;
-    int nsec_bitmap_changed = 0;
-    int nsec_nxt_changed = 0;
-    ldns_rr* rr = NULL;
-
-    if (domain->denial) {
-        nsec_bitmap_changed = domain->denial->bitmap_changed;
-        nsec_nxt_changed = domain->denial->nxt_changed;
-    }
-
-    str = ldns_rdf2str(domain->name);
-    fprintf(fd, ";DNAME %s %u %u %i %i %i %i %i\n", str,
-        domain->internal_serial, domain->outbound_serial,
-        (int) domain->domain_status,
-        (int) domain->subdomain_count, (int) domain->subdomain_auth,
-        nsec_bitmap_changed, nsec_nxt_changed);
-    se_free((void*) str);
-
-    if (domain->denial && domain->denial->rrset &&
-        domain->denial->rrset->rrs && domain->denial->rrset->rrs->rr) {
-
-        rr = domain->denial->rrset->rrs->rr;
-        if (ldns_rr_get_type(rr) == LDNS_RR_TYPE_NSEC3) {
-            str = ldns_rdf2str(domain->denial->owner);
-            fprintf(fd, ";DNAME3 %s %u %u %i %i %i %i %i\n", str,
-                domain->internal_serial, domain->outbound_serial,
-                DOMAIN_STATUS_HASH, 0, 0, nsec_bitmap_changed,
-                nsec_nxt_changed);
-            se_free((void*) str);
-
-            fprintf(fd, ";NSEC3\n");
-
-
-        } else {
-            fprintf(fd, ";NSEC\n");
-        }
-        ldns_rr_print(fd, rr);
-=======
     zone_type* zone = NULL;
     if (!domain) {
         return;
->>>>>>> 2372b99a
     }
     zone = (zone_type*) domain->zone;
     ldns_rdf_deep_free(domain->dname);
@@ -1073,11 +721,6 @@
         token = NULL;
     }
 
-<<<<<<< HEAD
-    /* print nsec */
-    if (domain->denial && domain->denial->rrset) {
-        rrset_print_rrsig(fd, domain->denial->rrset);
-=======
     return ODS_STATUS_OK;
 
 recover_dname_error:
@@ -1102,7 +745,6 @@
     denial_type* denial = NULL;
     if (!domain || !fd) {
         return;
->>>>>>> 2372b99a
     }
     str = ldns_rdf2str(domain->dname);
     fprintf(fd, ";;Domain: name %s status %i\n", str, (int) domain->is_apex);
