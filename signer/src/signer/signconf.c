--- conflicted
+++ resolved
@@ -145,11 +145,7 @@
         signconf->soa_min = parse_sc_soa_min(scfile);
         signconf->soa_serial = parse_sc_soa_serial(signconf->allocator,
             scfile);
-<<<<<<< HEAD
         signconf->max_zone_ttl = parse_sc_max_zone_ttl(scfile);
-        signconf->audit = parse_sc_audit(scfile);
-=======
->>>>>>> cef2a58b
         ods_fclose(fd);
         return ODS_STATUS_OK;
     }
