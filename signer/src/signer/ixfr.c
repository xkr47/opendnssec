--- conflicted
+++ resolved
@@ -241,10 +241,7 @@
     }
     ods_log_debug("[%s] print ixfr", ixfr_str);
     for (i = IXFR_MAX_PARTS - 1; i >= 0; i--) {
-<<<<<<< HEAD
-=======
         ods_log_deeebug("[%s] print ixfr part #%d", ixfr_str, i);
->>>>>>> cef2a58b
         part_print(fd, ixfr->part[i]);
     }
     return;
