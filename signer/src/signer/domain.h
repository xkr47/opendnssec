--- conflicted
+++ resolved
@@ -35,14 +35,8 @@
 #define SIGNER_DOMAIN_H
 
 #include "config.h"
-<<<<<<< HEAD
-#include "signer/denial.h"
-#include "signer/hsm.h"
-#include "signer/nsec3params.h"
-=======
 #include "shared/allocator.h"
 #include "shared/status.h"
->>>>>>> 2372b99a
 #include "signer/rrset.h"
 
 #include <ldns/ldns.h>
@@ -65,51 +59,6 @@
     ldns_rbnode_t* node;
     ldns_rdf* dname;
     domain_type* parent;
-<<<<<<< HEAD
-    denial_type* denial;
-    ldns_rbtree_t* rrsets;
-    size_t subdomain_count;
-    size_t subdomain_auth;
-    int domain_status;
-    int initialized;
-    uint32_t internal_serial;
-    uint32_t outbound_serial;
-};
-
-/**
- * Create empty domain.
- * \param[in] dname owner name
- * \return domain_type* empty domain
- *
- */
-domain_type* domain_create(ldns_rdf* dname);
-
-/**
- * Recover domain from backup.
- * \param[in] fd backup file descriptor
- * \param[out] curnxt if denial nxt changed
- * \param[out] curbm if denial bitmap changed
- * \return domain_type* recovered domain
- *
- */
-domain_type* domain_recover_from_backup(FILE* fd, int* curnxt, int* curbm);
-
-/**
- * Lookup a RRset within the domain.
- * \param[in] domain domain
- * \param[in] type RRtype to look for
- * \return rrset_type* RRset if found
- *
- */
-rrset_type* domain_lookup_rrset(domain_type* domain, ldns_rr_type type);
-
-/**
- * Add a RRset to the domain.
- * \param[in] domain domain
- * \param[in] rrset RRset
- * \param[in] recover if true, don't update domain status
- * \return rrset_type* added RRset
-=======
     rrset_type* rrsets;
     unsigned is_new : 1;
     unsigned is_apex : 1; /* apex */
@@ -120,7 +69,6 @@
  * \param[in] rdf domain name
  * \param[in] pre log message
  * \param[in] level log level
->>>>>>> 2372b99a
  *
  */
 void log_dname(ldns_rdf* rdf, const char* pre, int level);
@@ -162,31 +110,6 @@
 /**
  * Add RRset to domain.
  * \param[in] domain domain
-<<<<<<< HEAD
- * \param[in] serial version to update to
- * \return int 0 on success, 1 on error
- *
- */
-int domain_update(domain_type* domain, uint32_t serial);
-
-/**
- * Cancel update.
- * \param[in] domain domain
- *
- */
-void domain_cancel_update(domain_type* domain);
-
-/**
- * Update domain status.
- * \param[in] domain domain
- *
- */
-void domain_update_status(domain_type* domain);
-
-/**
- * Sign domain.
- * \param[in] ctx HSM context
-=======
  * \param[in] rrset RRset
  *
  */
@@ -203,7 +126,6 @@
 
 /**
  * Apply differences at domain.
->>>>>>> 2372b99a
  * \param[in] domain domain
  *
  */
