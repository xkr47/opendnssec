/*
 * Copyright (c) 2011 NLNet Labs. All rights reserved.
 *
 * Redistribution and use in source and binary forms, with or without
 * modification, are permitted provided that the following conditions
 * are met:
 * 1. Redistributions of source code must retain the above copyright
 *    notice, this list of conditions and the following disclaimer.
 * 2. Redistributions in binary form must reproduce the above copyright
 *    notice, this list of conditions and the following disclaimer in the
 *    documentation and/or other materials provided with the distribution.
 *
 * THIS SOFTWARE IS PROVIDED BY THE AUTHOR ``AS IS'' AND ANY EXPRESS OR
 * IMPLIED WARRANTIES, INCLUDING, BUT NOT LIMITED TO, THE IMPLIED
 * WARRANTIES OF MERCHANTABILITY AND FITNESS FOR A PARTICULAR PURPOSE
 * ARE DISCLAIMED. IN NO EVENT SHALL THE AUTHOR BE LIABLE FOR ANY
 * DIRECT, INDIRECT, INCIDENTAL, SPECIAL, EXEMPLARY, OR CONSEQUENTIAL
 * DAMAGES (INCLUDING, BUT NOT LIMITED TO, PROCUREMENT OF SUBSTITUTE
 * GOODS OR SERVICES; LOSS OF USE, DATA, OR PROFITS; OR BUSINESS
 * INTERRUPTION) HOWEVER CAUSED AND ON ANY THEORY OF LIABILITY, WHETHER
 * IN CONTRACT, STRICT LIABILITY, OR TORT (INCLUDING NEGLIGENCE OR
 * OTHERWISE) ARISING IN ANY WAY OUT OF THE USE OF THIS SOFTWARE, EVEN
 * IF ADVISED OF THE POSSIBILITY OF SUCH DAMAGE.
 *
 */

/**
 * AXFR.
 *
 */

#include "config.h"
#include "adapter/addns.h"
#include "adapter/adutil.h"
#include "file.h"
#include "util.h"
#include "wire/axfr.h"
#include "wire/buffer.h"
#include "wire/edns.h"
#include "wire/query.h"
#include "wire/sock.h"

#define AXFR_TSIG_SIGN_EVERY_NTH 96 /* tsig sign every N packets. */

const char* axfr_str = "axfr";


/**
 * Handle SOA request.
 *
 */
query_state
soa_request(query_type* q, engine_type* engine)
{
    char* xfrfile = NULL;
    ldns_rr* rr = NULL;
    ldns_rdf* prev = NULL;
    ldns_rdf* orig = NULL;
    uint32_t ttl = 0;
    time_t expire = 0;
    ldns_status status = LDNS_STATUS_OK;
    char line[SE_ADFILE_MAXLINE];
    unsigned l = 0;
    FILE* fd = NULL;
    ods_log_assert(q);
    ods_log_assert(q->buffer);
    ods_log_assert(q->zone);
    ods_log_assert(q->zone->name);
    ods_log_assert(engine);
    xfrfile = ods_build_path(q->zone->name, ".axfr", 0, 1);
    if (xfrfile) {
        fd = ods_fopen(xfrfile, NULL, "r");
    }
    if (!fd) {
        ods_log_error("[%s] unable to open file %s for zone %s",
            axfr_str, xfrfile, q->zone->name);
        free((void*)xfrfile);
        buffer_pkt_set_rcode(q->buffer, LDNS_RCODE_SERVFAIL);
        return QUERY_PROCESSED;
    }
    free((void*)xfrfile);
    if (q->tsig_rr->status == TSIG_OK) {
        q->tsig_sign_it = 1; /* sign first packet in stream */
    }
    /* compression? */

    /* add SOA RR */
    rr = addns_read_rr(fd, line, &orig, &prev, &ttl, &status, &l);
    if (!rr) {
        /* no SOA no transfer */
        ods_log_error("[%s] bad axfr zone %s, corrupted file", axfr_str,
            q->zone->name);
        buffer_pkt_set_rcode(q->buffer, LDNS_RCODE_SERVFAIL);
        ods_fclose(fd);
        return QUERY_PROCESSED;
    }
    /* first RR must be SOA */
    if (ldns_rr_get_type(rr) != LDNS_RR_TYPE_SOA) {
        ods_log_error("[%s] bad axfr zone %s, first rr is not soa",
            axfr_str, q->zone->name);
        ldns_rr_free(rr);
        buffer_pkt_set_rcode(q->buffer, LDNS_RCODE_SERVFAIL);
        ods_fclose(fd);
        return QUERY_PROCESSED;
    }
    /* zone not expired? */
    if (q->zone->xfrd) {
        expire = q->zone->xfrd->serial_xfr_acquired;
        expire += ldns_rdf2native_int32(ldns_rr_rdf(rr, SE_SOA_RDATA_EXPIRE));
        if (expire < time_now()) {
<<<<<<< HEAD
            ods_log_warning("[%s] zone %s expired at %u, and it is now %u: "
=======
            ods_log_warning("[%s] zone %s expired at %ld, and it is now %ld: "
>>>>>>> af044b0f
                "not serving soa", axfr_str, q->zone->name, expire, time_now());
            ldns_rr_free(rr);
            buffer_pkt_set_rcode(q->buffer, LDNS_RCODE_SERVFAIL);
            ods_fclose(fd);
            return QUERY_PROCESSED;
        }
    }
    /* does it fit? */
    if (query_add_rr(q, rr)) {
        ods_log_debug("[%s] set soa in response %s", axfr_str,
            q->zone->name);
        buffer_pkt_set_ancount(q->buffer, buffer_pkt_ancount(q->buffer)+1);
        ldns_rr_free(rr);
        rr = NULL;
    } else {
        ods_log_error("[%s] soa does not fit in response %s",
            axfr_str, q->zone->name);
        ldns_rr_free(rr);
        buffer_pkt_set_rcode(q->buffer, LDNS_RCODE_SERVFAIL);
        ods_fclose(fd);
        return QUERY_PROCESSED;
    }
    ods_fclose(fd);
    buffer_pkt_set_ancount(q->buffer, 1);
    buffer_pkt_set_nscount(q->buffer, 0);
    buffer_pkt_set_arcount(q->buffer, 0);
    buffer_pkt_set_aa(q->buffer);
    /* check if it needs TSIG signatures */
    if (q->tsig_rr->status == TSIG_OK) {
        q->tsig_sign_it = 1;
    }
    return QUERY_PROCESSED;
}


/**
 * Do AXFR.
 *
 */
query_state
axfr(query_type* q, engine_type* engine, int fallback)
{
    char* xfrfile = NULL;
    ldns_rr* rr = NULL;
    ldns_rdf* prev = NULL;
    ldns_rdf* orig = NULL;
    uint16_t total_added = 0;
    uint32_t ttl = 0;
    time_t expire = 0;
    ldns_status status = LDNS_STATUS_OK;
    char line[SE_ADFILE_MAXLINE];
    unsigned l = 0;
    long fpos = 0;
    size_t bufpos = 0;
    ods_log_assert(q);
    ods_log_assert(q->buffer);
    ods_log_assert(q->zone);
    ods_log_assert(q->zone->name);
    ods_log_assert(engine);
    if (q->axfr_is_done) {
        ods_log_debug("[%s] zone transfer %s completed", axfr_str,
            q->zone->name);
        return QUERY_PROCESSED;
    }
    if (q->maxlen > AXFR_MAX_MESSAGE_LEN) {
        q->maxlen = AXFR_MAX_MESSAGE_LEN;
    }

    /* prepare TSIG */
    if (!fallback) {
        q->tsig_prepare_it = 0;
        q->tsig_update_it = 1;
        if (q->tsig_sign_it) {
            q->tsig_prepare_it = 1;
            q->tsig_sign_it = 0;
        }
    }
    ods_log_assert(q->tsig_rr);
    if (q->axfr_fd == NULL) {
        /* start AXFR */
        xfrfile = ods_build_path(q->zone->name, ".axfr", 0, 1);
        if (xfrfile) {
            q->axfr_fd = ods_fopen(xfrfile, NULL, "r");
        }
        if (!q->axfr_fd) {
            ods_log_error("[%s] unable to open axfr file %s for zone %s",
                axfr_str, xfrfile, q->zone->name);
            free((void*)xfrfile);
            buffer_pkt_set_rcode(q->buffer, LDNS_RCODE_SERVFAIL);
            return QUERY_PROCESSED;
        }
        free((void*)xfrfile);
        if (q->tsig_rr->status == TSIG_OK) {
            q->tsig_sign_it = 1; /* sign first packet in stream */
        }
        /* compression? */

        /* add SOA RR */
        fpos = ftell(q->axfr_fd);
        if (fpos < 0) {
            ods_log_error("[%s] unable to read axfr for zone %s: "
                "ftell() failed (%s)", axfr_str, q->zone->name,
                strerror(errno));
            buffer_pkt_set_rcode(q->buffer, LDNS_RCODE_SERVFAIL);
            return QUERY_PROCESSED;
        }
        rr = addns_read_rr(q->axfr_fd, line, &orig, &prev, &ttl, &status,
            &l);
        if (!rr) {
            /* no SOA no transfer */
            ods_log_error("[%s] bad axfr zone %s, corrupted file",
                axfr_str, q->zone->name);
            buffer_pkt_set_rcode(q->buffer, LDNS_RCODE_SERVFAIL);
            ods_fclose(q->axfr_fd);
            q->axfr_fd = NULL;
            return QUERY_PROCESSED;
        }
        /* first RR must be SOA */
        if (ldns_rr_get_type(rr) != LDNS_RR_TYPE_SOA) {
            ods_log_error("[%s] bad axfr zone %s, first rr is not soa",
                axfr_str, q->zone->name);
            ldns_rr_free(rr);
            buffer_pkt_set_rcode(q->buffer, LDNS_RCODE_SERVFAIL);
            ods_fclose(q->axfr_fd);
            q->axfr_fd = NULL;
            return QUERY_PROCESSED;
        }
        /* zone not expired? */
        if (q->zone->xfrd) {
            expire = q->zone->xfrd->serial_xfr_acquired;
            expire += ldns_rdf2native_int32(ldns_rr_rdf(rr, SE_SOA_RDATA_EXPIRE));
            if (expire < time_now()) {
                ods_log_warning("[%s] zone %s expired, not transferring zone",
                    axfr_str, q->zone->name);
                ldns_rr_free(rr);
                buffer_pkt_set_rcode(q->buffer, LDNS_RCODE_SERVFAIL);
                ods_fclose(q->axfr_fd);
                q->axfr_fd = NULL;
                return QUERY_PROCESSED;
            }
        }
        /* does it fit? */
        if (query_add_rr(q, rr)) {
            ods_log_debug("[%s] set soa in axfr zone %s", axfr_str,
                q->zone->name);
            buffer_pkt_set_ancount(q->buffer, buffer_pkt_ancount(q->buffer)+1);
            total_added++;
            ldns_rr_free(rr);
            rr = NULL;
            bufpos = buffer_position(q->buffer);
        } else {
            ods_log_error("[%s] soa does not fit in axfr zone %s",
                axfr_str, q->zone->name);
            ldns_rr_free(rr);
            rr = NULL;
            buffer_pkt_set_rcode(q->buffer, LDNS_RCODE_SERVFAIL);
            ods_fclose(q->axfr_fd);
            q->axfr_fd = NULL;
            return QUERY_PROCESSED;
        }
    } else if (q->tcp) {
        /* subsequent AXFR packets */
        ods_log_debug("[%s] subsequent axfr packet zone %s", axfr_str,
            q->zone->name);
        q->edns_rr->status = EDNS_NOT_PRESENT;
        buffer_set_limit(q->buffer, BUFFER_PKT_HEADER_SIZE);
        buffer_pkt_set_qdcount(q->buffer, 0);
        query_prepare(q);
    }
    /* add as many records as fit */
    fpos = ftell(q->axfr_fd);
    if (fpos < 0) {
        ods_log_error("[%s] unable to read axfr for zone %s: "
            "ftell() failed (%s)", axfr_str, q->zone->name,
            strerror(errno));
        buffer_pkt_set_rcode(q->buffer, LDNS_RCODE_SERVFAIL);
        ods_fclose(q->axfr_fd);
        q->axfr_fd = NULL;
        return QUERY_PROCESSED;
    }
    while ((rr = addns_read_rr(q->axfr_fd, line, &orig, &prev, &ttl,
        &status, &l)) != NULL) {
        ods_log_deeebug("[%s] read rr at line %d", axfr_str, l);
        if (status != LDNS_STATUS_OK) {
            ldns_rr_free(rr);
            rr = NULL;
            ods_log_error("[%s] error reading rr at line %i (%s): %s",
                axfr_str, l, ldns_get_errorstr_by_id(status), line);
            buffer_pkt_set_rcode(q->buffer, LDNS_RCODE_SERVFAIL);
            ods_fclose(q->axfr_fd);
            q->axfr_fd = NULL;
            return QUERY_PROCESSED;
        }
        /* does it fit? */
        if (query_add_rr(q, rr)) {
            ods_log_deeebug("[%s] add rr at line %d", axfr_str, l);
            ldns_rr_free(rr);
            rr = NULL;
            fpos = ftell(q->axfr_fd);
            if (fpos < 0) {
                ods_log_error("[%s] unable to read axfr for zone %s: "
                    "ftell() failed (%s)", axfr_str, q->zone->name,
                    strerror(errno));
                buffer_pkt_set_rcode(q->buffer, LDNS_RCODE_SERVFAIL);
                ods_fclose(q->axfr_fd);
                q->axfr_fd = NULL;
                return QUERY_PROCESSED;
            }
            buffer_pkt_set_ancount(q->buffer, buffer_pkt_ancount(q->buffer)+1);
            total_added++;
        } else {
            ods_log_deeebug("[%s] rr at line %d does not fit", axfr_str, l);
            ldns_rr_free(rr);
            rr = NULL;
            if (fseek(q->axfr_fd, fpos, SEEK_SET) != 0) {
                ods_log_error("[%s] unable to reset file position in axfr "
                    "file: fseek() failed (%s)", axfr_str, strerror(errno));
                buffer_pkt_set_rcode(q->buffer, LDNS_RCODE_SERVFAIL);
                ods_fclose(q->axfr_fd);
                q->axfr_fd = NULL;
                return QUERY_PROCESSED;
            } else if (q->tcp) {
                goto return_axfr;
            } else {
                goto udp_overflow;
            }
        }
    }
    ods_log_debug("[%s] axfr zone %s is done", axfr_str, q->zone->name);
    q->tsig_sign_it = 1; /* sign last packet */
    q->axfr_is_done = 1;
    ods_fclose(q->axfr_fd);
    q->axfr_fd = NULL;

return_axfr:
    if (q->tcp) {
        ods_log_debug("[%s] return part axfr zone %s", axfr_str,
            q->zone->name);
        buffer_pkt_set_ancount(q->buffer, total_added);
        buffer_pkt_set_nscount(q->buffer, 0);
        buffer_pkt_set_arcount(q->buffer, 0);
        /* check if it needs TSIG signatures */
        if (q->tsig_rr->status == TSIG_OK) {
            if (q->tsig_rr->update_since_last_prepare >=
                AXFR_TSIG_SIGN_EVERY_NTH) {
                q->tsig_sign_it = 1;
            }
        }
        return QUERY_AXFR;
    }
    ods_log_error("[%s] zone transfer %s not tcp", axfr_str,
            q->zone->name);

udp_overflow:
    /* UDP Overflow */
    ods_log_info("[%s] axfr udp overflow zone %s", axfr_str, q->zone->name);
    buffer_set_position(q->buffer, bufpos);
    buffer_pkt_set_ancount(q->buffer, 1);
    buffer_pkt_set_nscount(q->buffer, 0);
    buffer_pkt_set_arcount(q->buffer, 0);
    /* check if it needs TSIG signatures */
    if (q->tsig_rr->status == TSIG_OK) {
        q->tsig_sign_it = 1;
    }
    ods_log_debug("[%s] zone transfer %s udp overflow", axfr_str,
        q->zone->name);
    return QUERY_PROCESSED;
}


/**
 * Do IXFR (equal to AXFR for now).
 *
 */
query_state
ixfr(query_type* q, engine_type* engine)
{
    char* xfrfile = NULL;
    ldns_rr* rr = NULL;
    ldns_rdf* prev = NULL;
    ldns_rdf* orig = NULL;
    uint16_t total_added = 0;
    uint32_t ttl = 0;
    time_t expire = 0;
    ldns_status status = LDNS_STATUS_OK;
    char line[SE_ADFILE_MAXLINE];
    unsigned l = 0;
    long fpos = 0;
    size_t bufpos = 0;
    uint32_t new_serial = 0;
    unsigned del_mode = 0;
    unsigned soa_found = 0;
    ods_log_assert(engine);
    ods_log_assert(q);
    ods_log_assert(q->buffer);
    ods_log_assert(q->zone);
    ods_log_assert(q->zone->name);
    if (q->axfr_is_done) {
        return QUERY_PROCESSED;
    }
    if (q->maxlen > AXFR_MAX_MESSAGE_LEN) {
        q->maxlen = AXFR_MAX_MESSAGE_LEN;
    }
    /* prepare TSIG */
    q->tsig_prepare_it = 0;
    q->tsig_update_it = 1;
    if (q->tsig_sign_it) {
        q->tsig_prepare_it = 1;
        q->tsig_sign_it = 0;
    }
    ods_log_assert(q->tsig_rr);
    if (q->axfr_fd == NULL) {
        /* start IXFR */
        xfrfile = ods_build_path(q->zone->name, ".ixfr", 0, 1);
        if (xfrfile) {
            q->axfr_fd = ods_fopen(xfrfile, NULL, "r");
        }
        if (!q->axfr_fd) {
            ods_log_error("[%s] unable to open ixfr file %s for zone %s",
                axfr_str, xfrfile, q->zone->name);
            ods_log_info("[%s] axfr fallback zone %s", axfr_str,
                q->zone->name);
            free((void*)xfrfile);
            buffer_set_position(q->buffer, q->startpos);
            return axfr(q, engine, 1);
        }
        free((void*)xfrfile);
        if (q->tsig_rr->status == TSIG_OK) {
            q->tsig_sign_it = 1; /* sign first packet in stream */
        }
        /* compression? */

        /* add SOA RR */
        fpos = ftell(q->axfr_fd);
        if (fpos < 0) {
            ods_log_error("[%s] unable to read ixfr for zone %s: ftell() "
                "failed (%s)", axfr_str, q->zone->name, strerror(errno));
            ods_log_info("[%s] axfr fallback zone %s", axfr_str,
                q->zone->name);
            ods_fclose(q->axfr_fd);
            q->axfr_fd = NULL;
            buffer_set_position(q->buffer, q->startpos);
            return axfr(q, engine, 1);
        }
        rr = addns_read_rr(q->axfr_fd, line, &orig, &prev, &ttl, &status,
            &l);
        if (!rr) {
            /* no SOA no transfer */
            ods_log_error("[%s] bad ixfr zone %s, corrupted file",
                axfr_str, q->zone->name);
            buffer_pkt_set_rcode(q->buffer, LDNS_RCODE_SERVFAIL);
            return QUERY_PROCESSED;
        }
        /* first RR must be SOA */
        if (ldns_rr_get_type(rr) != LDNS_RR_TYPE_SOA) {
            ods_log_error("[%s] bad ixfr zone %s, first rr is not soa",
                axfr_str, q->zone->name);
            ldns_rr_free(rr);
            buffer_pkt_set_rcode(q->buffer, LDNS_RCODE_SERVFAIL);
            return QUERY_PROCESSED;
        }
        /* zone not expired? */
        if (q->zone->xfrd) {
            expire = q->zone->xfrd->serial_xfr_acquired;
            expire += ldns_rdf2native_int32(ldns_rr_rdf(rr, SE_SOA_RDATA_EXPIRE));
            if (expire < time_now()) {
                ods_log_warning("[%s] zone %s expired, not transferring zone",
                    axfr_str, q->zone->name);
                ldns_rr_free(rr);
                buffer_pkt_set_rcode(q->buffer, LDNS_RCODE_SERVFAIL);
                ods_fclose(q->axfr_fd);
                q->axfr_fd = NULL;
                return QUERY_PROCESSED;
            }
        }
        /* newest serial */
        new_serial = ldns_rdf2native_int32(
            ldns_rr_rdf(rr, SE_SOA_RDATA_SERIAL));
        /* does it fit? */
        buffer_set_position(q->buffer, q->startpos);
        if (query_add_rr(q, rr)) {
            ods_log_debug("[%s] set soa in ixfr zone %s", axfr_str,
                q->zone->name);
            buffer_pkt_set_ancount(q->buffer, buffer_pkt_ancount(q->buffer)+1);
            total_added++;
            ldns_rr_free(rr);
            rr = NULL;
            bufpos = buffer_position(q->buffer);
        } else {
            ods_log_error("[%s] soa does not fit in ixfr zone %s",
                axfr_str, q->zone->name);
            ldns_rr_free(rr);
            rr = NULL;
            buffer_pkt_set_rcode(q->buffer, LDNS_RCODE_SERVFAIL);
            return QUERY_PROCESSED;
        }
        if (util_serial_gt(q->serial, new_serial)) {
            goto axfr_fallback;
        }
    } else if (q->tcp) {
        /* subsequent IXFR packets */
        ods_log_debug("[%s] subsequent ixfr packet zone %s", axfr_str,
            q->zone->name);
        buffer_set_limit(q->buffer, BUFFER_PKT_HEADER_SIZE);
        buffer_pkt_set_qdcount(q->buffer, 0);
        query_prepare(q);
        soa_found = 1;
    }

    /* add as many records as fit */
    fpos = ftell(q->axfr_fd);
    if (fpos < 0) {
        ods_log_error("[%s] unable to read ixfr for zone %s: ftell() failed "
            "(%s)", axfr_str, q->zone->name, strerror(errno));
        ods_log_info("[%s] axfr fallback zone %s", axfr_str,
            q->zone->name);
        ods_fclose(q->axfr_fd);
        q->axfr_fd = NULL;
        buffer_set_position(q->buffer, q->startpos);
        return axfr(q, engine, 1);
    }
    while ((rr = addns_read_rr(q->axfr_fd, line, &orig, &prev, &ttl,
        &status, &l)) != NULL) {
        ods_log_deeebug("[%s] read rr at line %d", axfr_str, l);
        if (status != LDNS_STATUS_OK) {
            ldns_rr_free(rr);
            rr = NULL;
            ods_log_error("[%s] error reading rr at line %i (%s): %s",
                axfr_str, l, ldns_get_errorstr_by_id(status), line);
            goto axfr_fallback;
        }
        if (ldns_rr_get_type(rr) == LDNS_RR_TYPE_SOA) {
            del_mode = !del_mode;
        }
        if (!soa_found) {
            if (del_mode && ldns_rr_get_type(rr) == LDNS_RR_TYPE_SOA &&
                q->serial == ldns_rdf2native_int32(
                ldns_rr_rdf(rr, SE_SOA_RDATA_SERIAL))) {
                soa_found = 1;
            } else {
                ods_log_deeebug("[%s] soa serial %u not found for rr at line %d",
                    axfr_str, q->serial, l);
                continue;
            }
        }
        /* does it fit? */
        if (query_add_rr(q, rr)) {
            ods_log_deeebug("[%s] add rr at line %d", axfr_str, l);
            ldns_rr_free(rr);
            rr = NULL;
            fpos = ftell(q->axfr_fd);
            if (fpos < 0) {
                ods_log_error("[%s] unable to read ixfr for zone %s: ftell() "
                    "failed (%s)", axfr_str, q->zone->name, strerror(errno));
                ods_log_info("[%s] axfr fallback zone %s", axfr_str,
                    q->zone->name);
                ods_fclose(q->axfr_fd);
                q->axfr_fd = NULL;
                buffer_set_position(q->buffer, q->startpos);
                return axfr(q, engine, 1);
            }
            buffer_pkt_set_ancount(q->buffer, buffer_pkt_ancount(q->buffer)+1);
            total_added++;
        } else {
            ods_log_deeebug("[%s] rr at line %d does not fit", axfr_str, l);
            ldns_rr_free(rr);
            rr = NULL;
            if (fseek(q->axfr_fd, fpos, SEEK_SET) != 0) {
                ods_log_error("[%s] unable to reset file position in ixfr "
                    "file: fseek() failed (%s)", axfr_str, strerror(errno));
                buffer_pkt_set_rcode(q->buffer, LDNS_RCODE_SERVFAIL);
                return QUERY_PROCESSED;
            } else if (q->tcp) {
                goto return_ixfr;
            } else {
                goto axfr_fallback;
            }
        }
    }
    if (!soa_found) {
        ods_log_warning("[%s] zone %s journal not found for serial %u",
            axfr_str, q->zone->name, q->serial);
        goto axfr_fallback;
    }
    ods_log_debug("[%s] ixfr zone %s is done", axfr_str, q->zone->name);
    q->tsig_sign_it = 1; /* sign last packet */
    q->axfr_is_done = 1;
    ods_fclose(q->axfr_fd);
    q->axfr_fd = NULL;

return_ixfr:
    ods_log_debug("[%s] return part ixfr zone %s", axfr_str, q->zone->name);
    buffer_pkt_set_ancount(q->buffer, total_added);
    buffer_pkt_set_nscount(q->buffer, 0);
    buffer_pkt_set_arcount(q->buffer, 0);

    /* check if it needs TSIG signatures */
    if (q->tsig_rr->status == TSIG_OK) {
        if (q->tsig_rr->update_since_last_prepare >= AXFR_TSIG_SIGN_EVERY_NTH) {
            q->tsig_sign_it = 1;
        }
    }
    return QUERY_IXFR;

axfr_fallback:
    if (q->tcp) {
        ods_log_info("[%s] axfr fallback zone %s", axfr_str, q->zone->name);
        if (q->axfr_fd) {
            ods_fclose(q->axfr_fd);
            q->axfr_fd = NULL;
        }
        buffer_set_position(q->buffer, q->startpos);
        return axfr(q, engine, 1);
    }
    /* UDP Overflow */
    ods_log_info("[%s] ixfr udp overflow zone %s", axfr_str, q->zone->name);
    buffer_set_position(q->buffer, bufpos);
    buffer_pkt_set_ancount(q->buffer, 1);
    buffer_pkt_set_nscount(q->buffer, 0);
    buffer_pkt_set_arcount(q->buffer, 0);
    /* check if it needs TSIG signatures */
    if (q->tsig_rr->status == TSIG_OK) {
        q->tsig_sign_it = 1;
    }
    return QUERY_PROCESSED;
}<|MERGE_RESOLUTION|>--- conflicted
+++ resolved
@@ -108,11 +108,7 @@
         expire = q->zone->xfrd->serial_xfr_acquired;
         expire += ldns_rdf2native_int32(ldns_rr_rdf(rr, SE_SOA_RDATA_EXPIRE));
         if (expire < time_now()) {
-<<<<<<< HEAD
-            ods_log_warning("[%s] zone %s expired at %u, and it is now %u: "
-=======
             ods_log_warning("[%s] zone %s expired at %ld, and it is now %ld: "
->>>>>>> af044b0f
                 "not serving soa", axfr_str, q->zone->name, expire, time_now());
             ldns_rr_free(rr);
             buffer_pkt_set_rcode(q->buffer, LDNS_RCODE_SERVFAIL);
