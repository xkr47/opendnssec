--- conflicted
+++ resolved
@@ -163,7 +163,6 @@
             buffer_pkt_set_rcode(q->buffer, LDNS_RCODE_SERVFAIL);
             ods_fclose(q->axfr_fd);
             q->axfr_fd = NULL;
-<<<<<<< HEAD
             return QUERY_PROCESSED;
         }
         /* does it fit? */
@@ -186,195 +185,6 @@
                 q->axfr_fd = NULL;
                 return QUERY_PROCESSED;
             } else if (q->tcp) {
-                goto return_axfr;
-            } else {
-                goto udp_overflow;
-            }
-        }
-    }
-    ods_log_debug("[%s] axfr zone %s is done", axfr_str, q->zone->name);
-    q->tsig_sign_it = 1; /* sign last packet */
-    q->axfr_is_done = 1;
-    ods_fclose(q->axfr_fd);
-    q->axfr_fd = NULL;
-
-return_axfr:
-    if (q->tcp) {
-        ods_log_debug("[%s] return part axfr zone %s", axfr_str,
-            q->zone->name);
-        buffer_pkt_set_ancount(q->buffer, total_added);
-        buffer_pkt_set_nscount(q->buffer, 0);
-        buffer_pkt_set_arcount(q->buffer, 0);
-        /* check if it needs tsig signatures */
-        if (q->tsig_rr->status == TSIG_OK) {
-            if (q->tsig_rr->update_since_last_prepare >=
-                AXFR_TSIG_SIGN_EVERY_NTH) {
-                q->tsig_sign_it = 1;
-            }
-        }
-        return QUERY_AXFR;
-    }
-udp_overflow:
-    /* UDP Overflow */
-    ods_log_info("[%s] axfr udp overflow zone %s", axfr_str, q->zone->name);
-    buffer_set_position(q->buffer, bufpos);
-    buffer_pkt_set_ancount(q->buffer, 1);
-    buffer_pkt_set_nscount(q->buffer, 0);
-    buffer_pkt_set_arcount(q->buffer, 0);
-    /* check if it needs tsig signatures */
-    if (q->tsig_rr->status == TSIG_OK) {
-        q->tsig_sign_it = 1;
-    }
-    return QUERY_PROCESSED;
-
-}
-
-
-/**
- * Do IXFR (equal to AXFR for now).
- *
- */
-query_state
-ixfr(query_type* q, engine_type* engine)
-{
-    char* xfrfile = NULL;
-    ldns_rr* rr = NULL;
-    ldns_rdf* prev = NULL;
-    ldns_rdf* orig = NULL;
-    uint16_t total_added = 0;
-    uint32_t ttl = 0;
-    ldns_status status = LDNS_STATUS_OK;
-    char line[SE_ADFILE_MAXLINE];
-    unsigned l = 0;
-    long fpos = 0;
-    size_t bufpos = 0;
-    ods_log_assert(q);
-    ods_log_assert(q->buffer);
-    ods_log_assert(engine);
-    if (q->axfr_is_done) {
-        return QUERY_PROCESSED;
-    }
-    if (q->maxlen > AXFR_MAX_MESSAGE_LEN) {
-        q->maxlen = AXFR_MAX_MESSAGE_LEN;
-    }
-    /* prepare tsig */
-    q->tsig_prepare_it = 0;
-    q->tsig_update_it = 1;
-    if (q->tsig_sign_it) {
-        q->tsig_prepare_it = 1;
-        q->tsig_sign_it = 0;
-    }
-    ods_log_assert(q->tsig_rr);
-    ods_log_assert(q->zone);
-    ods_log_assert(q->zone->name);
-    if (q->axfr_fd == NULL) {
-        /* start ixfr */
-        xfrfile = ods_build_path(q->zone->name, ".ixfr", 0);
-        q->axfr_fd = ods_fopen(xfrfile, NULL, "r");
-        if (!q->axfr_fd) {
-            ods_log_error("[%s] unable to open ixfr file %s for zone %s",
-                axfr_str, xfrfile, q->zone->name);
-            ods_log_info("[%s] axfr fallback zone %s", axfr_str,
-                q->zone->name);
-            free((void*)xfrfile);
-            return axfr(q, engine);
-        }
-        free((void*)xfrfile);
-        if (q->tsig_rr->status == TSIG_OK) {
-            q->tsig_sign_it = 1; /* sign first packet in stream */
-        }
-        /* compression? */
-
-        /* add soa rr */
-        fpos = ftell(q->axfr_fd);
-        rr = addns_read_rr(q->axfr_fd, line, &orig, &prev, &ttl, &status,
-            &l);
-        if (!rr) {
-            /* no SOA no transfer */
-            ods_log_error("[%s] bad ixfr zone %s, corrupted file",
-                axfr_str, q->zone->name);
-            buffer_pkt_set_rcode(q->buffer, LDNS_RCODE_SERVFAIL);
-            return QUERY_PROCESSED;
-        }
-        if (ldns_rr_get_type(rr) != LDNS_RR_TYPE_SOA) {
-            ods_log_error("[%s] bad ixfr zone %s, first rr is not soa",
-                axfr_str, q->zone->name);
-            ldns_rr_free(rr);
-            buffer_pkt_set_rcode(q->buffer, LDNS_RCODE_SERVFAIL);
-            return QUERY_PROCESSED;
-        }
-        /* does it fit? */
-        if (buffer_write_rr(q->buffer, rr)) {
-            ods_log_debug("[%s] set soa in ixfr zone %s", axfr_str,
-                q->zone->name);
-            buffer_pkt_set_ancount(q->buffer, buffer_pkt_ancount(q->buffer)+1);
-            total_added++;
-            ldns_rr_free(rr);
-            rr = NULL;
-            bufpos = buffer_position(q->buffer);
-        } else {
-            ods_log_error("[%s] soa does not fit in ixfr zone %s",
-                axfr_str, q->zone->name);
-            ldns_rr_free(rr);
-            rr = NULL;
-            buffer_pkt_set_rcode(q->buffer, LDNS_RCODE_SERVFAIL);
-=======
->>>>>>> cef2a58b
-            return QUERY_PROCESSED;
-        }
-    } else if (q->tcp) {
-        /* subsequent ixfr packets */
-        ods_log_debug("[%s] subsequent ixfr packet zone %s", axfr_str,
-            q->zone->name);
-        buffer_set_limit(q->buffer, BUFFER_PKT_HEADER_SIZE);
-        buffer_pkt_set_qdcount(q->buffer, 0);
-        query_prepare(q);
-    }
-
-    /* add as many records as fit */
-    fpos = ftell(q->axfr_fd);
-    while ((rr = addns_read_rr(q->axfr_fd, line, &orig, &prev, &ttl,
-        &status, &l)) != NULL) {
-        if (status != LDNS_STATUS_OK) {
-            ldns_rr_free(rr);
-            rr = NULL;
-            ods_log_error("[%s] error reading rr at line %i (%s): %s",
-                axfr_str, l, ldns_get_errorstr_by_id(status), line);
-            goto axfr_fallback;
-        }
-        /* does it fit? */
-        if (buffer_write_rr(q->buffer, rr)) {
-            ods_log_deeebug("[%s] add rr at line %d", axfr_str, l);
-            fpos = ftell(q->axfr_fd);
-            buffer_pkt_set_ancount(q->buffer, buffer_pkt_ancount(q->buffer)+1);
-            total_added++;
-            ldns_rr_free(rr);
-            rr = NULL;
-        } else {
-            ods_log_deeebug("[%s] rr at line %d does not fit", axfr_str, l);
-            ldns_rr_free(rr);
-            rr = NULL;
-            if (fseek(q->axfr_fd, fpos, SEEK_SET) != 0) {
-                ods_log_error("[%s] unable to reset file position in axfr "
-                    "file: fseek() failed (%s)", axfr_str, strerror(errno));
-                buffer_pkt_set_rcode(q->buffer, LDNS_RCODE_SERVFAIL);
-                ods_fclose(q->axfr_fd);
-                q->axfr_fd = NULL;
-                return QUERY_PROCESSED;
-            } else if (q->tcp) {
-<<<<<<< HEAD
-                goto return_ixfr;
-            } else {
-                goto axfr_fallback;
-            }
-        }
-    }
-    ods_log_debug("[%s] ixfr zone %s is done", axfr_str, q->zone->name);
-    q->tsig_sign_it = 1; /* sign last packet */
-    q->axfr_is_done = 1;
-    ods_fclose(q->axfr_fd);
-
-=======
                 goto return_axfr;
             } else {
                 goto udp_overflow;
@@ -586,7 +396,6 @@
     q->axfr_is_done = 1;
     ods_fclose(q->axfr_fd);
 
->>>>>>> cef2a58b
 return_ixfr:
     ods_log_debug("[%s] return part ixfr zone %s", axfr_str, q->zone->name);
     buffer_pkt_set_ancount(q->buffer, total_added);
@@ -602,10 +411,7 @@
     return QUERY_IXFR;
 
 axfr_fallback:
-<<<<<<< HEAD
-=======
     buffer_set_position(q->buffer, q->startpos);
->>>>>>> cef2a58b
     if (q->tcp) {
         ods_log_info("[%s] axfr fallback zone %s", axfr_str, q->zone->name);
         if (q->axfr_fd) {
