--- conflicted
+++ resolved
@@ -81,10 +81,7 @@
     /* AXFR IXFR */
     FILE* axfr_fd;
     uint32_t serial;
-<<<<<<< HEAD
-=======
     size_t startpos;
->>>>>>> cef2a58b
     /* Bits */
     unsigned axfr_is_done : 1;
     unsigned tsig_prepare_it : 1;
