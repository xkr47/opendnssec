/*
 * $Id: query.c 4958 2011-04-18 07:11:09Z matthijs $
 *
 * Copyright (c) 2011 NLNet Labs. All rights reserved.
 *
 * Redistribution and use in source and binary forms, with or without
 * modification, are permitted provided that the following conditions
 * are met:
 * 1. Redistributions of source code must retain the above copyright
 *    notice, this list of conditions and the following disclaimer.
 * 2. Redistributions in binary form must reproduce the above copyright
 *    notice, this list of conditions and the following disclaimer in the
 *    documentation and/or other materials provided with the distribution.
 *
 * THIS SOFTWARE IS PROVIDED BY THE AUTHOR ``AS IS'' AND ANY EXPRESS OR
 * IMPLIED WARRANTIES, INCLUDING, BUT NOT LIMITED TO, THE IMPLIED
 * WARRANTIES OF MERCHANTABILITY AND FITNESS FOR A PARTICULAR PURPOSE
 * ARE DISCLAIMED. IN NO EVENT SHALL THE AUTHOR BE LIABLE FOR ANY
 * DIRECT, INDIRECT, INCIDENTAL, SPECIAL, EXEMPLARY, OR CONSEQUENTIAL
 * DAMAGES (INCLUDING, BUT NOT LIMITED TO, PROCUREMENT OF SUBSTITUTE
 * GOODS OR SERVICES; LOSS OF USE, DATA, OR PROFITS; OR BUSINESS
 * INTERRUPTION) HOWEVER CAUSED AND ON ANY THEORY OF LIABILITY, WHETHER
 * IN CONTRACT, STRICT LIABILITY, OR TORT (INCLUDING NEGLIGENCE OR
 * OTHERWISE) ARISING IN ANY WAY OUT OF THE USE OF THIS SOFTWARE, EVEN
 * IF ADVISED OF THE POSSIBILITY OF SUCH DAMAGE.
 *
 */

/**
 * Query.
 *
 */

#include "config.h"
#include "daemon/dnshandler.h"
#include "daemon/engine.h"
#include "shared/util.h"
#include "wire/axfr.h"
#include "wire/query.h"

const char* query_str = "query";


/**
 * Create query.
 *
 */
query_type*
query_create(void)
{
    allocator_type* allocator = NULL;
    query_type* q = NULL;
    allocator = allocator_create(malloc, free);
    if (!allocator) {
        return NULL;
    }
    q = (query_type*) allocator_alloc(allocator, sizeof(query_type));
    if (!q) {
        allocator_cleanup(allocator);
        return NULL;
    }
    q->allocator = allocator;
    q->buffer = NULL;
    q->tsig_rr = NULL;
    q->buffer = buffer_create(allocator, PACKET_BUFFER_SIZE);
    if (!q->buffer) {
        query_cleanup(q);
        return NULL;
    }
    q->tsig_rr = tsig_rr_create(allocator);
    if (!q->tsig_rr) {
        query_cleanup(q);
        return NULL;
    }
    query_reset(q, UDP_MAX_MESSAGE_LEN, 0);
    return q;
}


/**
 * Reset query.
 *
 */
void
query_reset(query_type* q, size_t maxlen, int is_tcp)
{
    if (!q) {
        return;
    }
    q->addrlen = sizeof(q->addr);
    q->maxlen = maxlen;
    q->reserved_space = 0;
    buffer_clear(q->buffer);
    tsig_rr_reset(q->tsig_rr, NULL, NULL);
    q->tsig_prepare_it = 1;
    q->tsig_update_it = 1;
    q->tsig_sign_it = 1;
    q->tcp = is_tcp;
    q->tcplen = 0;
    /* qname, qtype, qclass */
    q->zone = NULL;
    /* domain, opcode, cname count, delegation, compression, temp */
    q->axfr_is_done = 0;
    q->axfr_fd = NULL;
    q->serial = 0;
    q->startpos = 0;
    return;
}


/**
 * Error.
 *
 */
static query_state
query_error(query_type* q, ldns_pkt_rcode rcode)
{
    size_t limit = 0;
    if (!q) {
        return QUERY_DISCARDED;
    }
    limit = buffer_limit(q->buffer);
    buffer_clear(q->buffer);
    buffer_pkt_set_qr(q->buffer);
    buffer_pkt_set_rcode(q->buffer, rcode);
    buffer_pkt_set_ancount(q->buffer, 0);
    buffer_pkt_set_nscount(q->buffer, 0);
    buffer_pkt_set_arcount(q->buffer, 0);
    buffer_set_position(q->buffer, limit);
    return QUERY_PROCESSED;
}


/**
 * FORMERR.
 *
 */
static query_state
query_formerr(query_type* q)
{
    ldns_pkt_opcode opcode = LDNS_PACKET_QUERY;
    if (!q) {
        return QUERY_DISCARDED;
    }
    opcode = buffer_pkt_opcode(q->buffer);
    /* preserve the RD flag, clear the rest */
    buffer_pkt_set_flags(q->buffer, buffer_pkt_flags(q->buffer) & 0x0100U);
    buffer_pkt_set_opcode(q->buffer, opcode);
    buffer_pkt_set_qdcount(q->buffer, 0);
    ods_log_debug("[%s] formerr", query_str);
    return query_error(q, LDNS_RCODE_FORMERR);
}


/**
 * SERVFAIL.
 *
 */
static query_state
query_servfail(query_type* q)
{
    if (!q) {
        return QUERY_DISCARDED;
    }
    ods_log_debug("[%s] servfail", query_str);
    buffer_set_position(q->buffer, 0);
    buffer_set_limit(q->buffer, BUFFER_PKT_HEADER_SIZE);
    buffer_pkt_set_qdcount(q->buffer, 0);
    return query_error(q, LDNS_RCODE_SERVFAIL);
}


/**
 * NOTIMPL.
 *
 */
static query_state
query_notimpl(query_type* q)
{
    if (!q) {
        return QUERY_DISCARDED;
    }
    ods_log_debug("[%s] notimpl", query_str);
    return query_error(q, LDNS_RCODE_NOTIMPL);
}


/**
 * REFUSED.
 *
 */
static query_state
query_refused(query_type* q)
{
    if (!q) {
        return QUERY_DISCARDED;
    }
    ods_log_debug("[%s] refused", query_str);
    return query_error(q, LDNS_RCODE_REFUSED);
}


/**
 * Parse SOA RR in packet.
 * (kind of similar to xfrd_parse_soa)
 *
 */
static int
query_parse_soa(buffer_type* buffer, uint32_t* serial)
{
    ldns_rr_type type = 0;
    ods_log_assert(buffer);
    if (!buffer_available(buffer, 10)) {
        ods_log_error("[%s] bad notify: packet too short", query_str);
        return 0;
    }
    type = (ldns_rr_type) buffer_read_u16(buffer);
    if (type != LDNS_RR_TYPE_SOA) {
        ods_log_error("[%s] bad notify: rr in answer section is not soa (%d)",
            query_str, type);
        return 0;
    }
    (void)buffer_read_u16(buffer);
    (void)buffer_read_u32(buffer);
    /* rdata length */
    if (!buffer_available(buffer, buffer_read_u16(buffer))) {
        ods_log_error("[%s] bad notify: soa missing rdlength", query_str);
        return 0;
    }
    /* MNAME */
    if (!buffer_skip_dname(buffer)) {
        ods_log_error("[%s] bad notify: soa missing mname", query_str);
        return 0;
    }
    /* RNAME */
    if (!buffer_skip_dname(buffer)) {
        ods_log_error("[%s] bad notify: soa missing rname", query_str);
        return 0;
    }
    if (serial) {
        *serial = buffer_read_u32(buffer);
    }
    return 1;
}


/**
 * NOTIFY.
 *
 */
static query_state
query_process_notify(query_type* q, ldns_rr_type qtype, void* engine)
{
    engine_type* e = (engine_type*) engine;
    dnsin_type* dnsin = NULL;
    uint16_t count = 0;
    uint16_t rrcount = 0;
    uint32_t serial = 0;
    size_t limit = 0;
    char address[128];
    if (!e || !q || !q->zone) {
        return QUERY_DISCARDED;
    }
    ods_log_assert(e->dnshandler);
    ods_log_assert(q->zone->name);
    ods_log_debug("[%s] incoming notify for zone %s", query_str,
        q->zone->name);
    if (buffer_pkt_rcode(q->buffer) != LDNS_RCODE_NOERROR ||
        buffer_pkt_qr(q->buffer) ||
        !buffer_pkt_aa(q->buffer) ||
        buffer_pkt_tc(q->buffer) ||
        buffer_pkt_rd(q->buffer) ||
        buffer_pkt_ra(q->buffer) ||
        buffer_pkt_ad(q->buffer) ||
        buffer_pkt_cd(q->buffer) ||
        buffer_pkt_qdcount(q->buffer) != 1 ||
        buffer_pkt_ancount(q->buffer) > 1 ||
        qtype != LDNS_RR_TYPE_SOA) {
        return query_formerr(q);
    }
    if (!q->zone->adinbound || q->zone->adinbound->type != ADAPTER_DNS) {
        ods_log_error("[%s] zone %s is not configured to have input dns "
            "adapter", query_str, q->zone->name);
        return query_refused(q);
    }
    ods_log_assert(q->zone->adinbound->config);
    dnsin = (dnsin_type*) q->zone->adinbound->config;
    if (!acl_find(dnsin->allow_notify, &q->addr, q->tsig_rr)) {
        if (addr2ip(q->addr, address, sizeof(address))) {
            ods_log_info("[%s] notify for zone %s from client %s refused: no "
                "acl matches", query_str, q->zone->name, address);
        } else {
            ods_log_info("[%s] notify for zone %s from unknown client "
                "refused: no acl matches", query_str, q->zone->name);
        }
        return query_refused(q);
    }
    limit = buffer_limit(q->buffer);
    ods_log_assert(q->zone->xfrd);
    /* skip header and question section */
    buffer_skip(q->buffer, BUFFER_PKT_HEADER_SIZE);
    count = buffer_pkt_qdcount(q->buffer);
    for (rrcount = 0; rrcount < count; rrcount++) {
        if (!buffer_skip_rr(q->buffer, 1)) {
            ods_log_error("[%s] dropped packet: zone %s received bad notify "
                "(bad question section)", query_str, q->zone->name);
            return QUERY_DISCARDED;
        }
    }
    /* examine answer section */
    count = buffer_pkt_ancount(q->buffer);
    if (count) {
        if (!buffer_skip_dname(q->buffer) ||
            !query_parse_soa(q->buffer, &serial)) {
            ods_log_error("[%s] dropped packet: zone %s received bad notify "
                "(bad soa in answer section)", query_str, q->zone->name);
            return QUERY_DISCARDED;
        }
        lock_basic_lock(&q->zone->xfrd->serial_lock);
        q->zone->xfrd->serial_notify = serial;
        q->zone->xfrd->serial_notify_acquired = time_now();
        if (!util_serial_gt(q->zone->xfrd->serial_notify,
            q->zone->xfrd->serial_disk)) {
            ods_log_debug("[%s] ignore notify: already got zone %s serial "
                "%u on disk", query_str, q->zone->name,
                q->zone->xfrd->serial_notify);
            lock_basic_unlock(&q->zone->xfrd->serial_lock);
            goto send_notify_ok;
        }
        lock_basic_unlock(&q->zone->xfrd->serial_lock);
    } else {
        lock_basic_lock(&q->zone->xfrd->serial_lock);
        q->zone->xfrd->serial_notify = 0;
        q->zone->xfrd->serial_notify_acquired = 0;
        lock_basic_unlock(&q->zone->xfrd->serial_lock);
    }
    /* forward notify to xfrd */
    xfrd_set_timer_now(q->zone->xfrd);
    dnshandler_fwd_notify(e->dnshandler, buffer_begin(q->buffer),
        buffer_remaining(q->buffer));

send_notify_ok:
    /* send notify ok */
    buffer_pkt_set_qr(q->buffer);
    buffer_pkt_set_aa(q->buffer);
    buffer_pkt_set_ancount(q->buffer, 0);
    buffer_clear(q->buffer);
    buffer_set_position(q->buffer, limit);
    return QUERY_PROCESSED;
}


/**
 * IXFR.
 *
 */
static query_state
query_process_ixfr(query_type* q)
{
    uint16_t count = 0;
    ods_log_assert(q);
    ods_log_assert(q->buffer);
    ods_log_assert(buffer_pkt_qdcount(q->buffer) == 1);
    /* skip header and question section */
    buffer_skip(q->buffer, BUFFER_PKT_HEADER_SIZE);
    if (!buffer_skip_rr(q->buffer, 1)) {
        ods_log_error("[%s] dropped packet: zone %s received bad ixfr "
            "request (bad question section)", query_str, q->zone->name);
        return QUERY_DISCARDED;
    }
    /* answer section is empty */
    ods_log_assert(buffer_pkt_ancount(q->buffer) == 0);
    /* examine auth section */
    q->startpos = buffer_position(q->buffer);
    count = buffer_pkt_nscount(q->buffer);
    if (count) {
        if (!buffer_skip_dname(q->buffer) ||
            !query_parse_soa(q->buffer, &(q->serial))) {
            ods_log_error("[%s] dropped packet: zone %s received bad ixfr "
                "request (bad soa in auth section)", query_str, q->zone->name);
            return QUERY_DISCARDED;
        }
        ods_log_debug("[%s] found ixfr request zone %s serial=%u", query_str,
            q->zone->name, q->serial);
        return QUERY_PROCESSED;
    }
    ods_log_debug("[%s] ixfr request zone %s has no auth section", query_str,
        q->zone->name);
    q->serial = 0;
    return QUERY_PROCESSED;
}


/**
 * Add RRset to response.
 *
 */
static int
response_add_rrset(response_type* r, rrset_type* rrset,
    ldns_pkt_section section)
{
    if (!r || !rrset || !section) {
        return 0;
    }
    /* duplicates? */
    r->sections[r->rrset_count] = section;
    r->rrsets[r->rrset_count] = rrset;
    ++r->rrset_count;
    return 1;
}


/**
 * Encode RR.
 *
 */
static int
response_encode_rr(query_type* q, ldns_rr* rr, ldns_pkt_section section)
{
    uint8_t *data = NULL;
    size_t size = 0;
    ldns_status status = LDNS_STATUS_OK;
    ods_log_assert(q);
    ods_log_assert(rr);
    ods_log_assert(section);
    status = ldns_rr2wire(&data, rr, section, &size);
    if (status != LDNS_STATUS_OK) {
        ods_log_error("[%s] unable to send good response: ldns_rr2wire() "
            "failed (%s)", query_str, ldns_get_errorstr_by_id(status));
        return 0;
    }
    buffer_write(q->buffer, (const void*) data, size);
    LDNS_FREE(data);
    return 1;
}


/**
 * Encode RRset.
 *
 */
static uint16_t
response_encode_rrset(query_type* q, rrset_type* rrset,
    ldns_pkt_section section)
{
    uint16_t i = 0;
    uint16_t added = 0;
    ods_log_assert(q);
    ods_log_assert(rrset);
    ods_log_assert(section);

    for (i = 0; i < rrset->rr_count; i++) {
        added += response_encode_rr(q, rrset->rrs[i].rr, section);
    }
    for (i = 0; i < rrset->rrsig_count; i++) {
        added += response_encode_rr(q, rrset->rrsigs[i].rr, section);
    }
    /* truncation? */
    return added;
}


/**
 * Encode response.
 *
 */
static void
response_encode(query_type* q, response_type* r)
{
    uint16_t counts[LDNS_SECTION_ANY];
    ldns_pkt_section s = LDNS_SECTION_QUESTION;
    size_t i = 0;
    ods_log_assert(q);
    ods_log_assert(r);
    for (s = LDNS_SECTION_ANSWER; s < LDNS_SECTION_ANY; s++) {
        counts[s] = 0;
    }
    for (s = LDNS_SECTION_ANSWER; s < LDNS_SECTION_ANY; s++) {
        for (i = 0; i < r->rrset_count; i++) {
            if (r->sections[i] == s) {
                counts[s] += response_encode_rrset(q, r->rrsets[i], s);
            }
        }
    }
    buffer_pkt_set_ancount(q->buffer, counts[LDNS_SECTION_ANSWER]);
    buffer_pkt_set_nscount(q->buffer, counts[LDNS_SECTION_AUTHORITY]);
    buffer_pkt_set_arcount(q->buffer, counts[LDNS_SECTION_ADDITIONAL]);
    buffer_pkt_set_qr(q->buffer);
    buffer_pkt_set_aa(q->buffer);
    return;
}


/**
 * Query response.
 *
 */
static query_state
query_response(query_type* q, ldns_rr_type qtype)
{
    rrset_type* rrset = NULL;
    response_type r;
    if (!q || !q->zone) {
        return QUERY_DISCARDED;
    }
    r.rrset_count = 0;
    lock_basic_lock(&q->zone->zone_lock);
    rrset = zone_lookup_rrset(q->zone, q->zone->apex, qtype);
    if (rrset) {
        if (!response_add_rrset(&r, rrset, LDNS_SECTION_ANSWER)) {
            lock_basic_unlock(&q->zone->zone_lock);
            return query_servfail(q);
        }
        /* NS RRset goes into Authority Section */
        rrset = zone_lookup_rrset(q->zone, q->zone->apex, LDNS_RR_TYPE_NS);
        if (rrset) {
            if (!response_add_rrset(&r, rrset, LDNS_SECTION_AUTHORITY)) {
                lock_basic_unlock(&q->zone->zone_lock);
                return query_servfail(q);
            }
        }
    } else if (qtype != LDNS_RR_TYPE_SOA) {
        rrset = zone_lookup_rrset(q->zone, q->zone->apex, LDNS_RR_TYPE_SOA);
        if (rrset) {
            if (!response_add_rrset(&r, rrset, LDNS_SECTION_AUTHORITY)) {
                lock_basic_unlock(&q->zone->zone_lock);
                return query_servfail(q);
            }
        }
    } else {
        lock_basic_unlock(&q->zone->zone_lock);
        return query_servfail(q);
    }
    lock_basic_unlock(&q->zone->zone_lock);

    response_encode(q, &r);
    /* compression */
    return QUERY_PROCESSED;
}


/**
 * Prepare response.
 *
 */
void
query_prepare(query_type* q)
{
    uint16_t limit = 0;
    uint16_t flags = 0;
    ods_log_assert(q);
    ods_log_assert(q->buffer);
    limit = buffer_limit(q->buffer);
    flags = buffer_pkt_flags(q->buffer);
    flags &= 0x0100U; /* preserve the rd flag */
    flags |= 0x8000U; /* set the qr flag */
    buffer_pkt_set_flags(q->buffer, flags);
    buffer_clear(q->buffer);
    buffer_set_position(q->buffer, limit);
    buffer_set_limit(q->buffer, buffer_capacity(q->buffer));
    q->reserved_space = tsig_rr_reserved_space(q->tsig_rr);
    return;
}


/**
 * QUERY.
 *
 */
static query_state
query_process_query(query_type* q, ldns_rr_type qtype, engine_type* engine)
{
    dnsout_type* dnsout = NULL;
    if (!q || !q->zone) {
        return QUERY_DISCARDED;
    }
    ods_log_assert(q->zone->name);
    ods_log_debug("[%s] incoming query qtype=%s for zone %s", query_str,
        rrset_type2str(qtype), q->zone->name);
    /* sanity checks */
    if (buffer_pkt_qdcount(q->buffer) != 1 || buffer_pkt_tc(q->buffer)) {
        buffer_pkt_set_flags(q->buffer, 0);
        return query_formerr(q);
    }
    if (buffer_pkt_ancount(q->buffer) != 0 ||
        (qtype != LDNS_RR_TYPE_IXFR && buffer_pkt_nscount(q->buffer) != 0)) {
        buffer_pkt_set_flags(q->buffer, 0);
        return query_formerr(q);
    }
    /* acl */
    if (!q->zone->adoutbound || q->zone->adoutbound->type != ADAPTER_DNS) {
        ods_log_error("[%s] zone %s is not configured to have output dns "
            "adapter", query_str, q->zone->name);
        return query_refused(q);
    }
    ods_log_assert(q->zone->adoutbound->config);
    dnsout = (dnsout_type*) q->zone->adoutbound->config;
    /* acl also in use for soa and other queries */
    if (!acl_find(dnsout->provide_xfr, &q->addr, q->tsig_rr)) {
        return query_refused(q);
    }
    /* prepare */
    query_prepare(q);
    /* ixfr? */
    if (qtype == LDNS_RR_TYPE_IXFR) {
        if (query_process_ixfr(q) != QUERY_PROCESSED) {
            buffer_pkt_set_flags(q->buffer, 0);
            return query_formerr(q);
        }
        query_prepare(q);
        ods_log_assert(q->zone->name);
<<<<<<< HEAD
        ods_log_debug("[%s] incoming ixfr request for zone %s",
            query_str, q->zone->name);
        return ixfr(q, engine);
    }
=======
        ods_log_debug("[%s] incoming ixfr request serial=%u for zone %s",
            query_str, q->serial, q->zone->name);
        return ixfr(q, engine);
    }

    query_prepare(q);
>>>>>>> cef2a58b
    /* axfr? */
    if (qtype == LDNS_RR_TYPE_AXFR) {
        ods_log_assert(q->zone->name);
        ods_log_debug("[%s] incoming axfr request for zone %s",
            query_str, q->zone->name);
        return axfr(q, engine);
    }
    /* (soa) query */
    return query_response(q, qtype);
}


/**
 * UPDATE.
 *
 */
static query_state
query_process_update(query_type* q)
{
    if (!q || !q->zone) {
        return QUERY_DISCARDED;
    }
    ods_log_debug("[%s] dynamic update not implemented", query_str);
    return query_notimpl(q);
}


/**
 * Process TSIG RR.
 *
 */
static ldns_pkt_rcode
query_process_tsig(query_type* q)
{
    if (!q || !q->tsig_rr) {
        return LDNS_RCODE_SERVFAIL;
    }
    if (q->tsig_rr->status == TSIG_ERROR) {
        return LDNS_RCODE_FORMERR;
    }
    if (q->tsig_rr->status == TSIG_OK) {
        if (!tsig_rr_lookup(q->tsig_rr)) {
            ods_log_debug("[%s] tsig unknown key/algorithm", query_str);
            return LDNS_RCODE_REFUSED;
        }
        buffer_set_limit(q->buffer, q->tsig_rr->position);
        buffer_pkt_set_arcount(q->buffer, buffer_pkt_arcount(q->buffer)-1);
        tsig_rr_prepare(q->tsig_rr);
        tsig_rr_update(q->tsig_rr, q->buffer, buffer_limit(q->buffer));
        if (!tsig_rr_verify(q->tsig_rr)) {
            ods_log_debug("[%s] bad tsig signature", query_str);
            return LDNS_RCODE_REFUSED;
        }
    }
    return LDNS_RCODE_NOERROR;
}


/**
 * Process query.
 *
 */
query_state
query_process(query_type* q, void* engine)
{
    ldns_status status = LDNS_STATUS_OK;
    ldns_pkt* pkt = NULL;
    ldns_rr* rr = NULL;
    ldns_pkt_rcode rcode = LDNS_RCODE_NOERROR;
    ldns_pkt_opcode opcode = LDNS_PACKET_QUERY;
    ldns_rr_type qtype = LDNS_RR_TYPE_SOA;
    engine_type* e = (engine_type*) engine;
    ods_log_assert(e);
    ods_log_assert(q);
    ods_log_assert(q->buffer);
    if (!e || !q || !q->buffer) {
        ods_log_error("[%s] drop query: assertion error", query_str);
        return QUERY_DISCARDED; /* should not happen */
    }
    if (buffer_limit(q->buffer) < BUFFER_PKT_HEADER_SIZE) {
        ods_log_debug("[%s] drop query: packet too small", query_str);
        return QUERY_DISCARDED; /* too small */
    }
    if (buffer_pkt_qr(q->buffer)) {
        ods_log_debug("[%s] drop query: qr bit set", query_str);
        return QUERY_DISCARDED; /* not a query */
    }
    /* parse packet */
    status = ldns_wire2pkt(&pkt, buffer_current(q->buffer),
        buffer_remaining(q->buffer));
    if (status != LDNS_STATUS_OK) {
        ods_log_debug("[%s] got bad packet: %s", query_str,
            ldns_get_errorstr_by_id(status));
        return query_formerr(q);
    }
    rr = ldns_rr_list_rr(ldns_pkt_question(pkt), 0);
    lock_basic_lock(&e->zonelist->zl_lock);
    /* we can just lookup the zone, because we will only handle SOA queries,
       zone transfers, updates and notifies */
    q->zone = zonelist_lookup_zone_by_dname(e->zonelist, ldns_rr_owner(rr),
        ldns_rr_get_class(rr));
    /* don't answer for zones that are just added */
    if (q->zone && q->zone->zl_status == ZONE_ZL_ADDED) {
        q->zone = NULL;
    }
    lock_basic_unlock(&e->zonelist->zl_lock);
    if (!q->zone) {
        ods_log_debug("[%s] zone not found", query_str);
        return query_servfail(q);
    }
    /* see if it is tsig signed */
    if (!tsig_rr_find(q->tsig_rr, q->buffer)) {
        ods_log_debug("[%s] got bad tsig", query_str);
        return query_formerr(q);
    }
    /* process tsig */
    ods_log_debug("[%s] tsig %s", query_str, tsig_strerror(q->tsig_rr->status));
    rcode = query_process_tsig(q);
    if (rcode != LDNS_RCODE_NOERROR) {
        return query_error(q, rcode);
    }
    /* handle incoming request */
    opcode = ldns_pkt_get_opcode(pkt);
    qtype = ldns_rr_get_type(rr);
    ldns_pkt_free(pkt);
    switch(opcode) {
        case LDNS_PACKET_NOTIFY:
            return query_process_notify(q, qtype, engine);
        case LDNS_PACKET_QUERY:
            return query_process_query(q, qtype, engine);
        case LDNS_PACKET_UPDATE:
            return query_process_update(q);
        default:
            return query_notimpl(q);
    }
    return query_notimpl(q);
}


/**
 * Add TSIG to query.
 *
 */
void
query_add_tsig(query_type* q)
{
    if (!q || !q->tsig_rr) {
        return;
    }
    if (q->tsig_rr->status != TSIG_NOT_PRESENT) {
         if (q->tsig_rr->status == TSIG_ERROR ||
             q->tsig_rr->error_code != LDNS_RCODE_NOERROR) {
             tsig_rr_error(q->tsig_rr);
             tsig_rr_append(q->tsig_rr, q->buffer);
             buffer_pkt_set_arcount(q->buffer,
                 buffer_pkt_arcount(q->buffer)+1);
         } else if (q->tsig_rr->status == TSIG_OK &&
             q->tsig_rr->error_code == LDNS_RCODE_NOERROR) {
             if (q->tsig_prepare_it)
                 tsig_rr_prepare(q->tsig_rr);
             if (q->tsig_update_it)
                 tsig_rr_update(q->tsig_rr, q->buffer,
                     buffer_position(q->buffer));
             if (q->tsig_sign_it) {
                 tsig_rr_sign(q->tsig_rr);
                 tsig_rr_append(q->tsig_rr, q->buffer);
                 buffer_pkt_set_arcount(q->buffer,
                     buffer_pkt_arcount(q->buffer)+1);
             }
        }
    }
    return;
}


/**
 * Cleanup query.
 *
 */
void
query_cleanup(query_type* q)
{
    allocator_type* allocator = NULL;
    if (!q) {
        return;
    }
    allocator = q->allocator;
    buffer_cleanup(q->buffer, allocator);
    tsig_rr_cleanup(q->tsig_rr);
    allocator_deallocate(allocator, (void*)q);
    allocator_cleanup(allocator);
    return;
}<|MERGE_RESOLUTION|>--- conflicted
+++ resolved
@@ -599,8 +599,6 @@
     if (!acl_find(dnsout->provide_xfr, &q->addr, q->tsig_rr)) {
         return query_refused(q);
     }
-    /* prepare */
-    query_prepare(q);
     /* ixfr? */
     if (qtype == LDNS_RR_TYPE_IXFR) {
         if (query_process_ixfr(q) != QUERY_PROCESSED) {
@@ -609,19 +607,12 @@
         }
         query_prepare(q);
         ods_log_assert(q->zone->name);
-<<<<<<< HEAD
-        ods_log_debug("[%s] incoming ixfr request for zone %s",
-            query_str, q->zone->name);
-        return ixfr(q, engine);
-    }
-=======
         ods_log_debug("[%s] incoming ixfr request serial=%u for zone %s",
             query_str, q->serial, q->zone->name);
         return ixfr(q, engine);
     }
 
     query_prepare(q);
->>>>>>> cef2a58b
     /* axfr? */
     if (qtype == LDNS_RR_TYPE_AXFR) {
         ods_log_assert(q->zone->name);
