/*
 * Copyright (c) 2011 NLNet Labs. All rights reserved.
 *
 * Redistribution and use in source and binary forms, with or without
 * modification, are permitted provided that the following conditions
 * are met:
 * 1. Redistributions of source code must retain the above copyright
 *    notice, this list of conditions and the following disclaimer.
 * 2. Redistributions in binary form must reproduce the above copyright
 *    notice, this list of conditions and the following disclaimer in the
 *    documentation and/or other materials provided with the distribution.
 *
 * THIS SOFTWARE IS PROVIDED BY THE AUTHOR ``AS IS'' AND ANY EXPRESS OR
 * IMPLIED WARRANTIES, INCLUDING, BUT NOT LIMITED TO, THE IMPLIED
 * WARRANTIES OF MERCHANTABILITY AND FITNESS FOR A PARTICULAR PURPOSE
 * ARE DISCLAIMED. IN NO EVENT SHALL THE AUTHOR BE LIABLE FOR ANY
 * DIRECT, INDIRECT, INCIDENTAL, SPECIAL, EXEMPLARY, OR CONSEQUENTIAL
 * DAMAGES (INCLUDING, BUT NOT LIMITED TO, PROCUREMENT OF SUBSTITUTE
 * GOODS OR SERVICES; LOSS OF USE, DATA, OR PROFITS; OR BUSINESS
 * INTERRUPTION) HOWEVER CAUSED AND ON ANY THEORY OF LIABILITY, WHETHER
 * IN CONTRACT, STRICT LIABILITY, OR TORT (INCLUDING NEGLIGENCE OR
 * OTHERWISE) ARISING IN ANY WAY OUT OF THE USE OF THIS SOFTWARE, EVEN
 * IF ADVISED OF THE POSSIBILITY OF SUCH DAMAGE.
 *
 */

/**
 * Query.
 *
 */

#include "config.h"
#include "daemon/dnshandler.h"
#include "daemon/engine.h"
#include "file.h"
#include "util.h"
#include "wire/axfr.h"
#include "wire/query.h"

const char* query_str = "query";


/**
 * Create query.
 *
 */
query_type*
query_create(void)
{
    query_type* q = NULL;
    CHECKALLOC(q = (query_type*) malloc(sizeof(query_type)));
    q->buffer = NULL;
    q->tsig_rr = NULL;
    q->axfr_fd = NULL;
    q->buffer = buffer_create(PACKET_BUFFER_SIZE);
    if (!q->buffer) {
        query_cleanup(q);
        return NULL;
    }
    q->tsig_rr = tsig_rr_create();
    if (!q->tsig_rr) {
        query_cleanup(q);
        return NULL;
    }
    q->edns_rr = edns_rr_create();
    if (!q->edns_rr) {
        query_cleanup(q);
        return NULL;
    }
    query_reset(q, UDP_MAX_MESSAGE_LEN, 0);
    return q;
}


/**
 * Reset query.
 *
 */
void
query_reset(query_type* q, size_t maxlen, int is_tcp)
{
    if (!q) {
        return;
    }
    q->addrlen = sizeof(q->addr);
    q->maxlen = maxlen;
    q->reserved_space = 0;
    buffer_clear(q->buffer);
    tsig_rr_reset(q->tsig_rr, NULL, NULL);
    edns_rr_reset(q->edns_rr);
    q->tsig_prepare_it = 1;
    q->tsig_update_it = 1;
    q->tsig_sign_it = 1;
    q->tcp = is_tcp;
    /* qname, qtype, qclass */
    q->zone = NULL;
    /* domain, opcode, cname count, delegation, compression, temp */
    q->axfr_is_done = 0;
    if (q->axfr_fd) {
        ods_fclose(q->axfr_fd);
        q->axfr_fd = NULL;
    }
    q->serial = 0;
    q->startpos = 0;
}


/**
 * Error.
 *
 */
static query_state
query_error(query_type* q, ldns_pkt_rcode rcode)
{
    size_t limit = 0;
    if (!q) {
        return QUERY_DISCARDED;
    }
    limit = buffer_limit(q->buffer);
    buffer_clear(q->buffer);
    buffer_pkt_set_qr(q->buffer);
    buffer_pkt_set_rcode(q->buffer, rcode);
    buffer_pkt_set_ancount(q->buffer, 0);
    buffer_pkt_set_nscount(q->buffer, 0);
    buffer_pkt_set_arcount(q->buffer, 0);
    buffer_set_position(q->buffer, limit);
    return QUERY_PROCESSED;
}


/**
 * FORMERR.
 *
 */
static query_state
query_formerr(query_type* q)
{
    ldns_pkt_opcode opcode = LDNS_PACKET_QUERY;
    if (!q) {
        return QUERY_DISCARDED;
    }
    opcode = buffer_pkt_opcode(q->buffer);
    /* preserve the RD flag, clear the rest */
    buffer_pkt_set_flags(q->buffer, buffer_pkt_flags(q->buffer) & 0x0100U);
    buffer_pkt_set_opcode(q->buffer, opcode);
    buffer_pkt_set_qdcount(q->buffer, 0);
    ods_log_debug("[%s] formerr", query_str);
    return query_error(q, LDNS_RCODE_FORMERR);
}


/**
 * SERVFAIL.
 *
 */
static query_state
query_servfail(query_type* q)
{
    if (!q) {
        return QUERY_DISCARDED;
    }
    ods_log_debug("[%s] servfail", query_str);
    buffer_set_position(q->buffer, 0);
    buffer_set_limit(q->buffer, BUFFER_PKT_HEADER_SIZE);
    buffer_pkt_set_qdcount(q->buffer, 0);
    return query_error(q, LDNS_RCODE_SERVFAIL);
}


/**
 * NOTIMPL.
 *
 */
static query_state
query_notimpl(query_type* q)
{
    if (!q) {
        return QUERY_DISCARDED;
    }
    ods_log_debug("[%s] notimpl", query_str);
    return query_error(q, LDNS_RCODE_NOTIMPL);
}


/**
 * REFUSED.
 *
 */
static query_state
query_refused(query_type* q)
{
    if (!q) {
        return QUERY_DISCARDED;
    }
    ods_log_debug("[%s] refused", query_str);
    return query_error(q, LDNS_RCODE_REFUSED);
}


/**
 * NOTAUTH.
 *
 */
static query_state
query_notauth(query_type* q)
{
    if (!q) {
        return QUERY_DISCARDED;
    }
    ods_log_debug("[%s] notauth", query_str);
    return query_error(q, LDNS_RCODE_NOTAUTH);
}


/**
 * Parse SOA RR in packet.
 * (kind of similar to xfrd_parse_soa)
 *
 */
static int
query_parse_soa(buffer_type* buffer, uint32_t* serial)
{
    ldns_rr_type type = 0;
    ods_log_assert(buffer);
    if (!buffer_available(buffer, 10)) {
        ods_log_error("[%s] bad soa: packet too short", query_str);
        return 0;
    }
    type = (ldns_rr_type) buffer_read_u16(buffer);
    if (type != LDNS_RR_TYPE_SOA) {
        ods_log_error("[%s] bad soa: rr is not soa (%d)", query_str, type);
        return 0;
    }
    (void)buffer_read_u16(buffer);
    (void)buffer_read_u32(buffer);
    /* rdata length */
    if (!buffer_available(buffer, buffer_read_u16(buffer))) {
        ods_log_error("[%s] bad soa: missing rdlength", query_str);
        return 0;
    }
    /* MNAME */
    if (!buffer_skip_dname(buffer)) {
        ods_log_error("[%s] bad soa: missing mname", query_str);
        return 0;
    }
    /* RNAME */
    if (!buffer_skip_dname(buffer)) {
        ods_log_error("[%s] bad soa: missing rname", query_str);
        return 0;
    }
    if (serial) {
        *serial = buffer_read_u32(buffer);
    }
    return 1;
}


/**
 * NOTIFY.
 * Parse notify query and initiate zone transfer if received serial is
 * newer than serial on disk. On success return QUERY_PROCESSED and
 * prepare notify reply packet in q->buffer.
 */
static query_state
query_process_notify(query_type* q, ldns_rr_type qtype, engine_type* engine)
{
    dnsin_type* dnsin = NULL;
    uint16_t count = 0;
    uint16_t rrcount = 0;
    uint32_t serial = 0;
    size_t pos = 0;
    char address[128];
    if (!engine || !q || !q->zone) {
        return QUERY_DISCARDED;
    }
    ods_log_assert(engine->dnshandler);
    ods_log_assert(q->zone->name);
    ods_log_verbose("[%s] incoming notify for zone %s", query_str,
        q->zone->name);
    if (buffer_pkt_rcode(q->buffer) != LDNS_RCODE_NOERROR ||
        buffer_pkt_qr(q->buffer) ||
        !buffer_pkt_aa(q->buffer) ||
        buffer_pkt_tc(q->buffer) ||
        buffer_pkt_rd(q->buffer) ||
        buffer_pkt_ra(q->buffer) ||
        buffer_pkt_ad(q->buffer) ||
        buffer_pkt_cd(q->buffer) ||
        buffer_pkt_qdcount(q->buffer) != 1 ||
        buffer_pkt_ancount(q->buffer) > 1 ||
        qtype != LDNS_RR_TYPE_SOA) {
        return query_formerr(q);
    }
    if (!q->zone->adinbound || q->zone->adinbound->type != ADAPTER_DNS) {
        ods_log_error("[%s] zone %s is not configured to have input dns "
            "adapter", query_str, q->zone->name);
        return query_notauth(q);
    }
    ods_log_assert(q->zone->adinbound->config);
    dnsin = (dnsin_type*) q->zone->adinbound->config;
    if (!acl_find(dnsin->allow_notify, &q->addr, q->tsig_rr)) {
        if (addr2ip(q->addr, address, sizeof(address))) {
            ods_log_info("[%s] unauthorized notify for zone %s from %s: "
                "no acl matches", query_str, q->zone->name, address);
        } else {
            ods_log_info("[%s] unauthorized notify for zone %s from unknown "
                "source: no acl matches", query_str, q->zone->name);
        }
        return query_notauth(q);
    }
    ods_log_assert(q->zone->xfrd);
    /* skip header and question section */
    buffer_skip(q->buffer, BUFFER_PKT_HEADER_SIZE);
    count = buffer_pkt_qdcount(q->buffer);
    for (rrcount = 0; rrcount < count; rrcount++) {
        if (!buffer_skip_rr(q->buffer, 1)) {
            if (addr2ip(q->addr, address, sizeof(address))) {
                ods_log_info("[%s] dropped packet: zone %s received bad "
                    "notify from %s (bad question section)", query_str,
                    q->zone->name, address);
            } else {
                ods_log_info("[%s] dropped packet: zone %s received bad "
                    "notify from unknown source (bad question section)",
                    query_str, q->zone->name);
            }
            return QUERY_DISCARDED;
        }
    }
    pos = buffer_position(q->buffer);

    /* examine answer section */
    count = buffer_pkt_ancount(q->buffer);
    if (count) {
        if (!buffer_skip_dname(q->buffer) ||
            !query_parse_soa(q->buffer, &serial)) {
            if (addr2ip(q->addr, address, sizeof(address))) {
                ods_log_info("[%s] dropped packet: zone %s received bad "
                    "notify from %s (bad soa in answer section)", query_str,
                    q->zone->name, address);
            } else {
                ods_log_info("[%s] dropped packet: zone %s received bad "
                    "notify from unknown source (bad soa in answer section)",
                    query_str, q->zone->name);
            }
            return QUERY_DISCARDED;
        }

        lock_basic_lock(&q->zone->xfrd->serial_lock);
        if (!util_serial_gt(serial, q->zone->xfrd->serial_disk)) {
            if (addr2ip(q->addr, address, sizeof(address))) {
                ods_log_info("[%s] ignore notify from %s: already got "
                    "zone %s serial %u on disk (received %u)", query_str,
                    address, q->zone->name, q->zone->xfrd->serial_disk,
                    serial);
            } else {
                ods_log_info("[%s] ignore notify: already got zone %s "
                    "serial %u on disk (received %u)", query_str,
                    q->zone->name, q->zone->xfrd->serial_disk, serial);
            }
            lock_basic_unlock(&q->zone->xfrd->serial_lock);
        } else if (q->zone->xfrd->serial_notify_acquired) {
            lock_basic_unlock(&q->zone->xfrd->serial_lock);
            if (addr2ip(q->addr, address, sizeof(address))) {
                ods_log_info("[%s] ignore notify from %s: zone %s "
                    "transfer in progress", query_str, address,
                    q->zone->name);
            } else {
                ods_log_info("[%s] ignore notify: zone %s transfer in "
                    "progress", query_str, q->zone->name);
            }
        } else {
            q->zone->xfrd->serial_notify = serial;
            q->zone->xfrd->serial_notify_acquired = time_now();
            lock_basic_unlock(&q->zone->xfrd->serial_lock);
            /* forward notify to xfrd */
            if (addr2ip(q->addr, address, sizeof(address))) {
                ods_log_verbose("[%s] forward notify for zone %s from client %s",
                    query_str, q->zone->name, address);
            } else {
                ods_log_verbose("[%s] forward notify for zone %s", query_str,
                    q->zone->name);
            }
            xfrd_set_timer_now(q->zone->xfrd);
            dnshandler_fwd_notify(e->dnshandler, buffer_begin(q->buffer),
                buffer_remaining(q->buffer));
        }
    }
<<<<<<< HEAD

    /* forward notify to xfrd */
    if (addr2ip(q->addr, address, sizeof(address))) {
        ods_log_verbose("[%s] forward notify for zone %s from client %s",
            query_str, q->zone->name, address);
    } else {
        ods_log_verbose("[%s] forward notify for zone %s", query_str,
            q->zone->name);
    }
    xfrd_set_timer_now(q->zone->xfrd);
    dnshandler_fwd_notify(engine->dnshandler, buffer_begin(q->buffer),
        buffer_remaining(q->buffer));

send_notify_ok:
=======
>>>>>>> c6a9ddd1
    /* send notify ok */
    buffer_pkt_set_qr(q->buffer);
    buffer_pkt_set_aa(q->buffer);
    buffer_pkt_set_ancount(q->buffer, 0);

    buffer_clear(q->buffer); /* lim = pos, pos = 0; */
    buffer_set_position(q->buffer, pos);
    buffer_set_limit(q->buffer, buffer_capacity(q->buffer));
    q->reserved_space = edns_rr_reserved_space(q->edns_rr);
    q->reserved_space += tsig_rr_reserved_space(q->tsig_rr);
    return QUERY_PROCESSED;
}


/**
 * IXFR.
 *
 */
static query_state
query_process_ixfr(query_type* q)
{
    uint16_t count = 0;
    ods_log_assert(q);
    ods_log_assert(q->buffer);
    ods_log_assert(buffer_pkt_qdcount(q->buffer) == 1);
    /* skip header and question section */
    buffer_skip(q->buffer, BUFFER_PKT_HEADER_SIZE);
    if (!buffer_skip_rr(q->buffer, 1)) {
        ods_log_error("[%s] dropped packet: zone %s received bad ixfr "
            "request (bad question section)", query_str, q->zone->name);
        return QUERY_DISCARDED;
    }
    /* answer section is empty */
    ods_log_assert(buffer_pkt_ancount(q->buffer) == 0);
    /* examine auth section */
    q->startpos = buffer_position(q->buffer);
    count = buffer_pkt_nscount(q->buffer);
    if (count) {
        if (!buffer_skip_dname(q->buffer) ||
            !query_parse_soa(q->buffer, &(q->serial))) {
            ods_log_error("[%s] dropped packet: zone %s received bad ixfr "
                "request (bad soa in auth section)", query_str, q->zone->name);
            return QUERY_DISCARDED;
        }
        ods_log_debug("[%s] found ixfr request zone %s serial=%u", query_str,
            q->zone->name, q->serial);
        return QUERY_PROCESSED;
    }
    ods_log_debug("[%s] ixfr request zone %s has no auth section", query_str,
        q->zone->name);
    q->serial = 0;
    return QUERY_PROCESSED;
}


/**
 * Add RRset to response.
 *
 */
static int
response_add_rrset(response_type* r, rrset_type* rrset,
    ldns_pkt_section section)
{
    if (!r || !rrset || !section) {
        return 0;
    }
    /* duplicates? */
    r->sections[r->rrset_count] = section;
    r->rrsets[r->rrset_count] = rrset;
    ++r->rrset_count;
    return 1;
}


/**
 * Encode RR.
 *
 */
static int
response_encode_rr(query_type* q, ldns_rr* rr, ldns_pkt_section section)
{
    uint8_t *data = NULL;
    size_t size = 0;
    ldns_status status = LDNS_STATUS_OK;
    ods_log_assert(q);
    ods_log_assert(rr);
    ods_log_assert(section);
    status = ldns_rr2wire(&data, rr, section, &size);
    if (status != LDNS_STATUS_OK) {
        ods_log_error("[%s] unable to send good response: ldns_rr2wire() "
            "failed (%s)", query_str, ldns_get_errorstr_by_id(status));
        return 0;
    }
    buffer_write(q->buffer, (const void*) data, size);
    LDNS_FREE(data);
    return 1;
}


/**
 * Encode RRset.
 *
 */
static uint16_t
response_encode_rrset(query_type* q, rrset_type* rrset, ldns_pkt_section section)
{
    rrsig_type* rrsig;
    uint16_t i = 0;
    uint16_t added = 0;
    ods_log_assert(q);
    ods_log_assert(rrset);
    ods_log_assert(section);

    for (i = 0; i < rrset->rr_count; i++) {
        added += response_encode_rr(q, rrset->rrs[i].rr, section);
    }
    if (q->edns_rr && q->edns_rr->dnssec_ok) {
        while((rrsig = collection_iterator(rrset->rrsigs))) {
            added += response_encode_rr(q, rrsig->rr, section);
        }
    }
    /* truncation? */
    return added;
}


/**
 * Encode response.
 *
 */
static void
response_encode(query_type* q, response_type* r)
{
    uint16_t counts[LDNS_SECTION_ANY];
    ldns_pkt_section s = LDNS_SECTION_QUESTION;
    size_t i = 0;
    ods_log_assert(q);
    ods_log_assert(r);
    for (s = LDNS_SECTION_ANSWER; s < LDNS_SECTION_ANY; s++) {
        counts[s] = 0;
    }
    for (s = LDNS_SECTION_ANSWER; s < LDNS_SECTION_ANY; s++) {
        for (i = 0; i < r->rrset_count; i++) {
            if (r->sections[i] == s) {
                counts[s] += response_encode_rrset(q, r->rrsets[i], s);
            }
        }
    }
    buffer_pkt_set_ancount(q->buffer, counts[LDNS_SECTION_ANSWER]);
    buffer_pkt_set_nscount(q->buffer, counts[LDNS_SECTION_AUTHORITY]);
    buffer_pkt_set_arcount(q->buffer, counts[LDNS_SECTION_ADDITIONAL]);
    buffer_pkt_set_qr(q->buffer);
    buffer_pkt_set_aa(q->buffer);
}


/**
 * Query response.
 *
 */
static query_state
query_response(query_type* q, ldns_rr_type qtype)
{
    rrset_type* rrset = NULL;
    response_type r;
    if (!q || !q->zone) {
        return QUERY_DISCARDED;
    }
    r.rrset_count = 0;
    lock_basic_lock(&q->zone->zone_lock);
    rrset = zone_lookup_rrset(q->zone, q->zone->apex, qtype);
    if (rrset) {
        if (!response_add_rrset(&r, rrset, LDNS_SECTION_ANSWER)) {
            lock_basic_unlock(&q->zone->zone_lock);
            return query_servfail(q);
        }
        /* NS RRset goes into Authority Section */
        rrset = zone_lookup_rrset(q->zone, q->zone->apex, LDNS_RR_TYPE_NS);
        if (rrset) {
            if (!response_add_rrset(&r, rrset, LDNS_SECTION_AUTHORITY)) {
                lock_basic_unlock(&q->zone->zone_lock);
                return query_servfail(q);
            }
        }
    } else if (qtype != LDNS_RR_TYPE_SOA) {
        rrset = zone_lookup_rrset(q->zone, q->zone->apex, LDNS_RR_TYPE_SOA);
        if (rrset) {
            if (!response_add_rrset(&r, rrset, LDNS_SECTION_AUTHORITY)) {
                lock_basic_unlock(&q->zone->zone_lock);
                return query_servfail(q);
            }
        }
    } else {
        lock_basic_unlock(&q->zone->zone_lock);
        return query_servfail(q);
    }
    lock_basic_unlock(&q->zone->zone_lock);

    response_encode(q, &r);
    /* compression */
    return QUERY_PROCESSED;
}


/**
 * Prepare response.
 *
 */
void
query_prepare(query_type* q)
{
    uint16_t limit = 0;
    uint16_t flags = 0;
    ods_log_assert(q);
    ods_log_assert(q->buffer);
    limit = buffer_limit(q->buffer);
    flags = buffer_pkt_flags(q->buffer);
    flags &= 0x0100U; /* preserve the rd flag */
    flags |= 0x8000U; /* set the qr flag */
    buffer_pkt_set_flags(q->buffer, flags);
    buffer_clear(q->buffer);
    buffer_set_position(q->buffer, limit);
    buffer_set_limit(q->buffer, buffer_capacity(q->buffer));
    q->reserved_space = edns_rr_reserved_space(q->edns_rr);
    q->reserved_space += tsig_rr_reserved_space(q->tsig_rr);
}


/**
 * QUERY.
 *
 */
static query_state
query_process_query(query_type* q, ldns_rr_type qtype, engine_type* engine)
{
    dnsout_type* dnsout = NULL;
    if (!q || !q->zone) {
        return QUERY_DISCARDED;
    }
    ods_log_assert(q->zone->name);
    ods_log_debug("[%s] incoming query qtype=%s for zone %s", query_str,
        rrset_type2str(qtype), q->zone->name);
    /* sanity checks */
    if (buffer_pkt_qdcount(q->buffer) != 1 || buffer_pkt_tc(q->buffer)) {
        buffer_pkt_set_flags(q->buffer, 0);
        return query_formerr(q);
    }
    if (buffer_pkt_ancount(q->buffer) != 0 ||
        (qtype != LDNS_RR_TYPE_IXFR && buffer_pkt_nscount(q->buffer) != 0)) {
        buffer_pkt_set_flags(q->buffer, 0);
        return query_formerr(q);
    }
    /* acl */
    if (!q->zone->adoutbound || q->zone->adoutbound->type != ADAPTER_DNS) {
        ods_log_error("[%s] zone %s is not configured to have output dns "
            "adapter", query_str, q->zone->name);
        return query_refused(q);
    }
    ods_log_assert(q->zone->adoutbound->config);
    dnsout = (dnsout_type*) q->zone->adoutbound->config;
    /* acl also in use for soa and other queries */
    if (!acl_find(dnsout->provide_xfr, &q->addr, q->tsig_rr)) {
        ods_log_debug("[%s] zone %s acl query refused", query_str,
            q->zone->name);
        return query_refused(q);
    }

    query_prepare(q);
    /* ixfr? */
    if (qtype == LDNS_RR_TYPE_IXFR) {
        ods_log_assert(q->zone->name);
        ods_log_debug("[%s] incoming ixfr request serial=%u for zone %s",
            query_str, q->serial, q->zone->name);
        return ixfr(q, engine);
    }
    /* axfr? */
    if (qtype == LDNS_RR_TYPE_AXFR) {
        ods_log_assert(q->zone->name);
        ods_log_debug("[%s] incoming axfr request for zone %s",
            query_str, q->zone->name);
        return axfr(q, engine, 0);
    }
    /* (soa) query */
    if (qtype == LDNS_RR_TYPE_SOA) {
        ods_log_assert(q->zone->name);
        ods_log_debug("[%s] incoming soa request for zone %s",
            query_str, q->zone->name);
        return soa_request(q, engine);
    }
    /* other qtypes */
    return query_response(q, qtype);
}


/**
 * UPDATE.
 *
 */
static query_state
query_process_update(query_type* q)
{
    if (!q || !q->zone) {
        return QUERY_DISCARDED;
    }
    ods_log_debug("[%s] dynamic update not implemented", query_str);
    return query_notimpl(q);
}


/**
 * Process TSIG RR.
 *
 */
static ldns_pkt_rcode
query_process_tsig(query_type* q)
{
    if (!q || !q->tsig_rr) {
        return LDNS_RCODE_SERVFAIL;
    }
    if (q->tsig_rr->status == TSIG_ERROR) {
        return LDNS_RCODE_FORMERR;
    }
    if (q->tsig_rr->status == TSIG_OK) {
        if (!tsig_rr_lookup(q->tsig_rr)) {
            ods_log_debug("[%s] tsig unknown key/algorithm", query_str);
            return LDNS_RCODE_REFUSED;
        }
        buffer_set_limit(q->buffer, q->tsig_rr->position);
        buffer_pkt_set_arcount(q->buffer, buffer_pkt_arcount(q->buffer)-1);
        tsig_rr_prepare(q->tsig_rr);
        tsig_rr_update(q->tsig_rr, q->buffer, buffer_limit(q->buffer));
        if (!tsig_rr_verify(q->tsig_rr)) {
            ods_log_debug("[%s] bad tsig signature", query_str);
            return LDNS_RCODE_NOTAUTH;
        }
    }
    return LDNS_RCODE_NOERROR;
}


/**
 * Process EDNS OPT RR.
 *
 */
static ldns_pkt_rcode
query_process_edns(query_type* q)
{
    if (!q || !q->edns_rr) {
        return LDNS_RCODE_SERVFAIL;
    }
    if (q->edns_rr->status == EDNS_ERROR) {
        /* The only error is VERSION not implemented */
        return LDNS_RCODE_FORMERR;
    }
    if (q->edns_rr->status == EDNS_OK) {
        /* Only care about UDP size larger than normal... */
        if (!q->tcp && q->edns_rr->maxlen > UDP_MAX_MESSAGE_LEN) {
            if (q->edns_rr->maxlen < EDNS_MAX_MESSAGE_LEN) {
                q->maxlen = q->edns_rr->maxlen;
            } else {
                q->maxlen = EDNS_MAX_MESSAGE_LEN;
            }
        }
        /* Strip the OPT resource record off... */
        buffer_set_position(q->buffer, q->edns_rr->position);
        buffer_set_limit(q->buffer, q->edns_rr->position);
        buffer_pkt_set_arcount(q->buffer, buffer_pkt_arcount(q->buffer) - 1);
    }
    return LDNS_RCODE_NOERROR;
}


/**
 * Find TSIG RR.
 *
 */
static int
query_find_tsig(query_type* q)
{
    size_t saved_pos = 0;
    size_t rrcount = 0;
    size_t i = 0;

    ods_log_assert(q);
    ods_log_assert(q->tsig_rr);
    ods_log_assert(q->buffer);
    if (buffer_pkt_arcount(q->buffer) == 0) {
        q->tsig_rr->status = TSIG_NOT_PRESENT;
        return 1;
    }
    saved_pos = buffer_position(q->buffer);
    rrcount = buffer_pkt_qdcount(q->buffer) + buffer_pkt_ancount(q->buffer) +
        buffer_pkt_nscount(q->buffer);
    buffer_set_position(q->buffer, BUFFER_PKT_HEADER_SIZE);
    for (i=0; i < rrcount; i++) {
        if (!buffer_skip_rr(q->buffer, i < buffer_pkt_qdcount(q->buffer))) {
             buffer_set_position(q->buffer, saved_pos);
             return 0;
        }
    }

    rrcount = buffer_pkt_arcount(q->buffer);
    ods_log_assert(rrcount != 0);
    if (!tsig_rr_parse(q->tsig_rr, q->buffer)) {
        ods_log_debug("[%s] got bad tsig", query_str);
        return 0;
    }
    if (q->tsig_rr->status != TSIG_NOT_PRESENT) {
        --rrcount;
    }
    if (rrcount) {
        if (edns_rr_parse(q->edns_rr, q->buffer)) {
            --rrcount;
        }
    }
    if (rrcount && q->tsig_rr->status == TSIG_NOT_PRESENT) {
        /* see if tsig is after the edns record */
        if (!tsig_rr_parse(q->tsig_rr, q->buffer)) {
            ods_log_debug("[%s] got bad tsig", query_str);
            return 0;
        }
        if (q->tsig_rr->status != TSIG_NOT_PRESENT) {
            --rrcount;
        }
    }
    if (rrcount > 0) {
        ods_log_debug("[%s] too many additional rrs", query_str);
        return 0;
    }
    buffer_set_position(q->buffer, saved_pos);
    return 1;
}


/**
 * Process query.
 *
 */
query_state
query_process(query_type* q, engine_type* engine)
{
    ldns_status status = LDNS_STATUS_OK;
    ldns_pkt* pkt = NULL;
    ldns_rr* rr = NULL;
    ldns_pkt_rcode rcode = LDNS_RCODE_NOERROR;
    ldns_pkt_opcode opcode = LDNS_PACKET_QUERY;
    ldns_rr_type qtype = LDNS_RR_TYPE_SOA;
    ods_log_assert(engine);
    ods_log_assert(q);
    ods_log_assert(q->buffer);
    if (!engine || !q || !q->buffer) {
        ods_log_error("[%s] drop query: assertion error", query_str);
        return QUERY_DISCARDED; /* should not happen */
    }
    if (buffer_limit(q->buffer) < BUFFER_PKT_HEADER_SIZE) {
        ods_log_debug("[%s] drop query: packet too small", query_str);
        return QUERY_DISCARDED; /* too small */
    }
    if (buffer_pkt_qr(q->buffer)) {
        ods_log_debug("[%s] drop query: qr bit set", query_str);
        return QUERY_DISCARDED; /* not a query */
    }
    /* parse packet */
    status = ldns_wire2pkt(&pkt, buffer_current(q->buffer),
        buffer_remaining(q->buffer));
    if (status != LDNS_STATUS_OK) {
        ods_log_debug("[%s] got bad packet: %s", query_str,
            ldns_get_errorstr_by_id(status));
        return query_formerr(q);
    }
    rr = ldns_rr_list_rr(ldns_pkt_question(pkt), 0);
    lock_basic_lock(&engine->zonelist->zl_lock);
    /* we can just lookup the zone, because we will only handle SOA queries,
       zone transfers, updates and notifies */
    q->zone = zonelist_lookup_zone_by_dname(engine->zonelist, ldns_rr_owner(rr),
        ldns_rr_get_class(rr));
    /* don't answer for zones that are just added */
    if (q->zone && q->zone->zl_status == ZONE_ZL_ADDED) {
        ods_log_assert(q->zone->name);
        ods_log_warning("[%s] zone %s just added, don't answer for now",
            query_str, q->zone->name);
        q->zone = NULL;
    }
    lock_basic_unlock(&engine->zonelist->zl_lock);
    if (!q->zone) {
        ods_log_debug("[%s] zone not found", query_str);
        return query_servfail(q);
    }
    /* see if it is tsig signed */
    if (!query_find_tsig(q)) {
        return query_formerr(q);
    }
    /* else: valid tsig, or no tsig present */
    ods_log_debug("[%s] tsig %s", query_str, tsig_status2str(q->tsig_rr->status));
    /* get opcode, qtype, ixfr=serial */
    opcode = ldns_pkt_get_opcode(pkt);
    qtype = ldns_rr_get_type(rr);
    if (qtype == LDNS_RR_TYPE_IXFR) {
        ods_log_assert(q->zone->name);
        ods_log_debug("[%s] incoming ixfr request for zone %s",
            query_str, q->zone->name);
        if (query_process_ixfr(q) != QUERY_PROCESSED) {
            return query_formerr(q);
        }
    }
    /* process tsig */
    rcode = query_process_tsig(q);
    if (rcode != LDNS_RCODE_NOERROR) {
        return query_error(q, rcode);
    }
    /* process edns */
    rcode = query_process_edns(q);
    if (rcode != LDNS_RCODE_NOERROR) {
        /* We should not return FORMERR, but BADVERS (=16).
         * BADVERS is created with Ext. RCODE, followed by RCODE.
         * Ext. RCODE is set to 1, RCODE must be 0 (getting 0x10 = 16).
         * Thus RCODE = NOERROR = NSD_RC_OK. */
        return query_error(q, LDNS_RCODE_NOERROR);
    }
    /* handle incoming request */
    ldns_pkt_free(pkt);
    switch (opcode) {
        case LDNS_PACKET_NOTIFY:
            return query_process_notify(q, qtype, engine);
        case LDNS_PACKET_QUERY:
            return query_process_query(q, qtype, engine);
        case LDNS_PACKET_UPDATE:
            return query_process_update(q);
        default:
            break;
    }
    return query_notimpl(q);
}


/**
 * Check if query does not overflow.
 *
 */
static int
query_overflow(query_type* q)
{
    ods_log_assert(q);
    ods_log_assert(q->buffer);
    return buffer_position(q->buffer) > (q->maxlen - q->reserved_space);
}


/**
 * Add optional RRs to query.
 *
 */
void
query_add_optional(query_type* q, engine_type* engine)
{
    edns_data_type* edns = NULL;
    if (!q || !engine) {
        return;
    }
    /** First EDNS */
    if (q->edns_rr) {
        edns = &engine->edns;
        switch (q->edns_rr->status) {
            case EDNS_NOT_PRESENT:
                break;
            case EDNS_OK:
                ods_log_debug("[%s] add edns opt ok", query_str);
                if (q->edns_rr->dnssec_ok) {
                    edns->ok[7] = 0x80;
                } else {
                    edns->ok[7] = 0x00;
                }
                buffer_write(q->buffer, edns->ok, OPT_LEN);
                /* fill with NULLs */
                buffer_write(q->buffer, edns->rdata_none, OPT_RDATA);
                buffer_pkt_set_arcount(q->buffer,
                    buffer_pkt_arcount(q->buffer) + 1);
                break;
            case EDNS_ERROR:
                ods_log_debug("[%s] add edns opt err", query_str);
                if (q->edns_rr->dnssec_ok) {
                    edns->ok[7] = 0x80;
                } else {
                    edns->ok[7] = 0x00;
                }
                buffer_write(q->buffer, edns->error, OPT_LEN);
                buffer_write(q->buffer, edns->rdata_none, OPT_RDATA);
                buffer_pkt_set_arcount(q->buffer,
                    buffer_pkt_arcount(q->buffer) + 1);
                break;
            default:
                break;
        }
    }

    /** Then TSIG */
    if (!q->tsig_rr) {
        return;
    }
    if (q->tsig_rr->status != TSIG_NOT_PRESENT) {

         if (q->tsig_rr->status == TSIG_ERROR ||
             q->tsig_rr->error_code != LDNS_RCODE_NOERROR) {
             ods_log_debug("[%s] add tsig err", query_str);
             tsig_rr_error(q->tsig_rr);
             tsig_rr_append(q->tsig_rr, q->buffer);
             buffer_pkt_set_arcount(q->buffer,
                 buffer_pkt_arcount(q->buffer)+1);
         } else if (q->tsig_rr->status == TSIG_OK &&
             q->tsig_rr->error_code == LDNS_RCODE_NOERROR) {
             ods_log_debug("[%s] add tsig ok", query_str);
             if (q->tsig_prepare_it)
                 tsig_rr_prepare(q->tsig_rr);
             if (q->tsig_update_it)
                 tsig_rr_update(q->tsig_rr, q->buffer,
                     buffer_position(q->buffer));
             if (q->tsig_sign_it) {
                 tsig_rr_sign(q->tsig_rr);
                 tsig_rr_append(q->tsig_rr, q->buffer);
                 buffer_pkt_set_arcount(q->buffer,
                     buffer_pkt_arcount(q->buffer)+1);
             }
        }
    }
}


/**
 * Add RR to query.
 *
 */
int
query_add_rr(query_type* q, ldns_rr* rr)
{
    size_t i = 0;
    size_t tc_mark = 0;
    size_t rdlength_pos = 0;
    uint16_t rdlength = 0;

    ods_log_assert(q);
    ods_log_assert(q->buffer);
    ods_log_assert(rr);

    /* set truncation mark, in case rr does not fit */
    tc_mark = buffer_position(q->buffer);
    /* owner type class ttl */
    if (!buffer_available(q->buffer, ldns_rdf_size(ldns_rr_owner(rr)))) {
        goto query_add_rr_tc;
    }
    buffer_write_rdf(q->buffer, ldns_rr_owner(rr));
    if (!buffer_available(q->buffer, sizeof(uint16_t) + sizeof(uint16_t) +
        sizeof(uint32_t) + sizeof(rdlength))) {
        goto query_add_rr_tc;
    }
    buffer_write_u16(q->buffer, (uint16_t) ldns_rr_get_type(rr));
    buffer_write_u16(q->buffer, (uint16_t) ldns_rr_get_class(rr));
    buffer_write_u32(q->buffer, (uint32_t) ldns_rr_ttl(rr));
    /* skip rdlength */
    rdlength_pos = buffer_position(q->buffer);
    buffer_skip(q->buffer, sizeof(rdlength));
    /* write rdata */
    for (i=0; i < ldns_rr_rd_count(rr); i++) {
        if (!buffer_available(q->buffer, ldns_rdf_size(ldns_rr_rdf(rr, i)))) {
            goto query_add_rr_tc;
        }
        buffer_write_rdf(q->buffer, ldns_rr_rdf(rr, i));
    }

    if (!query_overflow(q)) {
        /* write rdlength */
        rdlength = buffer_position(q->buffer) - rdlength_pos - sizeof(rdlength);
        buffer_write_u16_at(q->buffer, rdlength_pos, rdlength);
        /* position updated by buffer_write() */
        return 1;
    }

query_add_rr_tc:
    buffer_set_position(q->buffer, tc_mark);
    ods_log_assert(!query_overflow(q));
    return 0;

}


/**
 * Cleanup query.
 *
 */
void
query_cleanup(query_type* q)
{
    if (!q) {
        return;
    }
    if (q->axfr_fd) {
        ods_fclose(q->axfr_fd);
        q->axfr_fd = NULL;
    }
    buffer_cleanup(q->buffer);
    tsig_rr_cleanup(q->tsig_rr);
    free(q);
}<|MERGE_RESOLUTION|>--- conflicted
+++ resolved
@@ -380,27 +380,10 @@
                     q->zone->name);
             }
             xfrd_set_timer_now(q->zone->xfrd);
-            dnshandler_fwd_notify(e->dnshandler, buffer_begin(q->buffer),
+            dnshandler_fwd_notify(engine->dnshandler, buffer_begin(q->buffer),
                 buffer_remaining(q->buffer));
         }
     }
-<<<<<<< HEAD
-
-    /* forward notify to xfrd */
-    if (addr2ip(q->addr, address, sizeof(address))) {
-        ods_log_verbose("[%s] forward notify for zone %s from client %s",
-            query_str, q->zone->name, address);
-    } else {
-        ods_log_verbose("[%s] forward notify for zone %s", query_str,
-            q->zone->name);
-    }
-    xfrd_set_timer_now(q->zone->xfrd);
-    dnshandler_fwd_notify(engine->dnshandler, buffer_begin(q->buffer),
-        buffer_remaining(q->buffer));
-
-send_notify_ok:
-=======
->>>>>>> c6a9ddd1
     /* send notify ok */
     buffer_pkt_set_qr(q->buffer);
     buffer_pkt_set_aa(q->buffer);
