--- conflicted
+++ resolved
@@ -25,11 +25,8 @@
         backup of your database prior to running them.
 
 
-<<<<<<< HEAD
-=======
 
 
->>>>>>> 2372b99a
 *** Migrating to a larger keypairs(id) field (MySQL ONLY) ***
 
   The version of the MySQL database that was created with v1.2 (and prior to
