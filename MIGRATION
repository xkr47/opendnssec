--- conflicted
+++ resolved
@@ -1,9 +1,3 @@
-<<<<<<< HEAD
-A migration is needed to migration from 1.4 to 2.0.
-
-First migrate to at least the 1.4.10 release if you have not already done
-so.
-=======
 A migration is needed to migration from 1.4 to 2.1.
 
 First migrate to at least the 1.4.10 release if you have not already done
@@ -11,7 +5,6 @@
 is not necessary, there are no differences in this respect between 2.0
 and 2.1.
 
->>>>>>> 10bbcf48
 Review the documentation on the OpenDNSSEC site.  This can be updated in
 between releases to provide more help.
 Especially if you have tooling around OpenDNSSEC you should be aware that
