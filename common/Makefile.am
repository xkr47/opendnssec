--- conflicted
+++ resolved
@@ -19,9 +19,6 @@
 	str.c str.h strlcat.c strlcpy.c \
 	util.c util.h \
 	datastructure.c datastructure.h \
-<<<<<<< HEAD
 	scheduler/schedule.c scheduler/schedule.h \
-	scheduler/task.c scheduler/task.h
-=======
-	janitor.c janitor.h
->>>>>>> 95d604ef
+	scheduler/task.c scheduler/task.h \
+	janitor.c janitor.h