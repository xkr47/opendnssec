--- conflicted
+++ resolved
@@ -1,8 +1,8 @@
 $Id$
 
-OpenDNSSEC 1.3.0 - Known Restrictions
+OpenDNSSEC 1.5.0 - Known Restrictions
 
-The following are the known problems and/or restrictions of release 1.3.0 of
+The following are the known problems and/or restrictions of release 1.5.0 of
 OpenDNSSEC.
 
 
@@ -64,9 +64,6 @@
 ----------------------
 
 The datatype of the column storing HSMs in the kasp database is only large 
-<<<<<<< HEAD
-enough to store 127 separate HSMs (with a MySQL backend).
-=======
 enough to store 127 separate HSMs (with a MySQL backend).
 
 
@@ -75,5 +72,4 @@
 
 Enforcer does not remove/handle any quotation marks in the imported strings.
 This will create a problem when importing the information from e.g. the policy
-description field into the Enforcer database.
->>>>>>> 2372b99a
+description field into the Enforcer database.