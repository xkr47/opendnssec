--- conflicted
+++ resolved
@@ -1,14 +1,8 @@
 $Id$
 
-<<<<<<< HEAD
-OpenDNSSEC 1.5.0 - Known Restrictions
-
-The following are the known problems and/or restrictions of release 1.5.0 of
-=======
 OpenDNSSEC 1.4.0a1 - Known Restrictions
 
 The following are the known problems and/or restrictions of release 1.4.0a1 of
->>>>>>> cef2a58b
 OpenDNSSEC.
 
 
