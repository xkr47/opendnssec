/*
 * Copyright (c) 2009 NLNet Labs. All rights reserved.
 *
 * Redistribution and use in source and binary forms, with or without
 * modification, are permitted provided that the following conditions
 * are met:
 * 1. Redistributions of source code must retain the above copyright
 *    notice, this list of conditions and the following disclaimer.
 * 2. Redistributions in binary form must reproduce the above copyright
 *    notice, this list of conditions and the following disclaimer in the
 *    documentation and/or other materials provided with the distribution.
 *
 * THIS SOFTWARE IS PROVIDED BY THE AUTHOR ``AS IS'' AND ANY EXPRESS OR
 * IMPLIED WARRANTIES, INCLUDING, BUT NOT LIMITED TO, THE IMPLIED
 * WARRANTIES OF MERCHANTABILITY AND FITNESS FOR A PARTICULAR PURPOSE
 * ARE DISCLAIMED. IN NO EVENT SHALL THE AUTHOR BE LIABLE FOR ANY
 * DIRECT, INDIRECT, INCIDENTAL, SPECIAL, EXEMPLARY, OR CONSEQUENTIAL
 * DAMAGES (INCLUDING, BUT NOT LIMITED TO, PROCUREMENT OF SUBSTITUTE
 * GOODS OR SERVICES; LOSS OF USE, DATA, OR PROFITS; OR BUSINESS
 * INTERRUPTION) HOWEVER CAUSED AND ON ANY THEORY OF LIABILITY, WHETHER
 * IN CONTRACT, STRICT LIABILITY, OR TORT (INCLUDING NEGLIGENCE OR
 * OTHERWISE) ARISING IN ANY WAY OUT OF THE USE OF THIS SOFTWARE, EVEN
 * IF ADVISED OF THE POSSIBILITY OF SUCH DAMAGE.
 *
 */

/**
 * The hard workers.
 *
 */

#include "daemon/engine.h"
#include "daemon/worker.h"
#include "scheduler/schedule.h"
#include "scheduler/task.h"
#include "log.h"
#include "status.h"
#include "util.h"

/**
 * Create worker.
 *
 */
worker_type*
worker_create(char* name)
{
    worker_type* worker;

    worker = (worker_type*) malloc( sizeof(worker_type) );
    if (!worker) {
        return NULL;
    }

    ods_log_debug("create %s", name);
    worker->name = name;
    worker->engine = NULL;
    worker->need_to_exit = 0;
    worker->dbconn = NULL;
    return worker;
}

/**
 * Work.
 *
 */
void
worker_start(worker_type* worker)
{
    ods_log_assert(worker);
    task_type *task;

    worker->dbconn = get_database_connection(worker->engine->dbcfg_list);
    if (!worker->dbconn) {
        ods_log_crit("Failed to start worker, could not connect to database");
        return;
    }
    while (worker->need_to_exit == 0) {
        ods_log_debug("[%s]: report for duty", worker->name);

        /* When no task available this call blocks and waits for event.
         * Then it will return NULL; */
        task = schedule_pop_task(worker->engine->taskq);
<<<<<<< HEAD
        if (task) {
            ods_log_debug("[worker[%i]] start working", worker->thread_num);
            task_perform(worker->engine->taskq, task, worker->dbconn);
            ods_log_debug("[worker[%i]] finished working", worker->thread_num);
        }
=======
        if (!task) continue;
        
        ods_log_debug("[%s] start working", worker->name);
        task_perform(worker->engine->taskq, task, worker->dbconn);
        ods_log_debug("[%s] finished working", worker->name);

>>>>>>> 9e46477a
    }
    db_connection_free(worker->dbconn);
}

/**
 * Clean up worker.
 *
 */
void
worker_cleanup(worker_type* worker)
{
    // TODO What about its db connection?
    free(worker->name);
    free(worker);
}<|MERGE_RESOLUTION|>--- conflicted
+++ resolved
@@ -80,20 +80,11 @@
         /* When no task available this call blocks and waits for event.
          * Then it will return NULL; */
         task = schedule_pop_task(worker->engine->taskq);
-<<<<<<< HEAD
         if (task) {
-            ods_log_debug("[worker[%i]] start working", worker->thread_num);
+            ods_log_debug("[%s] start working", worker->name);
             task_perform(worker->engine->taskq, task, worker->dbconn);
-            ods_log_debug("[worker[%i]] finished working", worker->thread_num);
+            ods_log_debug("[%s] finished working", worker->name);
         }
-=======
-        if (!task) continue;
-        
-        ods_log_debug("[%s] start working", worker->name);
-        task_perform(worker->engine->taskq, task, worker->dbconn);
-        ods_log_debug("[%s] finished working", worker->name);
-
->>>>>>> 9e46477a
     }
     db_connection_free(worker->dbconn);
 }
