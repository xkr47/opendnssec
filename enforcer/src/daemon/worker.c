/*
 * Copyright (c) 2009 NLNet Labs. All rights reserved.
 *
 * Redistribution and use in source and binary forms, with or without
 * modification, are permitted provided that the following conditions
 * are met:
 * 1. Redistributions of source code must retain the above copyright
 *    notice, this list of conditions and the following disclaimer.
 * 2. Redistributions in binary form must reproduce the above copyright
 *    notice, this list of conditions and the following disclaimer in the
 *    documentation and/or other materials provided with the distribution.
 *
 * THIS SOFTWARE IS PROVIDED BY THE AUTHOR ``AS IS'' AND ANY EXPRESS OR
 * IMPLIED WARRANTIES, INCLUDING, BUT NOT LIMITED TO, THE IMPLIED
 * WARRANTIES OF MERCHANTABILITY AND FITNESS FOR A PARTICULAR PURPOSE
 * ARE DISCLAIMED. IN NO EVENT SHALL THE AUTHOR BE LIABLE FOR ANY
 * DIRECT, INDIRECT, INCIDENTAL, SPECIAL, EXEMPLARY, OR CONSEQUENTIAL
 * DAMAGES (INCLUDING, BUT NOT LIMITED TO, PROCUREMENT OF SUBSTITUTE
 * GOODS OR SERVICES; LOSS OF USE, DATA, OR PROFITS; OR BUSINESS
 * INTERRUPTION) HOWEVER CAUSED AND ON ANY THEORY OF LIABILITY, WHETHER
 * IN CONTRACT, STRICT LIABILITY, OR TORT (INCLUDING NEGLIGENCE OR
 * OTHERWISE) ARISING IN ANY WAY OUT OF THE USE OF THIS SOFTWARE, EVEN
 * IF ADVISED OF THE POSSIBILITY OF SUCH DAMAGE.
 *
 */

/**
 * The hard workers.
 *
 */

#include "daemon/engine.h"
#include "daemon/worker.h"
#include "scheduler/schedule.h"
#include "scheduler/task.h"
#include "log.h"
#include "status.h"
#include "util.h"
//~ #include "duration.h"

/**
 * Create worker.
 *
 */
worker_type*
worker_create(char* name)
{
    worker_type* worker;

    worker = (worker_type*) malloc( sizeof(worker_type) );
    if (!worker) {
        return NULL;
    }

    ods_log_debug("create %s", name);
    worker->name = name;
    worker->engine = NULL;
    worker->need_to_exit = 0;
    worker->dbconn = NULL;
    return worker;
}

/**
<<<<<<< HEAD
 * Perform task.
 *
 */
static void
worker_perform_task(worker_type* worker)
{
    task_type* task;

    if (!worker || !worker->task || !worker->task->context || !worker->engine) {
        return;
    }

    task = (task_type*) worker->task;
    ods_log_debug("[%s]: perform task [%s] for %s",
       worker->name, task_what2str(task->what),
       task_who2str(task->who));

    /* We temporarily assign the database connection to the task so
     * it is accessable from the task function */
    task->dbconn = worker->dbconn;
    worker->task = task_perform(task);
    if (worker->task) task->dbconn = NULL;
}

/**
=======
>>>>>>> 9c7b3731
 * Work.
 *
 */
void
worker_start(worker_type* worker)
{
    ods_log_assert(worker);
    task_t *task;
    time_t time;

    worker->dbconn = get_database_connection(worker->engine->dbcfg_list);
    if (!worker->dbconn) {
        ods_log_crit("Failed to start worker, could not connect to database");
        return;
    }
    while (worker->need_to_exit == 0) {
        ods_log_debug("[%s]: report for duty", worker->name);

        /* When no task available this call blocks and waits for event.
         * Then it will return NULL; */
<<<<<<< HEAD
        worker->task = schedule_pop_task(worker->engine->taskq);
        if (worker->task) {
            ods_log_debug("[%s] start working", worker->name);
            worker_perform_task(worker);
            ods_log_debug("[%s] finished working", worker->name);
            if (worker->task) {
                if (schedule_task(worker->engine->taskq, worker->task) !=
                    ODS_STATUS_OK)
                {
                    ods_log_error("[%s] unable to schedule task", worker->name);
                }
                worker->task = NULL;
            }
=======
        task = schedule_pop_task(worker->engine->taskq);
        if (!task) continue;
        
        ods_log_debug("[worker[%i]] start working", worker->thread_num);
        time = task_execute(task, worker->dbconn);
        ods_log_debug("[worker[%i]] finished working", worker->thread_num);

        if (time < 0) {
            task_deepfree(task);
            continue;
        }
        task->due_date = time;
        if (schedule_task(worker->engine->taskq, task) != ODS_STATUS_OK) {
            ods_log_error("[worker[%i]] unable to schedule task",
                worker->thread_num);
>>>>>>> 9c7b3731
        }
    }
    db_connection_free(worker->dbconn);
}

/**
 * Clean up worker.
 *
 */
void
worker_cleanup(worker_type* worker)
{
<<<<<<< HEAD
    if (!worker) return;
    free(worker->name);
=======
    //What about its db connection?
>>>>>>> 9c7b3731
    free(worker);
}<|MERGE_RESOLUTION|>--- conflicted
+++ resolved
@@ -36,7 +36,6 @@
 #include "log.h"
 #include "status.h"
 #include "util.h"
-//~ #include "duration.h"
 
 /**
  * Create worker.
@@ -61,34 +60,6 @@
 }
 
 /**
-<<<<<<< HEAD
- * Perform task.
- *
- */
-static void
-worker_perform_task(worker_type* worker)
-{
-    task_type* task;
-
-    if (!worker || !worker->task || !worker->task->context || !worker->engine) {
-        return;
-    }
-
-    task = (task_type*) worker->task;
-    ods_log_debug("[%s]: perform task [%s] for %s",
-       worker->name, task_what2str(task->what),
-       task_who2str(task->who));
-
-    /* We temporarily assign the database connection to the task so
-     * it is accessable from the task function */
-    task->dbconn = worker->dbconn;
-    worker->task = task_perform(task);
-    if (worker->task) task->dbconn = NULL;
-}
-
-/**
-=======
->>>>>>> 9c7b3731
  * Work.
  *
  */
@@ -109,27 +80,12 @@
 
         /* When no task available this call blocks and waits for event.
          * Then it will return NULL; */
-<<<<<<< HEAD
-        worker->task = schedule_pop_task(worker->engine->taskq);
-        if (worker->task) {
-            ods_log_debug("[%s] start working", worker->name);
-            worker_perform_task(worker);
-            ods_log_debug("[%s] finished working", worker->name);
-            if (worker->task) {
-                if (schedule_task(worker->engine->taskq, worker->task) !=
-                    ODS_STATUS_OK)
-                {
-                    ods_log_error("[%s] unable to schedule task", worker->name);
-                }
-                worker->task = NULL;
-            }
-=======
         task = schedule_pop_task(worker->engine->taskq);
         if (!task) continue;
         
-        ods_log_debug("[worker[%i]] start working", worker->thread_num);
+        ods_log_debug("[%s] start working", worker->name);
         time = task_execute(task, worker->dbconn);
-        ods_log_debug("[worker[%i]] finished working", worker->thread_num);
+        ods_log_debug("[%s] finished working", worker->name);
 
         if (time < 0) {
             task_deepfree(task);
@@ -139,7 +95,6 @@
         if (schedule_task(worker->engine->taskq, task) != ODS_STATUS_OK) {
             ods_log_error("[worker[%i]] unable to schedule task",
                 worker->thread_num);
->>>>>>> 9c7b3731
         }
     }
     db_connection_free(worker->dbconn);
@@ -152,11 +107,7 @@
 void
 worker_cleanup(worker_type* worker)
 {
-<<<<<<< HEAD
-    if (!worker) return;
+    // TODO What about its db connection?
     free(worker->name);
-=======
-    //What about its db connection?
->>>>>>> 9c7b3731
     free(worker);
 }