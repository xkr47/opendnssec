/*
 * Copyright (c) 2009 NLNet Labs. All rights reserved.
 *
 * Redistribution and use in source and binary forms, with or without
 * modification, are permitted provided that the following conditions
 * are met:
 * 1. Redistributions of source code must retain the above copyright
 *    notice, this list of conditions and the following disclaimer.
 * 2. Redistributions in binary form must reproduce the above copyright
 *    notice, this list of conditions and the following disclaimer in the
 *    documentation and/or other materials provided with the distribution.
 *
 * THIS SOFTWARE IS PROVIDED BY THE AUTHOR ``AS IS'' AND ANY EXPRESS OR
 * IMPLIED WARRANTIES, INCLUDING, BUT NOT LIMITED TO, THE IMPLIED
 * WARRANTIES OF MERCHANTABILITY AND FITNESS FOR A PARTICULAR PURPOSE
 * ARE DISCLAIMED. IN NO EVENT SHALL THE AUTHOR BE LIABLE FOR ANY
 * DIRECT, INDIRECT, INCIDENTAL, SPECIAL, EXEMPLARY, OR CONSEQUENTIAL
 * DAMAGES (INCLUDING, BUT NOT LIMITED TO, PROCUREMENT OF SUBSTITUTE
 * GOODS OR SERVICES; LOSS OF USE, DATA, OR PROFITS; OR BUSINESS
 * INTERRUPTION) HOWEVER CAUSED AND ON ANY THEORY OF LIABILITY, WHETHER
 * IN CONTRACT, STRICT LIABILITY, OR TORT (INCLUDING NEGLIGENCE OR
 * OTHERWISE) ARISING IN ANY WAY OUT OF THE USE OF THIS SOFTWARE, EVEN
 * IF ADVISED OF THE POSSIBILITY OF SUCH DAMAGE.
 *
 */

/**
 * The engine.
 *
 */

#include "config.h"

#include <pthread.h>

#include "daemon/cfg.h"
#include "daemon/cmdhandler.h"
#include "clientpipe.h"
#include "locks.h"
#include "daemon/engine.h"
#include "daemon/worker.h"
#include "scheduler/schedule.h"
#include "scheduler/task.h"
#include "file.h"
#include "log.h"
#include "privdrop.h"
#include "status.h"
#include "util.h"
#include "db/db_configuration.h"
#include "db/db_connection.h"
#include "db/database_version.h"
#include "hsmkey/hsm_key_factory.h"
#include "libhsm.h"
#include "locks.h"

#include <errno.h>
#include <libxml/parser.h>
#include <signal.h>
#include <stdio.h>
#include <stdlib.h>
#include <string.h>
#include <strings.h>
#include <sys/socket.h>
#include <sys/types.h>
#include <sys/un.h>
#include <time.h>
#include <unistd.h>
#include <fcntl.h>

static const char* engine_str = "engine";

static engine_type* engine = NULL;

/**
 * Create engine.
 *
 */
engine_type*
engine_alloc(void)
{
    engine = (engine_type*) malloc(sizeof(engine_type));
    if (!engine) return NULL;

    pthread_mutex_init(&engine->signal_lock, NULL);
    pthread_cond_init(&engine->signal_cond, NULL);

    engine->dbcfg_list = NULL;
    engine->taskq = schedule_create();
    if (!engine->taskq) {
        free(engine);
        return NULL;
    }
    return engine;
}

void
engine_dealloc(engine_type* engine)
{
    schedule_cleanup(engine->taskq);
    pthread_mutex_destroy(&engine->signal_lock);
    pthread_cond_destroy(&engine->signal_cond);
    if (engine->dbcfg_list) {
        db_configuration_list_free(engine->dbcfg_list);
    }
    hsm_key_factory_deinit();
    free(engine);
}

static void
engine_start_cmdhandler(engine_type* engine)
{
    ods_log_assert(engine);
    ods_log_debug("[%s] start command handler", engine_str);
    engine->cmdhandler->engine = engine;
    janitor_thread_create(&engine->cmdhandler->thread_id, workerthreadclass, (janitor_runfn_t)cmdhandler_start, engine->cmdhandler);
}

/**
 * Drop privileges.
 *
 */
static ods_status
engine_privdrop(engine_type* engine)
{
    ods_status status = ODS_STATUS_OK;
    uid_t uid = -1;
    gid_t gid = -1;

    ods_log_assert(engine);
    ods_log_assert(engine->config);
    ods_log_debug("[%s] drop privileges", engine_str);

    if (engine->config->username && engine->config->group) {
        ods_log_verbose("[%s] drop privileges to user %s, group %s",
           engine_str, engine->config->username, engine->config->group);
    } else if (engine->config->username) {
        ods_log_verbose("[%s] drop privileges to user %s", engine_str,
           engine->config->username);
    } else if (engine->config->group) {
        ods_log_verbose("[%s] drop privileges to group %s", engine_str,
           engine->config->group);
    }
    if (engine->config->chroot) {
        ods_log_verbose("[%s] chroot to %s", engine_str,
            engine->config->chroot);
    }
    status = privdrop(engine->config->username, engine->config->group,
        engine->config->chroot, &uid, &gid);
    engine->uid = uid;
    engine->gid = gid;
    privclose(engine->config->username, engine->config->group);
    return status;
}

/**
 * Start/stop workers.
 *
 */
static void
engine_create_workers(engine_type* engine)
{
    char* name;
    int i = 0;
    ods_log_assert(engine);
    ods_log_assert(engine->config);
    engine->workers = (worker_type**) malloc(
        (size_t)engine->config->num_worker_threads * sizeof(worker_type*));
    for (i=0; i < (size_t) engine->config->num_worker_threads; i++) {
        asprintf(&name, "worker[%d]", i+1);
        engine->workers[i] = worker_create(name);
    }
}

void
engine_start_workers(engine_type* engine)
{
    size_t i = 0;

    ods_log_assert(engine);
    ods_log_assert(engine->config);
    ods_log_debug("[%s] start workers", engine_str);
    for (i=0; i < (size_t) engine->config->num_worker_threads; i++) {
        engine->workers[i]->need_to_exit = 0;
        engine->workers[i]->engine = (struct engine_struct*) engine;
        janitor_thread_create(&engine->workers[i]->thread_id, workerthreadclass, (janitor_runfn_t)worker_start, engine->workers[i]);
    }
}

void
engine_stop_workers(engine_type* engine)
{
    int i = 0;

    ods_log_assert(engine);
    ods_log_assert(engine->config);
    ods_log_debug("[%s] stop workers", engine_str);
    /* tell them to exit and wake up sleepyheads */
    for (i=0; i < engine->config->num_worker_threads; i++) {
        engine->workers[i]->need_to_exit = 1;
    }
    engine_wakeup_workers(engine);
    /* head count */
    for (i=0; i < engine->config->num_worker_threads; i++) {
        ods_log_debug("[%s] join worker %i", engine_str, i+1);
        janitor_thread_join(engine->workers[i]->thread_id);
        engine->workers[i]->engine = NULL;
    }
}

/**
 * Wake up all workers.
 *
 */
void
engine_wakeup_workers(engine_type* engine)
{
    ods_log_assert(engine);
    ods_log_debug("[%s] wake up workers", engine_str);
    schedule_release_all(engine->taskq);
}

db_connection_t*
get_database_connection(db_configuration_list_t* dbcfg_list)
{
    db_connection_t* dbconn;

    if (!(dbconn = db_connection_new())
        || db_connection_set_configuration_list(dbconn, dbcfg_list)
        || db_connection_setup(dbconn)
        || db_connection_connect(dbconn))
    {
        db_connection_free(dbconn);
        ods_log_crit("database connection failed");
        return NULL;
    }
    return dbconn;
}

/*
 * Try to open a connection to the database and close it again.
 * \param dbcfg_list, database configuration list
 * \return 0 on success, 1 on failure.
 */
static int
probe_database(db_configuration_list_t* dbcfg_list)
{
    db_connection_t *conn;
    int version;

    conn = get_database_connection(dbcfg_list);
    if (!conn) return 1;
    version = database_version_get_version(conn);
    db_connection_free(conn);
    return !version;
}

/*
 * Prepare for database connections and store dbcfg_list in engine
 * if successfull the counterpart desetup_database() must be called
 * when quitting the daemon.
 * \param engine engine config where configuration list is stored
 * \return 0 on succes, 1 on failure
 */
static int
setup_database(engine_type* engine)
{
    db_configuration_t* dbcfg;

    if (!(engine->dbcfg_list = db_configuration_list_new())) {
        fprintf(stderr, "db_configuraiton_list_new failed\n");
        return 1;
    }
    if (engine->config->db_type == ENFORCER_DATABASE_TYPE_SQLITE) {
        if (!(dbcfg = db_configuration_new())
            || db_configuration_set_name(dbcfg, "backend")
            || db_configuration_set_value(dbcfg, "sqlite")
            || db_configuration_list_add(engine->dbcfg_list, dbcfg))
        {
            db_configuration_free(dbcfg);
            db_configuration_list_free(engine->dbcfg_list);
            engine->dbcfg_list = NULL;
            fprintf(stderr, "setup configuration backend failed\n");
            return 1;
        }
        if (!(dbcfg = db_configuration_new())
            || db_configuration_set_name(dbcfg, "file")
            || db_configuration_set_value(dbcfg, engine->config->datastore)
            || db_configuration_list_add(engine->dbcfg_list, dbcfg))
        {
            db_configuration_free(dbcfg);
            db_configuration_list_free(engine->dbcfg_list);
            engine->dbcfg_list = NULL;
            fprintf(stderr, "setup configuration file failed\n");
            return 1;
        }
        dbcfg = NULL;
    }
    else if (engine->config->db_type == ENFORCER_DATABASE_TYPE_MYSQL) {
        if (!(dbcfg = db_configuration_new())
            || db_configuration_set_name(dbcfg, "backend")
            || db_configuration_set_value(dbcfg, "mysql")
            || db_configuration_list_add(engine->dbcfg_list, dbcfg))
        {
            db_configuration_free(dbcfg);
            db_configuration_list_free(engine->dbcfg_list);
            engine->dbcfg_list = NULL;
            fprintf(stderr, "setup configuration backend failed\n");
            return 1;
        }
        if (!(dbcfg = db_configuration_new())
            || db_configuration_set_name(dbcfg, "host")
            || db_configuration_set_value(dbcfg, engine->config->db_host)
            || db_configuration_list_add(engine->dbcfg_list, dbcfg))
        {
            db_configuration_free(dbcfg);
            db_configuration_list_free(engine->dbcfg_list);
            engine->dbcfg_list = NULL;
            fprintf(stderr, "setup configuration file failed\n");
            return 1;
        }
        dbcfg = NULL;
        if (engine->config->db_port) {
            char str[32];
            if (snprintf(&str[0], sizeof(str), "%d", engine->config->db_port) >= (int)sizeof(str)) {
                db_configuration_list_free(engine->dbcfg_list);
                engine->dbcfg_list = NULL;
                fprintf(stderr, "setup configuration file failed\n");
                return 1;
            }
            if (!(dbcfg = db_configuration_new())
                || db_configuration_set_name(dbcfg, "port")
                || db_configuration_set_value(dbcfg, str)
                || db_configuration_list_add(engine->dbcfg_list, dbcfg))
            {
                db_configuration_free(dbcfg);
                db_configuration_list_free(engine->dbcfg_list);
                engine->dbcfg_list = NULL;
                fprintf(stderr, "setup configuration file failed\n");
                return 1;
            }
            dbcfg = NULL;
        }
        if (!(dbcfg = db_configuration_new())
            || db_configuration_set_name(dbcfg, "user")
            || db_configuration_set_value(dbcfg, engine->config->db_username)
            || db_configuration_list_add(engine->dbcfg_list, dbcfg))
        {
            db_configuration_free(dbcfg);
            db_configuration_list_free(engine->dbcfg_list);
            engine->dbcfg_list = NULL;
            fprintf(stderr, "setup configuration file failed\n");
            return 1;
        }
        dbcfg = NULL;
        if (!(dbcfg = db_configuration_new())
            || db_configuration_set_name(dbcfg, "pass")
            || db_configuration_set_value(dbcfg, engine->config->db_password)
            || db_configuration_list_add(engine->dbcfg_list, dbcfg))
        {
            db_configuration_free(dbcfg);
            db_configuration_list_free(engine->dbcfg_list);
            engine->dbcfg_list = NULL;
            fprintf(stderr, "setup configuration file failed\n");
            return 1;
        }
        dbcfg = NULL;
        if (!(dbcfg = db_configuration_new())
            || db_configuration_set_name(dbcfg, "db")
            || db_configuration_set_value(dbcfg, engine->config->datastore)
            || db_configuration_list_add(engine->dbcfg_list, dbcfg))
        {
            db_configuration_free(dbcfg);
            db_configuration_list_free(engine->dbcfg_list);
            engine->dbcfg_list = NULL;
            fprintf(stderr, "setup configuration file failed\n");
            return 1;
        }
        dbcfg = NULL;
    }
    else {
        return 1;
    }
    return 0;
}

/*
 * destroy database configuration. Call only after all connections
 * are closed.
 * \param engine engine config where configuration list is stored
 */
static void
desetup_database(engine_type* engine)
{
    db_configuration_list_free(engine->dbcfg_list);
    engine->dbcfg_list = NULL;
}

static void *
signal_handler(sig_atomic_t sig)
{
    switch (sig) {
        case SIGHUP:
            if (engine) {
                engine->need_to_reload = 1;
                pthread_mutex_lock(&engine->signal_lock);
                pthread_cond_signal(&engine->signal_cond);
                pthread_mutex_unlock(&engine->signal_lock);
            }
            break;
        case SIGINT:
        case SIGTERM:
            if (engine) {
                engine->need_to_exit = 1;
                pthread_mutex_lock(&engine->signal_lock);
                pthread_cond_signal(&engine->signal_cond);
                pthread_mutex_unlock(&engine->signal_lock);
            }
            break;
        default:
            break;
    }
    return NULL;
}

/**
 * Set up engine and return the setup status.
 *
 */
ods_status
<<<<<<< HEAD
engine_setup(engine_type* engine, start_cb_t start)
=======
engine_setup(void)
>>>>>>> 1756a4a8
{
    int fd, error, create_pipe;
    int pipefd[2];
    char buff = '\0';

    ods_log_debug("[%s] enforcer setup", engine_str);

    engine->pid = getpid(); /* We need to do this again after fork() */

    if (!util_pidfile_avail(engine->config->pid_filename)) {
        ods_log_error("[%s] Pidfile exists and process with PID is running", engine_str);
        return ODS_STATUS_WRITE_PIDFILE_ERR;
    }
    /* setup database configuration */
    if (setup_database(engine)) return ODS_STATUS_DB_ERR;
    /* Probe the database, can we connect to it? */
    if (probe_database(engine->dbcfg_list)) {
        ods_log_crit("Could not connect to database or database not set"
            " up properly.");
        return ODS_STATUS_DB_ERR;
    }

    /* create command handler (before chowning socket file) */
    engine->cmdhandler = cmdhandler_create(engine->config->clisock_filename);
    if (!engine->cmdhandler) {
        ods_log_error("[%s] create command handler to %s failed",
            engine_str, engine->config->clisock_filename);
        return ODS_STATUS_CMDHANDLER_ERR;
    }

    if (!engine->init_setup_done) {
        /* privdrop */
        engine->uid = privuid(engine->config->username);
        engine->gid = privgid(engine->config->group);
        /* TODO: does piddir exists? */
        /* remove the chown stuff: piddir? */
        ods_chown(engine->config->pid_filename, engine->uid, engine->gid, 1);
        ods_chown(engine->config->clisock_filename, engine->uid, engine->gid, 0);
        ods_chown(engine->config->working_dir, engine->uid, engine->gid, 0);
        if (engine->config->log_filename && !engine->config->use_syslog) {
            ods_chown(engine->config->log_filename, engine->uid, engine->gid, 0);
        }
        if (engine->config->working_dir &&
            chdir(engine->config->working_dir) != 0) {
            ods_log_error("[%s] chdir to %s failed: %s", engine_str,
                engine->config->working_dir, strerror(errno));
            return ODS_STATUS_CHDIR_ERR;
        }
        if (engine_privdrop(engine) != ODS_STATUS_OK) {
            ods_log_error("[%s] unable to drop privileges", engine_str);
            return ODS_STATUS_PRIVDROP_ERR;
        }

        /* daemonize */
        create_pipe = 0;
        if (engine->daemonize) {
            if(pipe(pipefd)) {
                ods_log_error("[%s] unable to pipe: %s", engine_str, strerror(errno));
                return ODS_STATUS_PIPE_ERR;
            }
            create_pipe = 1;
            switch (fork()) {
                case -1: /* error */
                    ods_log_error("[%s] unable to fork daemon: %s",
                        engine_str, strerror(errno));
                    return ODS_STATUS_FORK_ERR;
                case 0: /* child */
                    if ((fd = open("/dev/null", O_RDWR, 0)) != -1) {
                        (void)dup2(fd, STDIN_FILENO);
                        (void)dup2(fd, STDOUT_FILENO);
                        (void)dup2(fd, STDERR_FILENO);
                        if (fd > 2) (void)close(fd);
                    }
                    engine->daemonize = 0; /* don't fork again on reload */
                    close(pipefd[0]);
                    break;
                default: /* parent */
                    close(pipefd[1]);
                    read(pipefd[0], &buff, 1);
                    close(pipefd[0]);
                    if (buff == '0') {
                        ods_log_debug("[%s] enforcerd started successfully", engine_str);
                        exit(0);
                    }
                    else {
                        ods_log_error("[%s] fail to start enforcerd completely", engine_str);
                        exit(1);
                    }
            }
            if (setsid() == -1) {
                ods_log_error("[%s] unable to setsid daemon (%s)",
                    engine_str, strerror(errno));
                if(create_pipe) {
                    write(pipefd[1], "1", 1);
                    close(pipefd[1]);
                }
                return ODS_STATUS_SETSID_ERR;
            }
        }
    }
    engine->init_setup_done = 1;
    
    engine->pid = getpid();
    ods_log_info("[%s] running as pid %lu", engine_str,
        (unsigned long) engine->pid);

    /* create workers */
    engine_create_workers(engine);

    /* start command handler */
    engine->cmdhandler_done = 0;

    /* write pidfile */
    if (util_write_pidfile(engine->config->pid_filename, engine->pid) == -1) {
        hsm_close();
        ods_log_error("[%s] unable to write pid file", engine_str);
        if (create_pipe) {
            write(pipefd[1], "1", 1);
            close(pipefd[1]);
        }
        return ODS_STATUS_WRITE_PIDFILE_ERR;
    }
    error = hsm_open2(engine->config->repositories, hsm_prompt_pin);
    if (error != HSM_OK) {
        char* errorstr =  hsm_get_error(NULL);
        if (errorstr != NULL) {
            ods_log_error("[%s] %s", engine_str, errorstr);
            free(errorstr);
        } else {
            ods_log_crit("[%s] error opening libhsm (errno %i)", engine_str,
                error);
        }
        if (create_pipe) {
            write(pipefd[1], "1", 1);
            close(pipefd[1]);
        }
        return ODS_STATUS_HSM_ERR;
    }
    engine->need_to_reload = 0;
    engine_start_cmdhandler(engine);
    engine_start_workers(engine);

    /* call the external start callback function */
    start(engine);
    if (create_pipe) {
        write(pipefd[1], "0", 1);
        close(pipefd[1]);
    }
    return ODS_STATUS_OK;
}

/**
 * Clean up engine.
 *
 */
void
engine_teardown(engine_type* engine)
{
    size_t i = 0;

    if (!engine) return;
    if (engine->config) {
        if (engine->config->pid_filename) {
            (void)unlink(engine->config->pid_filename);
        }
        if (engine->config->clisock_filename) {
            (void)unlink(engine->config->clisock_filename);
        }
    }
    if (engine->workers && engine->config) {
        for (i=0; i < (size_t) engine->config->num_worker_threads; i++) {
            worker_cleanup(engine->workers[i]);
        }
        free(engine->workers);
        engine->workers = NULL;
    }
    if (engine->cmdhandler) {
        cmdhandler_cleanup(engine->cmdhandler);
        engine->cmdhandler = NULL;
    }
    desetup_database(engine);
}

void
engine_init(engine_type* engine, int daemonize)
{
    struct sigaction action;

    engine->config = NULL;
    engine->workers = NULL;
    engine->cmdhandler = NULL;
    engine->cmdhandler_done = 1;
    engine->init_setup_done = 0;
    engine->pid = getpid(); /* We need to do this again after fork() */
    engine->uid = -1;
    engine->gid = -1;
    engine->need_to_exit = 0;
    engine->need_to_reload = 0;
    engine->daemonize = daemonize;
    /* catch signals */
    action.sa_handler = (void (*)(int))signal_handler;
    sigfillset(&action.sa_mask);
    action.sa_flags = 0;
    sigaction(SIGHUP, &action, NULL);
    sigaction(SIGTERM, &action, NULL);
    sigaction(SIGINT, &action, NULL);
    engine->dbcfg_list = NULL;
}

/**
 * Run engine, run!.
 *
 */
int
engine_run(engine_type* engine, int single_run)
{
    int error;
    ods_log_assert(engine);
    

    while (!engine->need_to_exit && !engine->need_to_reload) {
        if (single_run) {
            engine->need_to_exit = 1;
            /* FIXME: all tasks need to terminate, then set need_to_exit to 1 */
        }

        /* We must use locking here to avoid race conditions. We want
         * to sleep indefinitely and want to wake up on signal. This
         * is to make sure we never mis the signal. */
        pthread_mutex_lock(&engine->signal_lock);
        if (!engine->need_to_exit && !engine->need_to_reload && !single_run) {
            /* TODO: this silly. We should be handling the commandhandler
             * connections. No reason to spawn that as a thread.
             * Also it would be easier to wake up the command hander
             * as signals will reach it if it is the main thread! */
            ods_log_debug("[%s] taking a break", engine_str);
            pthread_cond_wait(&engine->signal_cond, &engine->signal_lock);
        }
        pthread_mutex_unlock(&engine->signal_lock);
    }
    ods_log_debug("[%s] enforcer halted", engine_str);
    engine_stop_workers(engine);
    cmdhandler_stop(engine);
    schedule_purge(engine->taskq); /* Remove old tasks in queue */
    hsm_close();
    return 0;
}<|MERGE_RESOLUTION|>--- conflicted
+++ resolved
@@ -427,11 +427,7 @@
  *
  */
 ods_status
-<<<<<<< HEAD
-engine_setup(engine_type* engine, start_cb_t start)
-=======
-engine_setup(void)
->>>>>>> 1756a4a8
+engine_setup(start_cb_t start)
 {
     int fd, error, create_pipe;
     int pipefd[2];
