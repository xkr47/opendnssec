/*
 * Copyright (c) 2014 NLNet Labs
 * Copyright (c) 2014 OpenDNSSEC AB (svb)
 * All rights reserved.
 *
 * Redistribution and use in source and binary forms, with or without
 * modification, are permitted provided that the following conditions
 * are met:
 * 1. Redistributions of source code must retain the above copyright
 * notice, this list of conditions and the following disclaimer.
 * 2. Redistributions in binary form must reproduce the above copyright
 * notice, this list of conditions and the following disclaimer in the
 * documentation and/or other materials provided with the distribution.
 *
 * THIS SOFTWARE IS PROVIDED BY THE AUTHOR ``AS IS'' AND ANY EXPRESS OR
 * IMPLIED WARRANTIES, INCLUDING, BUT NOT LIMITED TO, THE IMPLIED
 * WARRANTIES OF MERCHANTABILITY AND FITNESS FOR A PARTICULAR PURPOSE
 * ARE DISCLAIMED. IN NO EVENT SHALL THE AUTHOR BE LIABLE FOR ANY
 * DIRECT, INDIRECT, INCIDENTAL, SPECIAL, EXEMPLARY, OR CONSEQUENTIAL
 * DAMAGES (INCLUDING, BUT NOT LIMITED TO, PROCUREMENT OF SUBSTITUTE
 * GOODS OR SERVICES; LOSS OF USE, DATA, OR PROFITS; OR BUSINESS
 * INTERRUPTION) HOWEVER CAUSED AND ON ANY THEORY OF LIABILITY, WHETHER
 * IN CONTRACT, STRICT LIABILITY, OR TORT (INCLUDING NEGLIGENCE OR
 * OTHERWISE) ARISING IN ANY WAY OUT OF THE USE OF THIS SOFTWARE, EVEN
 * IF ADVISED OF THE POSSIBILITY OF SUCH DAMAGE.
 *
 */

#include "config.h"

#include "file.h"
#include "duration.h"
#include "log.h"
#include "str.h"
#include "cmdhandler.h"
#include "daemon/enforcercommands.h"
#include "daemon/engine.h"
#include "clientpipe.h"
#include "hsmkey/hsm_key_factory.h"

#include "daemon/time_leap_cmd.h"

#define MAX_ARGS 5

static const char *module_str = "time_leap_cmd";

static void
usage(int sockfd)
{
	client_printf(sockfd,
		"time leap\n"
		"	--time <time>				aka -t \n"
		"	--attach				aka -a\n"
	);
}

static void
help(int sockfd)
{
	client_printf(sockfd,
		"*WARNING* time leap is a debugging/testing tool, it should NEVER be used\n" 
		"in production! Without arguments the daemon inspects the first task in the\n" 
		"schedule and sets its internal time to the time of the task. This allows for\n"
		"a quick replay of a test scenario. With the --time or -t switch the daemon\n"
		"sets its time to the argument given as: \"YYYY-MM-DD-HH:MM:SS\"."
		"\n"
		"\nOptions:\n"
		"time		leap to this exact time\n"
		"attach		Perform 1 task and stay attached, use only when workerthreads=0\n\n"
	);
}

static int
run(int sockfd, cmdhandler_ctx_type* context, const char *cmd)
{
    db_connection_t* dbconn;
	struct tm strtime_struct;
	char strtime[64]; /* at least 26 according to docs plus a long integer */
	char buf[ODS_SE_MAXLINE];
	time_t now = time_now();
	const char *time = NULL;
	time_t time_leap = 0;
	struct tm tm;
	const int NARGV = MAX_ARGS;
	const char *argv[MAX_ARGS];
        int taskcount;
	int argc, attach, processed_enforce;
	task_type* task = NULL;
        engine_type* engine = getglobalcontext(context);

	ods_log_debug("[%s] %s command", module_str, time_leap_funcblock.cmdname);

	strncpy(buf, cmd, sizeof(buf));
	buf[sizeof(buf)-1] = '\0';
	argc = ods_str_explode(buf, NARGV, argv);
	if (argc > NARGV) {
		ods_log_error_and_printf(sockfd, module_str, "too many arguments");
		return -1;
	}
	(void)ods_find_arg_and_param(&argc, argv, "time", "t", &time);
	if (time) {
		if (strptime(time, "%Y-%m-%d-%H:%M:%S", &tm)) {
			tm.tm_isdst = -1;
			time_leap = mktime(&tm);
			client_printf(sockfd,
				"Using %s parameter value as time to leap to\n", time);
		} else {
			client_printf_err(sockfd, 
				"Time leap: Error - could not convert '%s' to a time. "
				"Format is YYYY-MM-DD-HH:MM:SS \n", time);
			return -1;
		}
	}
	attach = ods_find_arg(&argc,argv,"attach","a") != -1;

	if (argc > 2){
		ods_log_error_and_printf(sockfd, module_str, "unknown arguments");
		return -1;
	}

	ods_log_assert(engine);
	if (!engine->taskq || !engine->taskq->tasks) {
		client_printf(sockfd, "There are no tasks scheduled.\n");
		return 1;
	}

	schedule_info(engine->taskq, &time_leap, NULL, &taskcount);
	now = time_now();
	strftime(strtime, sizeof(strtime), "%c", localtime_r(&now, &strtime_struct));
	client_printf(sockfd, 
		"There are %i tasks scheduled.\nIt is now       %s (%ld seconds since epoch)\n",
		taskcount, strtime, (long)now);

    if (!time) schedule_info(engine->taskq, &time_leap, NULL, NULL);
    if (time_leap == -1) {
        client_printf(sockfd, "No tasks in queue. Not able to leap.\n");
        return 0;
    }

    if (!attach) {
        set_time_now(time_leap);
		strftime(strtime, sizeof(strtime), "%c", localtime_r(&time_leap, &strtime_struct));
		client_printf(sockfd,  "Leaping to time %s (%ld seconds since epoch)\n",
			(strtime[0]?strtime:"(null)"), (long)time_leap);
		ods_log_info("Time leap: Leaping to time %s\n", strtime);
		/* Wake up all workers and let them reevaluate wether their
		 tasks need to be executed */
		client_printf(sockfd, "Waking up workers\n");
		engine_wakeup_workers(engine);
        return 0;
    }

    if (!(dbconn = get_database_connection(engine))) {
        client_printf_err(sockfd, "Failed to open DB connection.\n");
        client_exit(sockfd, 1);
        return -1;
    }
    /* Keep looping until an enforce task is found, then loop but don't advance time */
    processed_enforce = 0;
	while (1) {
        /*if time is set never advance time but only consume all task <= time*/
		if (!time) {
            schedule_info(engine->taskq, &time_leap, NULL, NULL);
            if (processed_enforce && time_leap > time_now()) break;
        }
		if (time_leap == -1) {
			client_printf(sockfd, "No tasks in queue. Not able to leap.\n");
			break;
		}

		set_time_now(time_leap);
		strftime(strtime, sizeof(strtime), "%c", localtime_r(&time_leap, &strtime_struct));
		client_printf(sockfd,  "Leaping to time %s (%ld seconds since epoch)\n", 
			(strtime[0]?strtime:"(null)"), (long)time_leap);
		ods_log_info("Time leap: Leaping to time %s\n", strtime);
		if (!(task = schedule_pop_first_task(engine->taskq)))
			break;
<<<<<<< HEAD
		if (sched_task_istype(task,  TASK_TYPE_ENFORCE))
			processed_enforce = 1;
=======
		if (schedule_task_istype(task,  TASK_TYPE_ENFORCE))
			cont = 0;
>>>>>>> 3fbf37ce
		task_perform(engine->taskq, task, dbconn);
		ods_log_debug("[timeleap] finished working");
	}
    db_connection_free(dbconn);
	return 0;
}


struct cmd_func_block time_leap_funcblock = {
	"time leap", &usage, &help, NULL, &run
};<|MERGE_RESOLUTION|>--- conflicted
+++ resolved
@@ -175,13 +175,8 @@
 		ods_log_info("Time leap: Leaping to time %s\n", strtime);
 		if (!(task = schedule_pop_first_task(engine->taskq)))
 			break;
-<<<<<<< HEAD
-		if (sched_task_istype(task,  TASK_TYPE_ENFORCE))
+		if (schedule_task_istype(task,  TASK_TYPE_ENFORCE))
 			processed_enforce = 1;
-=======
-		if (schedule_task_istype(task,  TASK_TYPE_ENFORCE))
-			cont = 0;
->>>>>>> 3fbf37ce
 		task_perform(engine->taskq, task, dbconn);
 		ods_log_debug("[timeleap] finished working");
 	}
