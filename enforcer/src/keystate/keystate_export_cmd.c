--- conflicted
+++ resolved
@@ -267,7 +267,7 @@
 static int
 run(int sockfd, cmdhandler_ctx_type* context, const char *cmd)
 {
-    #define NARGV 10
+    #define NARGV 11
     char buf[ODS_SE_MAXLINE];
     const char *argv[NARGV];
     int argc = 0;
@@ -277,6 +277,7 @@
     zone_db_t * zone = NULL;
     int all = 0;
     int ds = 0;
+    int bsha1 = 0;
     int long_index = 0, opt = 0;
     db_connection_t* dbconn = getconnectioncontext(context);
 
@@ -286,6 +287,7 @@
         {"keystate", required_argument, 0, 'e'},
         {"all", no_argument, 0, 'a'},
         {"ds", no_argument, 0, 'd'},
+        {"sha1", no_argument, 0, 's'},
         {0, 0, 0, 0}
     };
 	
@@ -303,10 +305,9 @@
                       module_str, key_export_funcblock.cmdname);
         return -1;
     }
-<<<<<<< HEAD
 
     optind = 0;
-    while ((opt = getopt_long(argc, (char* const*)argv, "z:t:e:ad", long_options, &long_index)) != -1) {
+    while ((opt = getopt_long(argc, (char* const*)argv, "z:t:e:ads", long_options, &long_index)) != -1) {
         switch (opt) {
             case 'z':
                 zonename = optarg;
@@ -323,6 +324,9 @@
             case 'd':
                 ds = 1;
                 break;
+            case 's':
+                bsha1 = 1;
+                break; 
             default:
                 client_printf_err(sockfd, "unknown arguments\n");
                 ods_log_error("[%s] unknown arguments for %s command",
@@ -330,15 +334,6 @@
                 return -1;
         }
     }
-=======
-	
-    bool bds = 0;
-    int bsha1 = 0;
-    (void)ods_find_arg_and_param(&argc,argv,"zone","z",&zonename);
-    (void)ods_find_arg_and_param(&argc, argv, "keytype", "t", &keytype);
-    (void)ods_find_arg_and_param(&argc, argv, "keystate", "e", &keystate);
-    all = ods_find_arg(&argc, argv, "all", "a") > -1 ? 1 : 0;
->>>>>>> 636d9254
 
     if (keytype) {
         if (strcasecmp(keytype, "KSK") && strcasecmp(keytype, "ZSK") && strcasecmp(keytype, "CSK")) {
@@ -356,20 +351,7 @@
         }
     }
 
-<<<<<<< HEAD
-=======
-    if (ods_find_arg(&argc,argv,"ds","d") >= 0)
-        bds = 1;
-    bsha1 = ods_find_arg(&argc,argv,"sha1","s") >= 0;
-
-    if (argc) {
-        ods_log_error("[%s] unknown arguments for %s command",
-                              module_str, key_export_funcblock.cmdname);
-        client_printf_err(sockfd,"unknown arguments\n");
-        return -1;
-    }
-
->>>>>>> 636d9254
+
     if ((!zonename && !all) || (zonename && all)) {
         ods_log_error("[%s] expected either --zone or --all for %s command", module_str, key_export_funcblock.cmdname);
         client_printf_err(sockfd, "expected either --zone or --all \n");
@@ -394,11 +376,7 @@
     }
 
     /* perform task immediately */
-<<<<<<< HEAD
-    return perform_keystate_export(sockfd, dbconn, zonename, (const char*) keytype, (const char*) keystate, all, ds);
-=======
-    return perform_keystate_export(sockfd, dbconn, zonename, (const char*) keytype, (const char*) keystate, all, bds?1:0, bsha1);
->>>>>>> 636d9254
+    return perform_keystate_export(sockfd, dbconn, zonename, (const char*) keytype, (const char*) keystate, all, ds, bsha1);
 }
 
 struct cmd_func_block key_export_funcblock = {
