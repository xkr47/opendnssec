--- conflicted
+++ resolved
@@ -138,19 +138,9 @@
 		zone_free(zone);
 		return 0;
 	}
-<<<<<<< HEAD
-	else {
-		for (zone_walk = zone_list_next(zonelist); zone_walk;
-			zone_walk = zone_list_next(zonelist))
-		{
-			print_zone(sockfd, fmt, zone_walk);
-		}
-		zone_list_free(zonelist);
-=======
 
 	while ((zone_walk = zone_list_next(zonelist))) {
 		print_zone(sockfd, fmt, zone_walk);
->>>>>>> 0a72b928
 	}
 	zone_list_free(zonelist);
 	return 0;
