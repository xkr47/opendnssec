/*
 * Copyright (c) 2014 .SE (The Internet Infrastructure Foundation).
 * Copyright (c) 2014 OpenDNSSEC AB (svb)
 * All rights reserved.
 *
 * Redistribution and use in source and binary forms, with or without
 * modification, are permitted provided that the following conditions
 * are met:
 * 1. Redistributions of source code must retain the above copyright
 *    notice, this list of conditions and the following disclaimer.
 * 2. Redistributions in binary form must reproduce the above copyright
 *    notice, this list of conditions and the following disclaimer in the
 *    documentation and/or other materials provided with the distribution.
 *
 * THIS SOFTWARE IS PROVIDED BY THE AUTHOR ``AS IS'' AND ANY EXPRESS OR
 * IMPLIED WARRANTIES, INCLUDING, BUT NOT LIMITED TO, THE IMPLIED
 * WARRANTIES OF MERCHANTABILITY AND FITNESS FOR A PARTICULAR PURPOSE
 * ARE DISCLAIMED. IN NO EVENT SHALL THE AUTHOR BE LIABLE FOR ANY
 * DIRECT, INDIRECT, INCIDENTAL, SPECIAL, EXEMPLARY, OR CONSEQUENTIAL
 * DAMAGES (INCLUDING, BUT NOT LIMITED TO, PROCUREMENT OF SUBSTITUTE
 * GOODS OR SERVICES; LOSS OF USE, DATA, OR PROFITS; OR BUSINESS
 * INTERRUPTION) HOWEVER CAUSED AND ON ANY THEORY OF LIABILITY, WHETHER
 * IN CONTRACT, STRICT LIABILITY, OR TORT (INCLUDING NEGLIGENCE OR
 * OTHERWISE) ARISING IN ANY WAY OUT OF THE USE OF THIS SOFTWARE, EVEN
 * IF ADVISED OF THE POSSIBILITY OF SUCH DAMAGE.
 *
 */

#include "config.h"

#include "log.h"
#include "clientpipe.h"
#include "db/dbw.h"
#include "utils/kc_helper.h"
#include "hsmkey/hsm_key_factory.h"

#include "keystate/zonelist_import.h"
<<<<<<< HEAD
#include "enforcer/enforce_task.h"
=======
#include "keystate/zonelist_export.h"
>>>>>>> 18c63062

#include <string.h>
#include <libxml/parser.h>
#include <libxml/tree.h>

static const char* module_str = "zonelist_import";

struct xml_zone {
    char *name;
    char *policy;
    char *signconf;
    char *inadapter_type;
    char *inadapter_uri;
    char *outadapter_type;
    char *outadapter_uri;
};

<<<<<<< HEAD
static int
xml_read_child(xmlNodePtr node, struct xml_zone *zone);
=======
int zonelist_import(int sockfd, engine_type* engine, db_connection_t *dbconn,
    int do_delete, const char* zonelist_path)
{
    xmlDocPtr doc;
    xmlNodePtr root;
    xmlNodePtr node;
    xmlChar* name;
    int updated;
    int database_error = 0;
    int xml_error = 0;
    zone_db_t* zone;
    const zone_db_t* zone_walk;
    zone_list_db_t* zone_list;
    struct __zonelist_import_zone* zones = NULL;
    struct __zonelist_import_zone* zone2;
    int successful;
    key_data_list_t* key_data_list;
    key_data_t* key_data;
    key_state_list_t* key_state_list;
    key_state_t* key_state;
    int any_update = 0;
    char path[PATH_MAX];
>>>>>>> 18c63062

static int
xml_read_children(xmlNodePtr pnode, struct xml_zone *zone)
{
    xmlNodePtr cnode = pnode->children;
    while (cnode) {
        if (cnode->type == XML_ELEMENT_NODE) {
            if (xml_read_child(cnode, zone)) return 1;
        }
        cnode = cnode->next;
    }
    return 0;
}

static int
xml_read_child(xmlNodePtr node, struct xml_zone *zone)
{
    if (!strcmp((char*)node->name, "Zone")) {
        zone->name = xmlGetProp(node, (xmlChar *)"name");
        if (xml_read_children(node, zone)) return 1;
    } else if (!strcmp((char*)node->name, "Policy")) {
        zone->policy = xmlNodeGetContent(node);
    } else if (!strcmp((char*)node->name, "SignerConfiguration")) {
        zone->signconf = xmlNodeGetContent(node);
    } else if (!strcmp((char*)node->name, "Adapters")) {
        if (xml_read_children(node, zone)) return 1;
    } else if (!strcmp((char*)node->name, "Input")) {
        if (xml_read_children(node, zone)) return 1;
    } else if (!strcmp((char*)node->name, "Output")) {
        if (xml_read_children(node, zone)) return 1;
    } else if (!strcmp((char*)node->name, "File")) {
        if (!strcmp(node->parent->name, "Input")) {
            zone->inadapter_type = strdup("File");
            zone->inadapter_uri = xmlNodeGetContent(node);
        } else if (!strcmp(node->parent->name, "Output")) {
            zone->outadapter_type = strdup("File");
            zone->outadapter_uri = xmlNodeGetContent(node);
        } else {
            return 1;
        }
    } else if (!strcmp((char*)node->name, "Adapter")) {
        if (!strcmp(node->parent->name, "Input")) {
            zone->inadapter_type = xmlGetProp(node, (xmlChar *)"type");
            zone->inadapter_uri = xmlNodeGetContent(node);
        } else if (!strcmp(node->parent->name, "Output")) {
            zone->outadapter_type = xmlGetProp(node, (xmlChar *)"type");
            zone->outadapter_uri = xmlNodeGetContent(node);
        } else {
            return 1;
        }
    } else {
        ods_log_deeebug("[zone_*_from_xml] unknown %s", (char*)node->name);
        return 1;
    }
    return 0;
}

/* 1 looks good, 0 some error */
static int
validate_zone(int sockfd, struct xml_zone *z)
{
    if (!(z->name && z->policy && z->signconf && z->inadapter_type
           && z->inadapter_uri && z->outadapter_type && z->outadapter_uri))
    {
        return 0;
    }
    if(!strcmp(z->inadapter_uri,"File")){
        if(access(z->inadapter_uri, F_OK) == -1) {
            client_printf_err(sockfd, "WARNING: The input file %s for zone %s "
                "does not currently exist. The zone will be added to the "
                "database anyway.\n", z->inadapter_uri, z->name);
            ods_log_warning("[%s] WARNING: The input file %s for zone %s "
                "does not currently exist. The zone will be added to the "
                "database anyway.", module_str, z->inadapter_uri, z->name);
        } else if (access(z->inadapter_uri, R_OK)) {
            client_printf_err(sockfd, module_str, "WARNING: Read access to "
                "input file %s for zone %s denied! \n", z->inadapter_uri, z->name);
            ods_log_warning("[%s] WARNING: Read access to input file %s for "
                "zone %s denied!", module_str, z->inadapter_uri, z->name);
        }
    }
    return 1;
}

static void
xml_zone_scrub(struct xml_zone *xml)
{
    free(xml->name);
    free(xml->policy);
    free(xml->signconf);
    free(xml->inadapter_uri);
    free(xml->inadapter_type);
    free(xml->outadapter_uri);
    free(xml->outadapter_type);
}

/* 0 for equal*/
static int
zone_xml_cmp(struct dbw_db *db, struct dbw_zone *zone, struct xml_zone *xml)
{
    return (strcasecmp(zone->policy->name, xml->policy)
        || strcasecmp(zone->signconf_path, xml->signconf)
        || strcasecmp(zone->input_adapter_uri, xml->inadapter_uri)
        || strcasecmp(zone->input_adapter_type, xml->inadapter_type)
        || strcasecmp(zone->output_adapter_uri, xml->outadapter_uri)
        || strcasecmp(zone->output_adapter_type, xml->outadapter_type));
}

static int
process_xml(int sockfd, xmlNodePtr root, struct dbw_db *db)
{
    xmlNodePtr node;
    struct xml_zone xz;

    for (; root; root = root->next) {
        if (root->type != XML_ELEMENT_NODE) continue;
        if (strcmp((char*)root->name, "ZoneList")) continue;
        for (node = root->children; node; node = node->next) {
            if (node->type != XML_ELEMENT_NODE) continue;
            memset(&xz, 0, sizeof (struct xml_zone));
            if (xml_read_child(node, &xz)) {
                client_printf_err(sockfd, "Unable to create zone %s from XML, XML "
                    "content may be improperly formatted.\n", xz.name?xz.name:"[unknown]");
                return 1;
            }
            if (!validate_zone(sockfd, &xz)) {
                client_printf_err(sockfd, "Unable to create zone %s from XML, XML "
                    "content may be invalid.\n", xz.name?xz.name:"[unknown]");
                xml_zone_scrub(&xz);
                return 1;
            }
            struct dbw_policy *p = dbw_get_policy(db, xz.policy);
            if (!p) {
                client_printf_err(sockfd, "Can't find policy %s in database.", xz.policy);
                xml_zone_scrub(&xz);
                return 1;
            }
            struct dbw_zone *zone = dbw_get_zone(db, xz.name);
            if (!zone) { /* create new  */
                zone = calloc(1, sizeof (struct dbw_zone));
                if (!zone) {
                    client_printf_err(sockfd, "zonelist import memory error.\n");
                    xml_zone_scrub(&xz);
                    return 1;
                }
                zone->dirty = DBW_INSERT;
                zone->scratch = 1;
                zone->name                = xz.name;
                zone->policy              = p;
                zone->signconf_path       = xz.signconf;
                zone->input_adapter_uri   = xz.inadapter_uri;
                zone->input_adapter_type  = xz.inadapter_type;
                zone->output_adapter_uri  = xz.outadapter_uri;
                zone->output_adapter_type = xz.outadapter_type;
                if (dbw_add_zone(db, p, zone)) {
                    client_printf_err(sockfd, "zonelist import memory error.\n");
                    dbw_zone_free((struct dbrow *)zone);
                    return 1;
                }
            } else {
                zone->scratch = 1;
                if (!zone_xml_cmp(db, zone, &xz)) {
                    zone->dirty = DBW_CLEAN;
                    xml_zone_scrub(&xz);
                    continue;
                }
                zone->dirty = DBW_UPDATE;
                free(zone->signconf_path);
                free(zone->input_adapter_uri);
                free(zone->input_adapter_type);
                free(zone->output_adapter_uri);
                free(zone->output_adapter_type);
                free(xz.name);
                zone->policy              = p;
                zone->signconf_path       = xz.signconf;
                zone->input_adapter_uri   = xz.inadapter_uri;
                zone->input_adapter_type  = xz.inadapter_type;
                zone->output_adapter_uri  = xz.outadapter_uri;
                zone->output_adapter_type = xz.outadapter_type;
            }
        }
    }
    return 0;
}

int zonelist_import(int sockfd, engine_type* engine, db_connection_t *dbconn,
    int do_delete, const char* zonelist_path)
{
    xmlDocPtr doc;
    xmlNodePtr root;
    struct dbw_db *db = dbw_fetch(dbconn);
    if (!db) return ZONELIST_IMPORT_ERR_DATABASE;

    /* Validate, parse and walk the XML. */
    if (!zonelist_path)
        zonelist_path = engine->config->zonelist_filename;
    if (check_zonelist(zonelist_path, 0, NULL, 0)) {
        client_printf_err(sockfd, "Unable to validate the zonelist XML!\n");
        dbw_free(db);
        return ZONELIST_IMPORT_ERR_XML;
    } else if (!(doc = xmlParseFile(zonelist_path))) {
        client_printf_err(sockfd, "Unable to read/parse zonelist XML file %s!\n",
            zonelist_path);
        dbw_free(db);
        return ZONELIST_IMPORT_ERR_XML;
    } else if (!(root = xmlDocGetRootElement(doc))) {
        client_printf_err(sockfd, "Unable to get the root element in the zonelist XML!\n");
        xmlFreeDoc(doc);
        dbw_free(db);
        return ZONELIST_IMPORT_ERR_XML;
    }

    for (size_t z = 0; z < db->zones->n; z++) {
        /* All zones not mentioned xml will be deleted */
        db->zones->set[z]->scratch = 0;
    }
    int r = process_xml(sockfd, root, db);
    xmlFreeDoc(doc);
    if (r) {
        dbw_free(db);
        return ZONELIST_IMPORT_ERR_XML;
    }
    int updates = 0; /* did anything change at all?  */
    for (size_t z = 0; z < db->zones->n; z++) {
        struct dbw_zone *zone = (struct dbw_zone *)db->zones->set[z];
        updates |= zone->scratch;
        if (do_delete && !zone->scratch && zone->dirty == DBW_CLEAN) {
            /* This zone is not visited at all, therefore must be deleted */
            zone->dirty = DBW_DELETE;
            for (size_t k = 0; k < zone->key_count; k++) {
                struct dbw_key *key = zone->key[k];
                key->dirty = DBW_DELETE;
                for (size_t s = 0; s < key->keystate_count; s++) {
                    struct dbw_keystate *keystate = key->keystate[s];
                    keystate->dirty = DBW_DELETE;
                }
                hsm_key_factory_release_key(key->hsmkey, key);
            }
        }
        if (snprintf(path, sizeof(path), "%s/%s", engine->config->working_dir, OPENDNSSEC_ENFORCER_ZONELIST) >= (int)sizeof(path)
            || zonelist_export(sockfd, dbconn, path, 0) != ZONELIST_EXPORT_OK)
        {
            ods_log_error("[%s] internal zonelist update failed", module_str);
            client_printf_err(sockfd, "Unable to update the internal zonelist %s, updates will not reach the Signer!\n", path);
        } else {
            ods_log_info("[%s] internal zonelist updated successfully", module_str);
        }
    }
<<<<<<< HEAD
    if (dbw_commit(db)) {
        r = ZONELIST_IMPORT_ERR_DATABASE;
    } else if (updates) {
=======

    if (any_update && !engine->config->manual_keygen) {
>>>>>>> 18c63062
        hsm_key_factory_schedule_generate_all(engine, 0);
        /* schedule all changed zones */
        for (size_t z = 0; z < db->zones->n; z++) {
            struct dbw_zone *zone = (struct dbw_zone *)db->zones->set[z];
            if (!zone->scratch || !zone->dirty) continue;
            enforce_task_flush_zone(engine, zone->name);
        }
        r = ZONELIST_IMPORT_OK;
    } else {
        r = ZONELIST_IMPORT_NO_CHANGE;
    }
    dbw_free(db);
    return r;
}
<|MERGE_RESOLUTION|>--- conflicted
+++ resolved
@@ -33,17 +33,14 @@
 #include "db/dbw.h"
 #include "utils/kc_helper.h"
 #include "hsmkey/hsm_key_factory.h"
-
-#include "keystate/zonelist_import.h"
-<<<<<<< HEAD
 #include "enforcer/enforce_task.h"
-=======
 #include "keystate/zonelist_export.h"
->>>>>>> 18c63062
 
 #include <string.h>
 #include <libxml/parser.h>
 #include <libxml/tree.h>
+
+#include "keystate/zonelist_import.h"
 
 static const char* module_str = "zonelist_import";
 
@@ -57,33 +54,8 @@
     char *outadapter_uri;
 };
 
-<<<<<<< HEAD
 static int
 xml_read_child(xmlNodePtr node, struct xml_zone *zone);
-=======
-int zonelist_import(int sockfd, engine_type* engine, db_connection_t *dbconn,
-    int do_delete, const char* zonelist_path)
-{
-    xmlDocPtr doc;
-    xmlNodePtr root;
-    xmlNodePtr node;
-    xmlChar* name;
-    int updated;
-    int database_error = 0;
-    int xml_error = 0;
-    zone_db_t* zone;
-    const zone_db_t* zone_walk;
-    zone_list_db_t* zone_list;
-    struct __zonelist_import_zone* zones = NULL;
-    struct __zonelist_import_zone* zone2;
-    int successful;
-    key_data_list_t* key_data_list;
-    key_data_t* key_data;
-    key_state_list_t* key_state_list;
-    key_state_t* key_state;
-    int any_update = 0;
-    char path[PATH_MAX];
->>>>>>> 18c63062
 
 static int
 xml_read_children(xmlNodePtr pnode, struct xml_zone *zone)
@@ -323,23 +295,18 @@
                 hsm_key_factory_release_key(key->hsmkey, key);
             }
         }
-        if (snprintf(path, sizeof(path), "%s/%s", engine->config->working_dir, OPENDNSSEC_ENFORCER_ZONELIST) >= (int)sizeof(path)
-            || zonelist_export(sockfd, dbconn, path, 0) != ZONELIST_EXPORT_OK)
-        {
-            ods_log_error("[%s] internal zonelist update failed", module_str);
-            client_printf_err(sockfd, "Unable to update the internal zonelist %s, updates will not reach the Signer!\n", path);
-        } else {
-            ods_log_info("[%s] internal zonelist updated successfully", module_str);
-        }
-    }
-<<<<<<< HEAD
+    }
     if (dbw_commit(db)) {
         r = ZONELIST_IMPORT_ERR_DATABASE;
     } else if (updates) {
-=======
-
-    if (any_update && !engine->config->manual_keygen) {
->>>>>>> 18c63062
+        /** export zonelist */
+        if (zonelist_export(sockfd, dbconn, zonelist_path, 0) != ZONELIST_EXPORT_OK) {
+            ods_log_error("[%s] internal zonelist update failed", module_str);
+            client_printf_err(sockfd, "Unable to update the internal zonelist %s, updates will not reach the Signer!\n", zonelist_path);
+        } else {
+            ods_log_info("[%s] internal zonelist updated successfully", module_str);
+        }
+
         hsm_key_factory_schedule_generate_all(engine, 0);
         /* schedule all changed zones */
         for (size_t z = 0; z < db->zones->n; z++) {
