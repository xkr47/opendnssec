/*
 * Copyright (c) 2014 Stichting NLnet Labs
 * All rights reserved.
 *
 * Redistribution and use in source and binary forms, with or without
 * modification, are permitted provided that the following conditions
 * are met:
 * 1. Redistributions of source code must retain the above copyright
 *    notice, this list of conditions and the following disclaimer.
 * 2. Redistributions in binary form must reproduce the above copyright
 *    notice, this list of conditions and the following disclaimer in the
 *    documentation and/or other materials provided with the distribution.
 *
 * THIS SOFTWARE IS PROVIDED BY THE AUTHOR ``AS IS'' AND ANY EXPRESS OR
 * IMPLIED WARRANTIES, INCLUDING, BUT NOT LIMITED TO, THE IMPLIED
 * WARRANTIES OF MERCHANTABILITY AND FITNESS FOR A PARTICULAR PURPOSE
 * ARE DISCLAIMED. IN NO EVENT SHALL THE AUTHOR BE LIABLE FOR ANY
 * DIRECT, INDIRECT, INCIDENTAL, SPECIAL, EXEMPLARY, OR CONSEQUENTIAL
 * DAMAGES (INCLUDING, BUT NOT LIMITED TO, PROCUREMENT OF SUBSTITUTE
 * GOODS OR SERVICES; LOSS OF USE, DATA, OR PROFITS; OR BUSINESS
 * INTERRUPTION) HOWEVER CAUSED AND ON ANY THEORY OF LIABILITY, WHETHER
 * IN CONTRACT, STRICT LIABILITY, OR TORT (INCLUDING NEGLIGENCE OR
 * OTHERWISE) ARISING IN ANY WAY OUT OF THE USE OF THIS SOFTWARE, EVEN
 * IF ADVISED OF THE POSSIBILITY OF SUCH DAMAGE.
 *
 */

#include "config.h"

#include <sys/stat.h>

#include "daemon/cmdhandler.h"
#include "daemon/engine.h"
#include "enforcer/enforce_task.h"
#include "file.h"
#include "log.h"
#include "str.h"
#include "clientpipe.h"
#include "duration.h"
#include "db/key_data.h"
#include "db/zone.h"
#include "db/db_error.h"
#include "db/hsm_key.h"
#include "libhsm.h"
#include "libhsmdns.h"

#include "keystate/keystate_ds.h"

static const char *module_str = "keystate_ds_x_cmd";

/** Retrieve KEY from HSM, should only be called for DNSKEYs
 * @param id, locator of DNSKEY on HSM
 * @param zone, name of zone key belongs to
 * @param algorithm, alg of DNSKEY
 * @param ttl, ttl DS should get. if 0 DNSKEY_TTL is used.
 * @return RR on succes, NULL on error */
static ldns_rr *
get_dnskey(const char *id, const char *zone, int alg, uint32_t ttl)
{
	libhsm_key_t *key;
	hsm_sign_params_t *sign_params;
	ldns_rr *dnskey_rr;
	/* Code to output the DNSKEY record  (stolen from hsmutil) */
	hsm_ctx_t *hsm_ctx = hsm_create_context();
	if (!hsm_ctx) {
		ods_log_error("[%s] Could not connect to HSM", module_str);
		return NULL;
	}
	if (!(key = hsm_find_key_by_id(hsm_ctx, id))) {
		hsm_destroy_context(hsm_ctx);
		return NULL;
	}

	/* Sign params only need to be kept around 
	 * for the hsm_get_dnskey() call. */
	sign_params = hsm_sign_params_new();
	sign_params->owner = ldns_rdf_new_frm_str(LDNS_RDF_TYPE_DNAME, zone);
	sign_params->algorithm = (ldns_algorithm) alg;
	sign_params->flags = LDNS_KEY_ZONE_KEY | LDNS_KEY_SEP_KEY;
		
	/* Get the DNSKEY record */
	dnskey_rr = hsm_get_dnskey(hsm_ctx, key, sign_params);

	free(key);
	hsm_sign_params_free(sign_params);
	hsm_destroy_context(hsm_ctx);
	
	/* Override the TTL in the dnskey rr */
	if (ttl) ldns_rr_set_ttl(dnskey_rr, ttl);
	
	return dnskey_rr;
}


static int
exec_dnskey_by_id(int sockfd, key_data_t *key, const char* ds_command,
	const char* action)
{
	ldns_rr *dnskey_rr;
	int ttl = 0, status, i;
	const char *locator;
	char *rrstr, *chrptr;
	zone_t* zone;
	struct stat stat_ret;

	assert(key);

	zone = key_data_get_zone(key);
	key_data_cache_hsm_key(key);
	locator = hsm_key_locator(key_data_hsm_key(key));
	if (!locator) return 1;
	/* This fetches the states from the DB, I'm only assuming they get
	 * cleaned up when 'key' is cleaned(?) */
	if (key_data_cache_key_states(key) != DB_OK) {
		zone_free(zone);
		return 1;
	}

	ttl = key_state_ttl(key_data_cached_dnskey(key));

	dnskey_rr = get_dnskey(locator, zone_name(zone), key_data_algorithm(key), ttl);
	zone_free(zone);
	if (!dnskey_rr) return 2;

	rrstr = ldns_rr2str(dnskey_rr);

	/* Replace tab with white-space */
	for (i = 0; rrstr[i]; ++i) {
		if (rrstr[i] == '\t') rrstr[i] = ' ';
	}

	/* We need to strip off trailing comments before we send
	 to any clients that might be listening */
	if ((chrptr = strchr(rrstr, ';'))) {
		chrptr[0] = '\n';
		chrptr[1] = '\0';
	}

	if (!ds_command || ds_command[0] == '\0') {
		ods_log_error_and_printf(sockfd, module_str, 
			"No \"DelegationSigner%sCommand\" "
			"configured.", action);
		status = 1;
	} else if (stat(ds_command, &stat_ret) != 0) {
		ods_log_error_and_printf(sockfd, module_str,
			"Cannot stat file %s: %s", ds_command,
			strerror(errno));
		status = 2;
	} else if (S_ISREG(stat_ret.st_mode) && 
			!(stat_ret.st_mode & S_IXUSR || 
			  stat_ret.st_mode & S_IXGRP || 
			  stat_ret.st_mode & S_IXOTH)) {
		/* Then see if it is a regular file, then if usr, grp or 
		 * all have execute set */
		status = 3;
		ods_log_error_and_printf(sockfd, module_str,
			"File %s is not executable", ds_command);
	} else {
		/* send records to the configured command */
		FILE *fp = popen(ds_command, "w");
		if (fp == NULL) {
			status = 4;
			ods_log_error_and_printf(sockfd, module_str,
				"failed to run command: %s: %s",ds_command,
				strerror(errno));
		} else {
			int bytes_written = fprintf(fp, "%s", rrstr);
			if (bytes_written < 0) {
				status = 5;
				ods_log_error_and_printf(sockfd,  module_str,
					 "[%s] Failed to write to %s: %s", ds_command,
					 strerror(errno));
			} else if (pclose(fp) == -1) {
				status = 6;
				ods_log_error_and_printf(sockfd, module_str,
					"failed to close %s: %s", ds_command,
					strerror(errno));
			} else {
				client_printf(sockfd, "key %sed to %s\n",
					action, ds_command);
				status = 0;
			}
		}
	}
	LDNS_FREE(rrstr);
	ldns_rr_free(dnskey_rr);
	return status;
}

static int
submit_dnskey_by_id(int sockfd, key_data_t *key, engine_type* engine)
{
	const char* ds_submit_command;
	ds_submit_command = engine->config->delegation_signer_submit_command;
	return exec_dnskey_by_id(sockfd, key, ds_submit_command, "submit");
}

static int
retract_dnskey_by_id(int sockfd, key_data_t *key, engine_type* engine)
{
	const char* ds_retract_command;
	ds_retract_command = engine->config->delegation_signer_retract_command;
	return exec_dnskey_by_id(sockfd, key, ds_retract_command, "retract");
}

static int
ds_list_keys(db_connection_t *dbconn, int sockfd,
	key_data_ds_at_parent_t state)
{
	const char *fmth = "%-31s %-13s %-13s %-40s\n";
	const char *fmtl = "%-31s %-13s %-13u %-40s\n";

	key_data_list_t *key_list;
	const key_data_t *key;
	zone_t *zone = NULL;
	hsm_key_t* hsmkey = NULL;
	db_clause_list_t* clause_list;
	db_clause_t* clause;

	if (!(key_list = key_data_list_new(dbconn))
		|| !(clause_list = db_clause_list_new()))
	{
		key_data_list_free(key_list);
		return 10;
	}
	if (!(clause = key_data_role_clause(clause_list, KEY_DATA_ROLE_ZSK))
		|| db_clause_set_type(clause, DB_CLAUSE_NOT_EQUAL)
		|| !(clause = key_data_ds_at_parent_clause(clause_list, state))
		|| db_clause_set_type(clause, DB_CLAUSE_EQUAL))
	{
		key_data_list_free(key_list);
		db_clause_list_free(clause_list);
		return 11;
	}
	if (key_data_list_get_by_clauses(key_list, clause_list)) {
		key_data_list_free(key_list);
		db_clause_list_free(clause_list);
		return 12;
	}
	db_clause_list_free(clause_list);

	client_printf(sockfd, fmth, "Zone:", "Key role:", "Keytag:", "Id:");

	for (key = key_data_list_next(key_list); key;
		key = key_data_list_next(key_list))
	{
		zone = key_data_get_zone(key);
		hsmkey = key_data_get_hsm_key(key);
		client_printf(sockfd, fmtl,
			(zone ? zone_name(zone) : "NOT_FOUND"),
			key_data_role_text(key), key_data_keytag(key),
			(hsmkey ? hsm_key_locator(hsmkey) : "NOT_FOUND")
		);
		zone_free(zone);
		hsm_key_free(hsmkey);
	}
	key_data_list_free(key_list);
	return 0;
}

static int
push_clauses(db_clause_list_t *clause_list, zone_t *zone,
	key_data_ds_at_parent_t state_from, const hsm_key_t* hsmkey, int keytag)
{
	db_clause_t* clause;

	if (!key_data_zone_id_clause(clause_list, zone_id(zone)))
		return 1;
	if (!(clause = key_data_role_clause(clause_list, KEY_DATA_ROLE_ZSK)) ||
			db_clause_set_type(clause, DB_CLAUSE_NOT_EQUAL))
		return 1;
	if (!key_data_ds_at_parent_clause(clause_list, state_from))
		return 1;
	/* filter in id and or keytag conditionally. */
	if (hsmkey) {
		if (hsmkey && !key_data_hsm_key_id_clause(clause_list, hsm_key_id(hsmkey)))
			return 1;
	} else {
		if (keytag < 0 || !key_data_keytag_clause(clause_list, keytag))
			return 1;
	}
	return 0;
}

/** Update timestamp on DS of key to now */
static int
ds_changed(key_data_t *key)
{
	key_state_list_t* keystatelist;
	key_state_t* keystate;

	if(key_data_retrieve_key_state_list(key)) return 1;
	keystatelist = key_data_key_state_list(key);
	keystate = key_state_list_get_begin(keystatelist);
	if (!keystate) return 1;

	while (keystate) {
		key_state_t* keystate_next;
		if (keystate->type == KEY_STATE_TYPE_DS) {
			keystate->last_change = time_now();
			if(key_state_update(keystate)) {
				key_state_free(keystate);
				return 1;
			}
			key_state_free(keystate);
			return 0;
		}
		keystate_next = key_state_list_get_next(keystatelist);
		key_state_free(keystate);
		keystate = keystate_next;
	}
	return 1;
}

/* Change DS state, when zonename not given do it for all zones!
 */
int
change_keys_from_to(db_connection_t *dbconn, int sockfd,
	const char *zonename, const hsm_key_t* hsmkey, int keytag,
	key_data_ds_at_parent_t state_from, key_data_ds_at_parent_t state_to,
	engine_type *engine)
{
	key_data_list_t *key_list = NULL;
	key_data_t *key;
	zone_t *zone = NULL;
	int status = 0, key_match = 0, key_mod = 0;
	db_clause_list_t* clause_list = NULL;
	db_clause_t* clause = NULL;

	if (zonename) {
		if (!(key_list = key_data_list_new(dbconn)) ||
			!(clause_list = db_clause_list_new()) ||
			!(zone = zone_new_get_by_name(dbconn, zonename)) ||
			push_clauses(clause_list, zone, state_from, hsmkey, keytag) ||
			key_data_list_get_by_clauses(key_list, clause_list))
		{
			key_data_list_free(key_list);
			db_clause_list_free(clause_list);
			zone_free(zone);
			client_printf_err(sockfd, "Could not find ksk for zone %s, "
				"does zone exist?\n", zonename);
			ods_log_error("[%s] Error fetching from database", module_str);
			return 10;
		}
		db_clause_list_free(clause_list);
	} else {
		/* Select all KSKs */
		if (!(clause_list = db_clause_list_new()) ||
			!key_data_ds_at_parent_clause(clause_list, state_from) ||
			!(clause = key_data_role_clause(clause_list, KEY_DATA_ROLE_ZSK)) ||
			db_clause_set_type(clause, DB_CLAUSE_NOT_EQUAL) != DB_OK ||
			!(key_list = key_data_list_new_get_by_clauses(dbconn, clause_list)))
		{
			key_data_list_free(key_list);
			db_clause_list_free(clause_list);
			ods_log_error("[%s] Error fetching from database", module_str);
			return 14;
		}
		db_clause_list_free(clause_list);
	}
	while ((key = key_data_list_get_next(key_list))) {
		key_match++;
		/* if from is submit also exec dsSubmit command? */
		if (state_from == KEY_DATA_DS_AT_PARENT_SUBMIT &&
			state_to == KEY_DATA_DS_AT_PARENT_SUBMITTED)
		{
			(void)submit_dnskey_by_id(sockfd, key, engine);
		} else if (state_from == KEY_DATA_DS_AT_PARENT_RETRACT &&
			state_to == KEY_DATA_DS_AT_PARENT_RETRACTED)
		{
			(void)retract_dnskey_by_id(sockfd, key, engine);
		}

		if (key_data_set_ds_at_parent(key, state_to) ||
			key_data_update(key) || ds_changed(key) )
		{
			key_data_free(key);
			ods_log_error("[%s] Error writing to database", module_str);
			client_printf(sockfd, "[%s] Error writing to database", module_str);
			status = 12;
			break;
		}
		key_mod++;
		key_data_free(key);
	}
	key_data_list_free(key_list);

	client_printf(sockfd, "%d KSK matches found.\n", key_match);
	if (!key_match) status = 11;
	client_printf(sockfd, "%d KSKs changed.\n", key_mod);
	if (zone) {
		zone->next_change = 0; /* asap */
		(void)zone_update(zone);
	}
	zone_free(zone);
	return status;
}

static int
get_args(int sockfd, const char *cmd, ssize_t n, const char **zone,
	const char **cka_id, int *keytag, int *all, char *buf)
{

	#define NARGV 6
	const char *argv[NARGV], *tag;
	int argc;
	(void)n;

	*keytag = -1;
	*zone = NULL;
	*cka_id = NULL;
	tag = NULL;
	
	strncpy(buf, cmd, ODS_SE_MAXLINE);
	argc = ods_str_explode(buf, NARGV, argv);
	buf[sizeof(buf)-1] = '\0';
	if (argc > NARGV) {
		ods_log_warning("[%s] too many arguments for %s command",
			module_str, cmd);
                client_printf_err(sockfd, "too many arguments for %s command\n",
                        cmd);
                client_printf_err(sockfd, "expected --zone and either --cka_id or "
                        "--keytag option.\n");
		return 1;
	}
	
	(void)ods_find_arg_and_param(&argc, argv, "zone", "z", zone);
	(void)ods_find_arg_and_param(&argc, argv, "cka_id", "k", cka_id);
	(void)ods_find_arg_and_param(&argc, argv, "keytag", "x", &tag);
	*all = ods_find_arg(&argc, argv, "all", "a") > -1 ? 1 : 0;

	if (argc > 2) {
		client_printf_err(sockfd, "Unknown arguments\n");
	        return 1;
	}

	if (tag) {
		*keytag = atoi(tag);
		if (*keytag < 0 || *keytag >= 65536) {
			ods_log_warning("[%s] value \"%d\" for --keytag is invalid",
				module_str, *keytag);
                        client_printf(sockfd, "value \"%d\" for --keytag is invalid\n",
                                *keytag);

			return 1;
		}
	}
	return 0;
}

int
run_ds_cmd(int sockfd, const char *cmd, ssize_t n,
	db_connection_t *dbconn, key_data_ds_at_parent_t state_from,
	key_data_ds_at_parent_t state_to, engine_type *engine)
{
	const char *zonename, *cka_id;
	int keytag;
	hsm_key_t* hsmkey = NULL;
	int ret;
	char buf[ODS_SE_MAXLINE];
	zone_t* zone = NULL;
<<<<<<< HEAD
=======
	int all;
>>>>>>> 29effcff

	if (get_args(sockfd, cmd, n, &zonename, &cka_id, &keytag, &all, buf)) {
		return -1;
	}

	if (!all && !zonename && !cka_id && keytag == -1) {
		return ds_list_keys(dbconn, sockfd, state_from);
	}

	if (all && zonename) {
		ods_log_warning ("[%s] Error: Unable to use --zone and --all together", module_str);
		client_printf_err(sockfd, "Error: Unable to use --zone and --all together\n");
		return -1;
	}

	if (zonename && (!(zone = zone_new(dbconn)) || zone_get_by_name(zone, zonename))) {
		ods_log_warning ("[%s] Error: Unable to find a zone named \"%s\" in database\n", module_str, zonename);
	        client_printf_err(sockfd, "Error: Unable to find a zone named \"%s\" in database\n", zonename);
		zone_free(zone);
		zone = NULL;
        	return -1;
	}
	zone_free(zone);
	zone = NULL;
        if (!zonename && (keytag != -1 || cka_id)) {
                ods_log_warning ("[%s] Error: expected --zone <zone>", module_str);
                client_printf_err(sockfd, "Error: expected --zone <zone>\n");
                return -1;
        }

	if (!(zonename && ((cka_id && keytag == -1) || (!cka_id && keytag != -1))) && !all)
	{
		ods_log_warning("[%s] expected --zone and either --cka_id or "
			"--keytag option or expected --all", module_str);
		client_printf_err(sockfd, "expected --zone and either --cka_id or "
			"--keytag option or expected --all.\n");
		return -1;
	}
	
	if (cka_id) {
		if (!(hsmkey = hsm_key_new_get_by_locator(dbconn, cka_id))) {
			client_printf_err(sockfd, "CKA_ID %s can not be found!\n", cka_id);
		}
	}
	ret = change_keys_from_to(dbconn, sockfd, zonename, hsmkey, keytag,
		state_from, state_to, engine);
	hsm_key_free(hsmkey);
	return ret;
}<|MERGE_RESOLUTION|>--- conflicted
+++ resolved
@@ -459,10 +459,7 @@
 	int ret;
 	char buf[ODS_SE_MAXLINE];
 	zone_t* zone = NULL;
-<<<<<<< HEAD
-=======
 	int all;
->>>>>>> 29effcff
 
 	if (get_args(sockfd, cmd, n, &zonename, &cka_id, &keytag, &all, buf)) {
 		return -1;
