/*
 * Copyright (c) 2014 .SE (The Internet Infrastructure Foundation).
 * Copyright (c) 2014 OpenDNSSEC AB (svb)
 * All rights reserved.
 *
 * Redistribution and use in source and binary forms, with or without
 * modification, are permitted provided that the following conditions
 * are met:
 * 1. Redistributions of source code must retain the above copyright
 *    notice, this list of conditions and the following disclaimer.
 * 2. Redistributions in binary form must reproduce the above copyright
 *    notice, this list of conditions and the following disclaimer in the
 *    documentation and/or other materials provided with the distribution.
 *
 * THIS SOFTWARE IS PROVIDED BY THE AUTHOR ``AS IS'' AND ANY EXPRESS OR
 * IMPLIED WARRANTIES, INCLUDING, BUT NOT LIMITED TO, THE IMPLIED
 * WARRANTIES OF MERCHANTABILITY AND FITNESS FOR A PARTICULAR PURPOSE
 * ARE DISCLAIMED. IN NO EVENT SHALL THE AUTHOR BE LIABLE FOR ANY
 * DIRECT, INDIRECT, INCIDENTAL, SPECIAL, EXEMPLARY, OR CONSEQUENTIAL
 * DAMAGES (INCLUDING, BUT NOT LIMITED TO, PROCUREMENT OF SUBSTITUTE
 * GOODS OR SERVICES; LOSS OF USE, DATA, OR PROFITS; OR BUSINESS
 * INTERRUPTION) HOWEVER CAUSED AND ON ANY THEORY OF LIABILITY, WHETHER
 * IN CONTRACT, STRICT LIABILITY, OR TORT (INCLUDING NEGLIGENCE OR
 * OTHERWISE) ARISING IN ANY WAY OUT OF THE USE OF THIS SOFTWARE, EVEN
 * IF ADVISED OF THE POSSIBILITY OF SUCH DAMAGE.
 *
 */

#include "config.h"

#include "db/hsm_key.h"
#include "db/policy.h"
#include "db/policy_key.h"
#include "db/key_data.h"
#include "log.h"
#include "scheduler/schedule.h"
#include "scheduler/task.h"
#include "enforcer/enforce_task.h"
#include "daemon/engine.h"
#include "duration.h"
#include "libhsm.h"

#include <math.h>
#include <pthread.h>

#include "hsmkey/hsm_key_factory.h"


struct __hsm_key_factory_task {
    engine_type* engine;
    policy_key_t* policy_key;
    policy_t* policy;
    time_t duration;
    int reschedule_enforce_task;
};

static pthread_once_t __hsm_key_factory_once = PTHREAD_ONCE_INIT;
static pthread_mutex_t* __hsm_key_factory_lock = NULL;

static void hsm_key_factory_init(void) {
    pthread_mutexattr_t attr;

    if (!__hsm_key_factory_lock) {
        if (!(__hsm_key_factory_lock = calloc(1, sizeof(pthread_mutex_t)))
            || pthread_mutexattr_init(&attr)
            || pthread_mutexattr_settype(&attr, PTHREAD_MUTEX_RECURSIVE)
            || pthread_mutex_init(__hsm_key_factory_lock, &attr))
        {
            ods_log_error("[hsm_key_factory_init] mutex error");
            if (__hsm_key_factory_lock) {
                pthread_mutex_destroy(__hsm_key_factory_lock);
                __hsm_key_factory_lock = NULL;
            }
        }
    }
}

void hsm_key_factory_deinit(void)
{
    if (__hsm_key_factory_lock) {
        (void)pthread_mutex_destroy(__hsm_key_factory_lock);
        free(__hsm_key_factory_lock);
        __hsm_key_factory_lock = NULL;
    }
}

void hsm_key_factory_generate(engine_type* engine, const db_connection_t* connection, const policy_key_t* policy_key, time_t duration) {
    db_clause_list_t* clause_list;
    hsm_key_t* hsm_key = NULL;
    size_t num_keys;
    zone_t* zone = NULL;
    size_t num_zones;
    ssize_t generate_keys;
    libhsm_key_t *key = NULL;
    hsm_ctx_t *hsm_ctx;
    char* key_id;
    struct engineconfig_repository* hsm;
    char* hsm_err;
<<<<<<< HEAD
    const policy_t* policy;
=======
    uint64_t id = 0;
>>>>>>> 0a72b928

    if (!engine) {
        return;
    }
    if (!policy_key) {
        return;
    }

    if (!__hsm_key_factory_lock) {
        pthread_once(&__hsm_key_factory_once, hsm_key_factory_init);
        if (!__hsm_key_factory_lock) {
            ods_log_error("[hsm_key_factory_generate] mutex init error");
            return;
        }
    }
    if (pthread_mutex_lock(__hsm_key_factory_lock)) {
        ods_log_error("[hsm_key_factory_generate] mutex lock error");
        return;
    }

    ods_log_debug("[hsm_key_factory_generate] repository %s role %s", policy_key_repository(policy_key), policy_key_role_text(policy_key));

    /*
     * Get a count of unused keys that match our policy key to determine how
     * many keys we need to make if any
     */
    if (!(clause_list = db_clause_list_new())
        || !(hsm_key = hsm_key_new(connection))
        || !hsm_key_policy_id_clause(clause_list, policy_key_policy_id(policy_key))
        || !hsm_key_state_clause(clause_list, HSM_KEY_STATE_UNUSED)
        || !hsm_key_bits_clause(clause_list, policy_key_bits(policy_key))
        || !hsm_key_algorithm_clause(clause_list, policy_key_algorithm(policy_key))
        || !hsm_key_role_clause(clause_list, policy_key_role(policy_key))
        || !hsm_key_is_revoked_clause(clause_list, 0)
        || !hsm_key_key_type_clause(clause_list, HSM_KEY_KEY_TYPE_RSA)
        || !hsm_key_repository_clause(clause_list, policy_key_repository(policy_key))
        || hsm_key_count(hsm_key, clause_list, &num_keys))
    {
        ods_log_error("[hsm_key_factory_generate] unable to count unused keys, database or memory allocation error");
        hsm_key_free(hsm_key);
        db_clause_list_free(clause_list);
        pthread_mutex_unlock(__hsm_key_factory_lock);
        return;
    }
    db_clause_list_free(clause_list);
    hsm_key_free(hsm_key);

    /*
     * Get the count of zones we have for the policy
     */
    if (!(clause_list = db_clause_list_new())
        || !(zone = zone_new(connection))
        || !zone_policy_id_clause(clause_list, policy_key_policy_id(policy_key))
        || zone_count(zone, clause_list, &num_zones))
    {
        ods_log_error("[hsm_key_factory_generate] unable to count zones for policy, database or memory allocation error");
        zone_free(zone);
        db_clause_list_free(clause_list);
        pthread_mutex_unlock(__hsm_key_factory_lock);
        return;
    }
    zone_free(zone);
    db_clause_list_free(clause_list);

    /*
     * Calculate the number of keys we need to generate now but exit if we do
     * not have to generate any keys
     */
    if (!policy_key_lifetime(policy_key)) {
        pthread_mutex_unlock(__hsm_key_factory_lock);
        return;
    }
    /* OPENDNSSEC-690: this function is called per-zone, and the policy id differs per zone, thus the
     * keys generated will never be shared.
     * Additionally, this used to calculate the number of keys to be generated based upon the
     * duration, times the number of zones.  Not only is this wrong when using shared keys, but
     * also for non-shared keys, this function would be called per-zone, with a different id for each
     * zone.
     */
    duration = (duration ? duration : engine->config->automatic_keygen_duration);
    generate_keys = (ssize_t)ceil(duration / (double)policy_key_lifetime(policy_key));
    if (num_zones == 0 || num_keys >= generate_keys) {
        pthread_mutex_unlock(__hsm_key_factory_lock);
        return;
    }
<<<<<<< HEAD

    policy = policy_key_policy(policy_key);
    ods_log_info("[hsm_key_factory_generate] %ld keys needed for %lu zones govering %lu seconds, generating %ld keys", generate_keys, num_zones, duration, (long)(generate_keys-num_keys));
=======
    
    (void) db_value_to_uint64(policy_key_policy_id(policy_key), &id);
    ods_log_info("[hsm_key_factory_generate] %lu keys needed for %lu "
        "zones govering %lu seconds, generating %lu keys for policy %lu",
        generate_keys, num_zones, duration,
        (unsigned long)(generate_keys-num_keys), /* This is safe because we checked num_keys < generate_keys */
        id);
>>>>>>> 0a72b928
    generate_keys -= num_keys;
    ods_log_info("%d zone(s) found on policy \"%s\"", num_zones, (policy != NULL ? policy_name(policy) : "<unknown"));
    ods_log_info("%ld new %s(s) (%d bits) need to be created.", (long) generate_keys, policy_key_role_text(policy_key), policy_key_bits(policy_key));
    policy_free(policy);

    /*
     * Create a HSM context and check that the repository exists
     */
    if (!(hsm_ctx = hsm_create_context())) {
        pthread_mutex_unlock(__hsm_key_factory_lock);
        return;
    }
    if (!hsm_token_attached(hsm_ctx, policy_key_repository(policy_key))) {
        if ((hsm_err = hsm_get_error(hsm_ctx))) {
            ods_log_error("[hsm_key_factory_generate] unable to check for repository %s, HSM error: %s", policy_key_repository(policy_key), hsm_err);
            free(hsm_err);
        }
        else {
            ods_log_error("[hsm_key_factory_generate] unable to find repository %s in HSM", policy_key_repository(policy_key));
        }
        hsm_destroy_context(hsm_ctx);
        pthread_mutex_unlock(__hsm_key_factory_lock);
        return;
    }

    /*
     * Generate a HSM keys
     */
    while (generate_keys--) {
        /*
         * Find the HSM repository to get the backup configuration
         */
        hsm = engine->config->hsm;
        while (hsm) {
            if (!strcmp(hsm->name, policy_key_repository(policy_key))) {
                break;
            }
            hsm = hsm->next;
        }
        if (!hsm) {
            ods_log_error("[hsm_key_factory_generate] unable to find repository %s needed for key generation", policy_key_repository(policy_key));
            hsm_destroy_context(hsm_ctx);
            pthread_mutex_unlock(__hsm_key_factory_lock);
            return;
        }

        if ((key = hsm_generate_rsa_key(hsm_ctx, policy_key_repository(policy_key), policy_key_bits(policy_key)))) {
            /*
             * The key ID is the locator and we check first that we can get it
             */
            if (!(key_id = hsm_get_key_id(hsm_ctx, key))) {
                if ((hsm_err = hsm_get_error(hsm_ctx))) {
                    ods_log_error("[hsm_key_factory_generate] unable to get the ID of the key generated, HSM error: %s", hsm_err);
                    free(hsm_err);
                }
                else {
                    ods_log_error("[hsm_key_factory_generate] unable to get the ID of the key generated");
                }
                libhsm_key_free(key);
                hsm_destroy_context(hsm_ctx);
                pthread_mutex_unlock(__hsm_key_factory_lock);
                return;
            }

            /*
             * Create the HSM key (database object)
             */
            if (!(hsm_key = hsm_key_new(connection))
                || hsm_key_set_algorithm(hsm_key, policy_key_algorithm(policy_key))
                || hsm_key_set_backup(hsm_key, (hsm->require_backup ? HSM_KEY_BACKUP_BACKUP_REQUIRED : HSM_KEY_BACKUP_NO_BACKUP))
                || hsm_key_set_bits(hsm_key, policy_key_bits(policy_key))
                || hsm_key_set_inception(hsm_key, time_now())
                || hsm_key_set_key_type(hsm_key, HSM_KEY_KEY_TYPE_RSA)
                || hsm_key_set_locator(hsm_key, key_id)
                || hsm_key_set_policy_id(hsm_key, policy_key_policy_id(policy_key))
                || hsm_key_set_repository(hsm_key, policy_key_repository(policy_key))
                || hsm_key_set_role(hsm_key, policy_key_role(policy_key))
                || hsm_key_set_state(hsm_key, HSM_KEY_STATE_UNUSED)
                || hsm_key_create(hsm_key))
            {
                ods_log_error("[hsm_key_factory_generate] hsm key creation failed, database or memory error");
                hsm_key_free(hsm_key);
                free(key_id);
                libhsm_key_free(key);
                hsm_destroy_context(hsm_ctx);
                pthread_mutex_unlock(__hsm_key_factory_lock);
                return;
            }

            ods_log_debug("[hsm_key_factory_generate] generated key %s successfully", key_id);

            hsm_key_free(hsm_key);
            free(key_id);
            libhsm_key_free(key);
        }
        else {
            if ((hsm_err = hsm_get_error(hsm_ctx))) {
                ods_log_error("[hsm_key_factory_generate] key generation failed, HSM error: %s", hsm_err);
                free(hsm_err);
            }
            else {
                ods_log_error("[hsm_key_factory_generate] key generation failed");
            }
            hsm_destroy_context(hsm_ctx);
            pthread_mutex_unlock(__hsm_key_factory_lock);
            return;
        }
    }
    hsm_destroy_context(hsm_ctx);
    pthread_mutex_unlock(__hsm_key_factory_lock);
}

void hsm_key_factory_generate_policy(engine_type* engine, const db_connection_t* connection, const policy_t* policy, time_t duration) {
    policy_key_list_t* policy_key_list;
    const policy_key_t* policy_key;

    if (!engine) {
        return;
    }
    if (!policy) {
        return;
    }
    if (!connection) {
        return;
    }

    if (!__hsm_key_factory_lock) {
        pthread_once(&__hsm_key_factory_once, hsm_key_factory_init);
        if (!__hsm_key_factory_lock) {
            ods_log_error("[hsm_key_factory_generate_policy] mutex init error");
            return;
        }
    }
    if (pthread_mutex_lock(__hsm_key_factory_lock)) {
        ods_log_error("[hsm_key_factory_generate_policy] mutex lock error");
        return;
    }

    ods_log_debug("[hsm_key_factory_generate_policy] policy %s", policy_name(policy));

    /*
     * Get all policy keys for the specified policy and generate new keys if
     * needed
     */
    if (!(policy_key_list = policy_key_list_new_get_by_policy_id(connection, policy_id(policy)))) {
        pthread_mutex_unlock(__hsm_key_factory_lock);
        return;
    }

    while ((policy_key = policy_key_list_next(policy_key_list))) {
        hsm_key_factory_generate(engine, connection, policy_key, duration);
    }
    policy_key_list_free(policy_key_list);
    pthread_mutex_unlock(__hsm_key_factory_lock);
}

void hsm_key_factory_generate_all(engine_type* engine, const db_connection_t* connection, time_t duration) {
    policy_list_t* policy_list;
    const policy_t* policy;
    policy_key_list_t* policy_key_list;
    const policy_key_t* policy_key;

    if (!engine) {
        return;
    }
    if (!connection) {
        return;
    }

    if (!__hsm_key_factory_lock) {
        pthread_once(&__hsm_key_factory_once, hsm_key_factory_init);
        if (!__hsm_key_factory_lock) {
            ods_log_error("[hsm_key_factory_generate_all] mutex init error");
            return;
        }
    }
    if (pthread_mutex_lock(__hsm_key_factory_lock)) {
        ods_log_error("[hsm_key_factory_generate_all] mutex lock error");
        return;
    }

    ods_log_debug("[hsm_key_factory_generate_all] generating keys");

    /*
     * Get all the policies and for each get all the policy keys and generate
     * new keys for them if needed
     */
    if (!(policy_list = policy_list_new_get(connection))) {
        pthread_mutex_unlock(__hsm_key_factory_lock);
        return;
    }
    while ((policy = policy_list_next(policy_list))) {
        if (!(policy_key_list = policy_key_list_new_get_by_policy_id(connection, policy_id(policy)))) {
            continue;
        }

        while ((policy_key = policy_key_list_next(policy_key_list))) {
            hsm_key_factory_generate(engine, connection, policy_key, duration);
        }
        policy_key_list_free(policy_key_list);
    }
    policy_list_free(policy_list);
    pthread_mutex_unlock(__hsm_key_factory_lock);
}

static task_type* hsm_key_factory_generate_task(task_type *task) {
    struct __hsm_key_factory_task* task2;

    if (!task) {
        return NULL;
    }
    task2 = (struct __hsm_key_factory_task*)task->context;
    if (!task2
        || !(task2->engine)
        || !(task2->policy_key))
    {
        task_cleanup(task);
        if (task2) {
            free(task2);
        }
        return NULL;
    }

    ods_log_debug("[hsm_key_factory_generate_task] generate for policy key [duration: %lu]", (unsigned long)task2->duration);
    hsm_key_factory_generate(task2->engine, task->dbconn, task2->policy_key, task2->duration);
    ods_log_debug("[hsm_key_factory_generate_task] generate for policy key done");
    policy_key_free(task2->policy_key);
    task2->policy_key = NULL;
    if (task2->reschedule_enforce_task)
        flush_enforce_task(task2->engine, 1);
    task_cleanup(task);
    return NULL;
}

static task_type* hsm_key_factory_generate_policy_task(task_type *task) {
    struct __hsm_key_factory_task* task2;

    if (!task) {
        return NULL;
    }
    task2 = (struct __hsm_key_factory_task*)task->context;
    if (!task2
        || !(task2->engine)
        || !(task2->policy))
    {
        task_cleanup(task);
        if (task2) {
            free(task2);
        }
        return NULL;
    }

    ods_log_debug("[hsm_key_factory_generate_policy_task] generate for policy [duration: %lu]", (unsigned long) task2->duration);
    hsm_key_factory_generate_policy(task2->engine, task->dbconn, task2->policy, task2->duration);
    ods_log_debug("[hsm_key_factory_generate_policy_task] generate for policy done");
    task_cleanup(task);
    return NULL;
}

static task_type* hsm_key_factory_generate_all_task(task_type *task) {
    struct __hsm_key_factory_task* task2;

    if (!task) {
        return NULL;
    }
    task2 = (struct __hsm_key_factory_task*)task->context;
    if (!task->dbconn
        || !task2
        || !task2->engine)
    {
        task_cleanup(task);
        if (task2) {
            free(task2);
        }
        return NULL;
    }

    ods_log_debug("[hsm_key_factory_generate_all_task] generate for all policies [duration: %lu]", (unsigned long)task2->duration);
    hsm_key_factory_generate_all(task2->engine, task->dbconn, task2->duration);
    ods_log_debug("[hsm_key_factory_generate_all_task] generate for all policies done");
    task_cleanup(task);
    return NULL;
}

static task_type* hsm_key_factory_clean_context(task_type *task)
{
    free(task->context);
    task->context = NULL;
    return task;
}

/**
 * Schedule a task to generate keys for a specific policy key.
 * \param[in] engine an engine_type.
 * \prama[in] policy_key_orig a policy_key_t pointer to the policy key we will
 * generate keys for.
 * \param[in] duration a time_t specifying the duration to generate keys from,
 * if its zero then the duration from conf.xml is taken.
 * \return non-zero on error.
 */
static int
hsm_key_factory_schedule_generate(engine_type* engine,
    const policy_key_t* policy_key_orig, time_t duration,
    int reschedule_enforce_task)
{
    task_id what_id;
    policy_key_t* policy_key;
    task_type* task = NULL;
    struct __hsm_key_factory_task* task2 = NULL;

    if (!(task2 = calloc(1, sizeof(struct __hsm_key_factory_task)))) {
        return 1;
    }
    if (!(policy_key = policy_key_new_copy(policy_key_orig))) {
        free(task2);
        return 1;
    }

    task2->engine = engine;
    task2->policy_key = policy_key;
    task2->duration = duration;
    task2->reschedule_enforce_task = reschedule_enforce_task;

    what_id = task_register("hsmkeygen", "hsm_key_factory_schedule_generation",
        hsm_key_factory_generate_task);
    if (what_id == TASK_NONE
        || !(task = task_create(what_id, time_now(), "policy_key",
            "hsmkeygen", task2, hsm_key_factory_clean_context))
        || schedule_task(engine->taskq, task) != ODS_STATUS_OK)
    {
        if (!task) {
            free(task2);
            policy_key_free(policy_key);
        }
        task_cleanup(task);
        return 1;
    }
    return 0;
}

int hsm_key_factory_schedule_generate_policy(engine_type* engine,
    const policy_t* policy_orig, time_t duration)
{
    task_id what_id;
    policy_t* policy;
    task_type* task = NULL;
    struct __hsm_key_factory_task* task2 = NULL;

    if (!(task2 = calloc(1, sizeof(struct __hsm_key_factory_task)))) {
        return 1;
    }
    if (!(policy = policy_new_copy(policy_orig))) {
        free(task2);
        return 1;
    }

    task2->engine = engine;
    task2->policy = policy;
    task2->duration = duration;

    what_id = task_register("hsmkeygen", "hsm_key_factory_schedule_generation_policy",
        hsm_key_factory_generate_policy_task);
    if (what_id == TASK_NONE
        || !(task = task_create(what_id, time_now(), "policy",
            "hsmkeygen", task2, hsm_key_factory_clean_context))
        || schedule_task(engine->taskq, task) != ODS_STATUS_OK)
    {
        if (!task) {
            free(task2);
            policy_free(policy);
        }
        task_cleanup(task);
        return 1;
    }
    return 0;
}

int hsm_key_factory_schedule_generate_all(engine_type* engine, time_t duration) {
    task_id what_id;
    task_type* task = NULL;
    struct __hsm_key_factory_task* task2 = NULL;

    if (!(task2 = calloc(1, sizeof(struct __hsm_key_factory_task)))) {
        return 1;
    }

    task2->engine = engine;
    task2->duration = duration;
    task2->policy_key = NULL;

    what_id = task_register("hsmkeygen", "hsm_key_factory_schedule_generation",
        hsm_key_factory_generate_all_task);
    if (what_id == TASK_NONE
        || !(task = task_create(what_id, time_now(), "all policies",
            "hsmkeygen", task2, hsm_key_factory_clean_context))
        || schedule_task(engine->taskq, task) != ODS_STATUS_OK)
    {
        if (!task) free(task2);
        task_cleanup(task);
        return 1;
    }
    return 0;
}

hsm_key_t* hsm_key_factory_get_key(engine_type* engine,
    const db_connection_t* connection, const policy_key_t* policy_key,
    hsm_key_state_t hsm_key_state)
{
    db_clause_list_t* clause_list;
    hsm_key_list_t* hsm_key_list;
    hsm_key_t* hsm_key;

    if (!connection) {
        return NULL;
    }
    if (!policy_key) {
        return NULL;
    }
    if (hsm_key_state != HSM_KEY_STATE_PRIVATE
        && hsm_key_state != HSM_KEY_STATE_SHARED)
    {
        return NULL;
    }

    ods_log_debug("[hsm_key_factory_get_key] get %s key", (hsm_key_state == HSM_KEY_STATE_PRIVATE ? "private" : "shared"));

    /*
     * Get a list of unused HSM keys matching our requirments
     */
    if (!(clause_list = db_clause_list_new())
        || !hsm_key_policy_id_clause(clause_list, policy_key_policy_id(policy_key))
        || !hsm_key_state_clause(clause_list, HSM_KEY_STATE_UNUSED)
        || !hsm_key_bits_clause(clause_list, policy_key_bits(policy_key))
        || !hsm_key_algorithm_clause(clause_list, policy_key_algorithm(policy_key))
        || !hsm_key_role_clause(clause_list, policy_key_role(policy_key))
        || !hsm_key_is_revoked_clause(clause_list, 0)
        || !hsm_key_key_type_clause(clause_list, HSM_KEY_KEY_TYPE_RSA)
        || !hsm_key_repository_clause(clause_list, policy_key_repository(policy_key))
        || !(hsm_key_list = hsm_key_list_new_get_by_clauses(connection, clause_list)))
    {
        ods_log_error("[hsm_key_factory_get_key] unable to list keys, database or memory allocation error");
        db_clause_list_free(clause_list);
        return NULL;
    }
    db_clause_list_free(clause_list);

    /*
     * If there are no keys returned in the list we schedule generation and
     * return NULL
     */
    if (!(hsm_key = hsm_key_list_get_next(hsm_key_list))) {
        ods_log_warning("[hsm_key_factory_get_key] no keys available");
        hsm_key_factory_schedule_generate(engine, policy_key, 0, 1);
        hsm_key_list_free(hsm_key_list);
        return NULL;
    }
    hsm_key_list_free(hsm_key_list);

    /*
     * Update the state of the returned HSM key
     */
    if (hsm_key_set_state(hsm_key, hsm_key_state)
        || hsm_key_update(hsm_key))
    {
        ods_log_debug("[hsm_key_factory_get_key] unable to update fetched key");
        hsm_key_free(hsm_key);
        return NULL;
    }

    /*
     * Schedule generation because we used up a key and return the HSM key
     */
    ods_log_debug("[hsm_key_factory_get_key] key allocated");
    hsm_key_factory_schedule_generate(engine, policy_key, 0, 0);
    return hsm_key;
}

int hsm_key_factory_release_key_id(const db_value_t* hsm_key_id, const db_connection_t* connection) {
    hsm_key_t* hsm_key;
    db_clause_list_t* clause_list = NULL;
    key_data_t* key_data = NULL;
    size_t count;

    if (!hsm_key_id) {
        return 1;
    }
    if (!connection) {
        return 1;
    }

    if (!(hsm_key = hsm_key_new(connection))
        || !(clause_list = db_clause_list_new())
        || !(key_data = key_data_new(connection))
        || !key_data_hsm_key_id_clause(clause_list, hsm_key_id)
        || key_data_count(key_data, clause_list, &count))
    {
        ods_log_debug("[hsm_key_factory_release_key_id] unable to check usage of hsm_key, database or memory allocation error");
        key_data_free(key_data);
        db_clause_list_free(clause_list);
        hsm_key_free(hsm_key);
        return 1;
    }
    key_data_free(key_data);
    db_clause_list_free(clause_list);

    if (count > 0) {
        ods_log_debug("[hsm_key_factory_release_key_id] unable to release hsm_key, in use");
        hsm_key_free(hsm_key);
        return 0;
    }

    if (hsm_key_get_by_id(hsm_key, hsm_key_id)) {
        ods_log_debug("[hsm_key_factory_release_key_id] unable to fetch hsm_key");
        hsm_key_free(hsm_key);
        return 1;
    }

    if (hsm_key_state(hsm_key) == HSM_KEY_STATE_DELETE) {
        ods_log_debug("[hsm_key_factory_release_key_id] hsm_key already DELETE (?)");
        hsm_key_free(hsm_key);
        return 0;
    }

    if (hsm_key_set_state(hsm_key, HSM_KEY_STATE_DELETE)
        || hsm_key_update(hsm_key))
    {
        ods_log_debug("[hsm_key_factory_release_key_id] unable to change hsm_key state to DELETE");
        hsm_key_free(hsm_key);
        return 1;
    }
    ods_log_debug("[hsm_key_factory_release_key_id] key %s marked DELETE", hsm_key_locator(hsm_key));

    hsm_key_free(hsm_key);
    return 0;
}

int hsm_key_factory_release_key(hsm_key_t* hsm_key, const db_connection_t* connection) {
    db_clause_list_t* clause_list = NULL;
    key_data_t* key_data = NULL;
    size_t count;

    if (!hsm_key) {
        return 1;
    }
    if (!connection) {
        return 1;
    }

    if (!(clause_list = db_clause_list_new())
        || !(key_data = key_data_new(connection))
        || !key_data_hsm_key_id_clause(clause_list, hsm_key_id(hsm_key))
        || key_data_count(key_data, clause_list, &count))
    {
        ods_log_debug("[hsm_key_factory_release_key] unable to check usage of hsm_key, database or memory allocation error");
        key_data_free(key_data);
        db_clause_list_free(clause_list);
        return 1;
    }
    key_data_free(key_data);
    db_clause_list_free(clause_list);

    if (count > 0) {
        ods_log_debug("[hsm_key_factory_release_key] unable to release hsm_key, in use");
        return 0;
    }

    if (hsm_key_state(hsm_key) == HSM_KEY_STATE_DELETE) {
        ods_log_debug("[hsm_key_factory_release_key] hsm_key already DELETE (?)");
        return 0;
    }

    if (hsm_key_set_state(hsm_key, HSM_KEY_STATE_DELETE)
        || hsm_key_update(hsm_key))
    {
        ods_log_debug("[hsm_key_factory_release_key] unable to change hsm_key state to DELETE");
        return 1;
    }
    ods_log_debug("[hsm_key_factory_release_key] key %s marked DELETE", hsm_key_locator(hsm_key));

    return 0;
}<|MERGE_RESOLUTION|>--- conflicted
+++ resolved
@@ -96,11 +96,8 @@
     char* key_id;
     struct engineconfig_repository* hsm;
     char* hsm_err;
-<<<<<<< HEAD
     const policy_t* policy;
-=======
     uint64_t id = 0;
->>>>>>> 0a72b928
 
     if (!engine) {
         return;
@@ -186,19 +183,15 @@
         pthread_mutex_unlock(__hsm_key_factory_lock);
         return;
     }
-<<<<<<< HEAD
 
     policy = policy_key_policy(policy_key);
-    ods_log_info("[hsm_key_factory_generate] %ld keys needed for %lu zones govering %lu seconds, generating %ld keys", generate_keys, num_zones, duration, (long)(generate_keys-num_keys));
-=======
-    
     (void) db_value_to_uint64(policy_key_policy_id(policy_key), &id);
     ods_log_info("[hsm_key_factory_generate] %lu keys needed for %lu "
         "zones govering %lu seconds, generating %lu keys for policy %lu",
         generate_keys, num_zones, duration,
         (unsigned long)(generate_keys-num_keys), /* This is safe because we checked num_keys < generate_keys */
         id);
->>>>>>> 0a72b928
+
     generate_keys -= num_keys;
     ods_log_info("%d zone(s) found on policy \"%s\"", num_zones, (policy != NULL ? policy_name(policy) : "<unknown"));
     ods_log_info("%ld new %s(s) (%d bits) need to be created.", (long) generate_keys, policy_key_role_text(policy_key), policy_key_bits(policy_key));
