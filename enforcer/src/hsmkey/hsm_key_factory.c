/*
 * Copyright (c) 2014 .SE (The Internet Infrastructure Foundation).
 * Copyright (c) 2014 OpenDNSSEC AB (svb)
 * All rights reserved.
 *
 * Redistribution and use in source and binary forms, with or without
 * modification, are permitted provided that the following conditions
 * are met:
 * 1. Redistributions of source code must retain the above copyright
 *    notice, this list of conditions and the following disclaimer.
 * 2. Redistributions in binary form must reproduce the above copyright
 *    notice, this list of conditions and the following disclaimer in the
 *    documentation and/or other materials provided with the distribution.
 *
 * THIS SOFTWARE IS PROVIDED BY THE AUTHOR ``AS IS'' AND ANY EXPRESS OR
 * IMPLIED WARRANTIES, INCLUDING, BUT NOT LIMITED TO, THE IMPLIED
 * WARRANTIES OF MERCHANTABILITY AND FITNESS FOR A PARTICULAR PURPOSE
 * ARE DISCLAIMED. IN NO EVENT SHALL THE AUTHOR BE LIABLE FOR ANY
 * DIRECT, INDIRECT, INCIDENTAL, SPECIAL, EXEMPLARY, OR CONSEQUENTIAL
 * DAMAGES (INCLUDING, BUT NOT LIMITED TO, PROCUREMENT OF SUBSTITUTE
 * GOODS OR SERVICES; LOSS OF USE, DATA, OR PROFITS; OR BUSINESS
 * INTERRUPTION) HOWEVER CAUSED AND ON ANY THEORY OF LIABILITY, WHETHER
 * IN CONTRACT, STRICT LIABILITY, OR TORT (INCLUDING NEGLIGENCE OR
 * OTHERWISE) ARISING IN ANY WAY OUT OF THE USE OF THIS SOFTWARE, EVEN
 * IF ADVISED OF THE POSSIBILITY OF SUCH DAMAGE.
 *
 */

#include "config.h"

#include "db/dbw.h"
#include "log.h"
#include "scheduler/schedule.h"
#include "scheduler/task.h"
#include "enforcer/enforce_task.h"
#include "daemon/engine.h"
#include "duration.h"
#include "libhsm.h"
#include "presentation.h"

#include <math.h>
#include <pthread.h>

#include "hsmkey/hsm_key_factory.h"

/* List of database ID's of recently assigned non-shared hsmkeys. So we can
 * avoid races assigning the same key twice. This avoids backoffs.
 * For shared keys this problem isn't as pronounced since they will generally
 * not need a completely new key */
#define RU_COUNT 8
static int ru_nonshared_keys[RU_COUNT];
static int ru_index;

struct __hsm_key_factory_task {
    engine_type* engine;
    int id; /* id of record */
    char *policyname;
    time_t duration;
    int reschedule_enforce_task;
};

static pthread_once_t __hsm_key_factory_once = PTHREAD_ONCE_INIT;
static pthread_mutex_t* __hsm_key_factory_lock = NULL;

static void hsm_key_factory_init(void)
{
    pthread_mutexattr_t attr;

    for (int i = 0; i < RU_COUNT; i++)
        ru_nonshared_keys[i] = -1;
    ru_index = 0;

    if (!__hsm_key_factory_lock) {
        if (!(__hsm_key_factory_lock = calloc(1, sizeof(pthread_mutex_t)))
            || pthread_mutexattr_init(&attr)
            || pthread_mutexattr_settype(&attr, PTHREAD_MUTEX_RECURSIVE)
            || pthread_mutex_init(__hsm_key_factory_lock, &attr))
        {
            /* TODO: This should be fatal */
            ods_log_error("[hsm_key_factory_init] mutex error");
            if (__hsm_key_factory_lock) {
                pthread_mutex_destroy(__hsm_key_factory_lock);
                free(__hsm_key_factory_lock);
                __hsm_key_factory_lock = NULL;
            }
        }
    }
}

void hsm_key_factory_deinit(void)
{
    if (__hsm_key_factory_lock) {
        (void)pthread_mutex_destroy(__hsm_key_factory_lock);
        free(__hsm_key_factory_lock);
        __hsm_key_factory_lock = NULL;
    }
}

/* 1 if hsmkey and policykey match AND hsmkey is unused. */
static int
hsmkey_matches_policykey(struct dbw_hsmkey *hsmkey, struct dbw_policykey *policykey)
{
    return !strcmp(hsmkey->repository, policykey->repository)
        &&  hsmkey->is_revoked == 0
        &&  hsmkey->algorithm  == policykey->algorithm
        &&  hsmkey->state      == DBW_HSMKEY_UNUSED
        &&  hsmkey->bits       == policykey->bits
        &&  hsmkey->role       == policykey->role
        &&  hsmkey->bits       == policykey->bits;
}

static int /*0 success 1 failure */
hsm_key_factory_generate(engine_type *engine, struct dbw_db *db,
    struct dbw_policykey *policykey, time_t duration)
{
    char *hsm_err;
    if (!policykey->lifetime) return 1; /* Keys life forever. */
    char *repository = policykey->repository;
    struct dbw_policy *policy = policykey->policy;

    /* Find the HSM repository to get the backup configuration*/
    hsm_repository_t *hsm;
    hsm = hsm_find_repository(engine->config->repositories, repository);
    if (!hsm) {
        ods_log_error("[hsm_key_factory_generate] unable to find "
            "repository %s needed for key generation", repository);
        return 1;
    }

    /* Grab lock */
    if (!__hsm_key_factory_lock) {
        pthread_once(&__hsm_key_factory_once, hsm_key_factory_init);
        if (!__hsm_key_factory_lock) {
            ods_log_error("[hsm_key_factory_generate] mutex init error");
            return 1;
        }
    }
    if (pthread_mutex_lock(__hsm_key_factory_lock)) {
        ods_log_error("[hsm_key_factory_generate] mutex lock error");
        return 1;
    }

    /* Count number of hsmkeys for this policy that match policykey */
    int num_keys = 0;
    for (size_t h = 0; h < policy->hsmkey_count; h++) {
        struct dbw_hsmkey *hsmkey = policy->hsmkey[h];
        if (hsmkey_matches_policykey(hsmkey, policykey)) {
            num_keys++; /* we have found an available hsmkey */
        }
    }

    duration = (duration ? duration : engine->config->automatic_keygen_duration);
    ssize_t generate_keys = (ssize_t)ceil(duration / (double)policykey->lifetime);
    if (policy->zone_count == 0 || (ssize_t)num_keys >= generate_keys) {
        pthread_mutex_unlock(__hsm_key_factory_lock);
        return 0;
    }

    /* LOGGING */
    ods_log_info("%u zone(s) found on policy \"%s\"", policy->zone_count, policy->name);
    ods_log_info("[hsm_key_factory_generate] %lu keys needed for %u "
        "zones covering %lld seconds, generating %lu keys for policy %s",
        generate_keys, policy->zone_count, (long long)duration,
        (unsigned long)(generate_keys-num_keys), /* safe. num_keys < generate_keys */
        policy->name);
    generate_keys -= num_keys;
    ods_log_info("%ld new %s(s) (%d bits) need to be created.", (long) generate_keys, dbw_enum2txt(dbw_key_role_txt, policykey->role), policykey->bits);

     /*Create a HSM context and check that the repository exists*/
    hsm_ctx_t *hsm_ctx;
    if (!(hsm_ctx = hsm_create_context())) {
        pthread_mutex_unlock(__hsm_key_factory_lock);
        return 1;
    }
    if (!hsm_token_attached(hsm_ctx, repository)) {
        if ((hsm_err = hsm_get_error(hsm_ctx))) {
            ods_log_error("[hsm_key_factory_generate] unable to check for"
                " repository %s, HSM error: %s", repository, hsm_err);
            free(hsm_err);
        } else {
            ods_log_error("[hsm_key_factory_generate] unable to find "
                "repository %s in HSM", repository);
        }
        hsm_destroy_context(hsm_ctx);
        pthread_mutex_unlock(__hsm_key_factory_lock);
        return 1;
    }


    /*Generate a HSM keys*/
    while (generate_keys--) {
        libhsm_key_t *key;
        switch(policykey->algorithm) {
            case LDNS_DSA: /* */
                key = hsm_generate_dsa_key(hsm_ctx, repository, policykey->bits);
                break;
            case LDNS_RSASHA1:
            case LDNS_RSASHA1_NSEC3:
            case LDNS_RSASHA256:
            case LDNS_RSASHA512:
                key = hsm_generate_rsa_key(hsm_ctx, repository, policykey->bits);
                break;
            case LDNS_ECC_GOST:
                key = hsm_generate_gost_key(hsm_ctx, repository);
                break;
            case LDNS_ECDSAP256SHA256:
                key = hsm_generate_ecdsa_key(hsm_ctx, repository, "P-256");
                break;
            case LDNS_ECDSAP384SHA384:
                key = hsm_generate_ecdsa_key(hsm_ctx, repository, "P-384");
                break;
            default:
                key = NULL;
        }

        if (key) {
            char *key_id; /*The key ID is the locator and we check first that we can get it*/
            if (!(key_id = hsm_get_key_id(hsm_ctx, key))) {
                if ((hsm_err = hsm_get_error(hsm_ctx))) {
                    ods_log_error("[hsm_key_factory_generate] unable to get "
                        "the ID of the key generated, HSM error: %s", hsm_err);
                    free(hsm_err);
                } else {
                    ods_log_error("[hsm_key_factory_generate] unable to get "
                        "the ID of the key generated");
                }
                libhsm_key_free(key);
                hsm_destroy_context(hsm_ctx);
                pthread_mutex_unlock(__hsm_key_factory_lock);
                return 1;
            }

             /*Create the HSM key (database object)*/
            struct dbw_hsmkey *hsmkey = calloc(1, sizeof (struct dbw_hsmkey));
            if (!hsmkey) {
                ods_log_error("[hsm_key_factory_generate] hsm key creation"
                   " failed, database or memory error");
                free(key_id);
                libhsm_key_free(key);
                hsm_destroy_context(hsm_ctx);
                pthread_mutex_unlock(__hsm_key_factory_lock);
                return 1;
            }
            hsmkey->algorithm = policykey->algorithm;
            hsmkey->backup = (hsm->require_backup ?
                HSM_KEY_BACKUP_BACKUP_REQUIRED : HSM_KEY_BACKUP_NO_BACKUP);
            hsmkey->bits = policykey->bits;
            hsmkey->inception = time_now();
            hsmkey->key_type = HSM_KEY_KEY_TYPE_RSA; /* I don't think we need this, also it is incorrect */
            hsmkey->locator = key_id;
            hsmkey->policy_id = policykey->policy_id;
            hsmkey->repository = strdup(policykey->repository);
            hsmkey->role = policykey->role;
            hsmkey->state = HSM_KEY_STATE_UNUSED;
            hsmkey->is_revoked = 0;
            hsmkey->id = -1; /* Just set it to something that stands out */
            hsmkey->dirty = DBW_INSERT;
            hsmkey->key_count = 0;
            (void)dbw_add_hsmkey(db, policy, hsmkey);//TODO return val

            ods_log_debug("[hsm_key_factory_generate] generated key %s successfully", key_id);

            libhsm_key_free(key);
        } else {
            if ((hsm_err = hsm_get_error(hsm_ctx))) {
                ods_log_error("[hsm_key_factory_generate] key generation "
                    "failed, HSM error: %s", hsm_err);
                free(hsm_err);
            } else {
                ods_log_error("[hsm_key_factory_generate] key generation failed");
            }
            hsm_destroy_context(hsm_ctx);
            pthread_mutex_unlock(__hsm_key_factory_lock);
            return 1;
        }
    }
    hsm_destroy_context(hsm_ctx);
    pthread_mutex_unlock(__hsm_key_factory_lock);
    return 0;
}

int
hsm_key_factory_generate_policy(engine_type* engine, struct dbw_db *db,
    struct dbw_policy *policy, time_t duration)
{
    int error = 0;

    if (!__hsm_key_factory_lock) {
        pthread_once(&__hsm_key_factory_once, hsm_key_factory_init);
        if (!__hsm_key_factory_lock) {
            ods_log_error("[hsm_key_factory_generate_policy] mutex init error");
            return 1;
        }
    }
    if (pthread_mutex_lock(__hsm_key_factory_lock)) {
        ods_log_error("[hsm_key_factory_generate_policy] mutex lock error");
        return 1;
    }
    /*
     * Get all policy keys for the specified policy and generate new keys if
     * needed
     */
    ods_log_debug("[hsm_key_factory_generate_policy] policy %s", policy->name);
    for (size_t k = 0; k < policy->policykey_count; k++) {
        struct dbw_policykey *policykey = policy->policykey[k];
        error |= hsm_key_factory_generate(engine, db, policykey, duration);
    }
    pthread_mutex_unlock(__hsm_key_factory_lock);
    return error;
}

int
hsm_key_factory_generate_all(engine_type* engine, db_connection_t* connection,
    time_t duration)
{
    if (!engine || !connection) {
        return 1;
    }
    if (!__hsm_key_factory_lock) {
        pthread_once(&__hsm_key_factory_once, hsm_key_factory_init);
        if (!__hsm_key_factory_lock) {
            ods_log_error("[hsm_key_factory_generate_all] mutex init error");
            return 1;
        }
    }
    if (pthread_mutex_lock(__hsm_key_factory_lock)) {
        ods_log_error("[hsm_key_factory_generate_all] mutex lock error");
        return 1;
    }
    ods_log_debug("[hsm_key_factory_generate_all] generating keys");
    /*
     * Get all the policies and for each get all the policy keys and generate
     * new keys for them if needed
     */
    struct dbw_db *db = dbw_fetch(connection);
    if (!db) {
        pthread_mutex_unlock(__hsm_key_factory_lock);
        return 1;
    }

    int error = 0;
    for (size_t p = 0; p < db->policies->n; p++) {
        struct dbw_policy *policy = (struct dbw_policy *)db->policies->set[p];
        for (size_t k = 0; k < policy->policykey_count; k++) {
            struct dbw_policykey *policykey = policy->policykey[k];
            error |= hsm_key_factory_generate(engine, db, policykey, duration);
        }
    }
    if (!error) error = dbw_commit(db);
    dbw_free(db);
    pthread_mutex_unlock(__hsm_key_factory_lock);
    return error;
}

static time_t
hsm_key_factory_generate_cb(task_type* task, char const *owner, void *userdata,
    void *context)
{
    struct __hsm_key_factory_task* task2;
    db_connection_t* dbconn = (db_connection_t*) context;
    (void)owner;

    if (!userdata) return schedule_SUCCESS;
    task2 = (struct __hsm_key_factory_task*)userdata;
    char *policyname = task2->policyname;
    int id = task2->id;

    struct dbw_db *db = dbw_fetch(dbconn);
    if (!db) return schedule_DEFER;

    int error = 0;
    for (size_t p = 0; p < db->policies->n && !error; p++) {
        struct dbw_policy *policy = (struct dbw_policy *)db->policies->set[p];
        if (policyname != NULL && strcmp(policyname, policy->name)) continue;
        for (size_t k = 0; k < policy->policykey_count && !error; k++) {
            struct dbw_policykey *policykey = policy->policykey[k];
            if (policykey->id == id || id == -1) {
                error = hsm_key_factory_generate(task2->engine, db,
                    policykey, task2->duration);
                policy->scratch |= !error && task2->reschedule_enforce_task;
            }
        }
    }
    if (!error) error = dbw_commit(db);

    for (size_t p = 0; p < db->policies->n && !error; p++) {
        struct dbw_policy *policy = (struct dbw_policy *)db->policies->set[p];
        if (policy->scratch) {
            enforce_task_flush_policy(task2->engine, policy);
        }
    }
    dbw_free(db);
    return error ? schedule_DEFER : schedule_SUCCESS;
}

/**
 * Schedule a task to generate keys for a specific policy key.
 * \param[in] engine an engine_type.
 * \prama[in] policy_key_orig a policy_key_t pointer to the policy key we will
 * generate keys for.
 * \param[in] duration a time_t specifying the duration to generate keys from,
 * if its zero then the duration from conf.xml is taken.
 * \return non-zero on error.
 */
static int
hsm_key_factory_schedule_generate(engine_type* engine, const char *policyname,
    int policykey_id, time_t duration, int reschedule_enforce_task)
{
    /*policy_key_t* policy_key;*/
    task_type* task;
    struct __hsm_key_factory_task* task2;

    if (!(task2 = calloc(1, sizeof(struct __hsm_key_factory_task)))) {
        return 1;
    }
    task2->engine = engine;
    task2->duration = duration;
    task2->id = policykey_id;
    task2->policyname = policyname?strdup(policyname):NULL;
    task2->reschedule_enforce_task = reschedule_enforce_task;

    char buf[255] = "hsm_key_factory_schedule_generation";
    char *id_str;
    if (policykey_id >= 0 && policyname) {
        snprintf(buf, 255, "Keygen for policy %s policykey %d", policyname, policykey_id);
    }
    id_str = strdup(buf);

    /*task = task_create(strdup("hsm_key_factory_schedule_generation"),*/
    task = task_create(id_str, TASK_CLASS_ENFORCER, TASK_TYPE_HSMKEYGEN,
        hsm_key_factory_generate_cb, task2,
        free, time_now());

    if (!task) {
        free(task2->policyname);
        free(task2);
        return 1;
    }

    if (schedule_task(engine->taskq, task, 1, 0) != ODS_STATUS_OK) {
        free(task2->policyname);
        task_destroy(task); /* will free task2 as well */
        return 1;
    }
    return 0;
}

int
hsm_key_factory_schedule_generate_policy(engine_type* engine,
    const char *policyname, time_t duration)
{
    return hsm_key_factory_schedule_generate(engine, policyname, -1, duration, 1);
}

int
hsm_key_factory_schedule_generate_all(engine_type* engine, time_t duration)
{
    return hsm_key_factory_schedule_generate(engine, NULL, -1, duration, 1);
}

struct dbw_hsmkey *
hsm_key_factory_get_key(engine_type *engine, struct dbw_db *db,
    struct dbw_policykey *pkey)
{
    struct dbw_policy *policy = pkey->policy;
    ods_log_debug("[hsm_key_factory_get_key] get %s key",
        (policy->keys_shared ?  "shared" : "private"));

    /* Get a list of unused HSM keys matching our requirments */
    struct dbw_hsmkey *hkey = NULL;
    for (size_t h = 0; h < policy->hsmkey_count; h++) {
        struct dbw_hsmkey *hsmkey = policy->hsmkey[h];
        if (hsmkey->state != DBW_HSMKEY_UNUSED) continue;
        if (hsmkey->bits != pkey->bits) continue;
        if (hsmkey->algorithm != pkey->algorithm) continue;
        if (hsmkey->role != pkey->role) continue;
        if (hsmkey->is_revoked != 0) continue;
        if (strcmp(hsmkey->repository, pkey->repository)) continue;
        if (hsmkey->bits != pkey->bits) continue;
        /* we have found an available hsmkey */

        /* This block prevents race conditions where two threads select the
         * same hsmkey. */
        if (!policy->keys_shared) {
            int found = 0;
            for (int i = 0; i < RU_COUNT; i++) {
                if (ru_nonshared_keys[(ru_index + i) % RU_COUNT] == hsmkey->id) {
                    found = 1;
                    break;
                }
            }
            if (found) continue;
            ru_nonshared_keys[(++ru_index) % RU_COUNT] = hsmkey->id;
        }

        hkey = hsmkey;
        break;
    }

     /* If there are no keys returned in the list we schedule generation and
      * return NULL */
    if (!hkey) {
        ods_log_warning("[hsm_key_factory_get_key] no keys available");
<<<<<<< HEAD
        hsm_key_factory_schedule_generate(engine, policy->name, pkey->id, 0, 1);
=======
        if (!engine->config->manual_keygen)
            hsm_key_factory_schedule_generate(engine, policy_key, 0, 1);
        hsm_key_list_free(hsm_key_list);
>>>>>>> 18c63062
        return NULL;
    }
     /*Update the state of the returned HSM key*/
    hkey->state = policy->keys_shared? DBW_HSMKEY_SHARED : DBW_HSMKEY_PRIVATE;
    dbw_mark_dirty((struct dbrow *)hkey);

    /*Schedule generation because we used up a key and return the HSM key*/
    ods_log_debug("[hsm_key_factory_get_key] key allocated");
<<<<<<< HEAD
    hsm_key_factory_schedule_generate(engine, policy->name, pkey->id, 0, 0);
    return hkey;
=======
    if (!engine->config->manual_keygen)
        hsm_key_factory_schedule_generate(engine, policy_key, 0, 0);
    return hsm_key;
>>>>>>> 18c63062
}


void
hsm_key_factory_release_key(struct dbw_hsmkey *hsmkey, struct dbw_key *key)
{
    int c = hsmkey->key_count;
    if (c == 1 && hsmkey->key[0] == key) c--;
    if (c > 0) {
        ods_log_debug("[hsm_key_factory_release_key] unable to release hsm_key, in use");
    } else {
        ods_log_debug("[hsm_key_factory_release_key] key %s marked DELETE", hsmkey->locator);
        hsmkey->state = DBW_HSMKEY_DELETE;
        dbw_mark_dirty((struct dbrow *)hsmkey);
    }
}
<|MERGE_RESOLUTION|>--- conflicted
+++ resolved
@@ -501,13 +501,8 @@
       * return NULL */
     if (!hkey) {
         ods_log_warning("[hsm_key_factory_get_key] no keys available");
-<<<<<<< HEAD
-        hsm_key_factory_schedule_generate(engine, policy->name, pkey->id, 0, 1);
-=======
         if (!engine->config->manual_keygen)
-            hsm_key_factory_schedule_generate(engine, policy_key, 0, 1);
-        hsm_key_list_free(hsm_key_list);
->>>>>>> 18c63062
+            hsm_key_factory_schedule_generate(engine, policy->name, pkey->id, 0, 1);
         return NULL;
     }
      /*Update the state of the returned HSM key*/
@@ -516,14 +511,9 @@
 
     /*Schedule generation because we used up a key and return the HSM key*/
     ods_log_debug("[hsm_key_factory_get_key] key allocated");
-<<<<<<< HEAD
-    hsm_key_factory_schedule_generate(engine, policy->name, pkey->id, 0, 0);
+    if (!engine->config->manual_keygen)
+        hsm_key_factory_schedule_generate(engine, policy->name, pkey->id, 0, 0);
     return hkey;
-=======
-    if (!engine->config->manual_keygen)
-        hsm_key_factory_schedule_generate(engine, policy_key, 0, 0);
-    return hsm_key;
->>>>>>> 18c63062
 }
 
 
