--- conflicted
+++ resolved
@@ -205,12 +205,8 @@
     fprintf(stdout, "OpenDNSSEC key and signing policy enforcer version %s\n", 
         PACKAGE_VERSION);
     
-<<<<<<< HEAD
     ods_janitor_initialize(argv0);
-    program_setup(cmdline_verbosity); /* setup basic logging, xml, PB */
-=======
     program_setup(cfgfile, cmdline_verbosity); /* setup basic logging, xml, PB */
->>>>>>> 9c7b3731
     engine = engine_alloc(); /* Let's create an engine only once */
     if (!engine) {
         ods_log_crit("Could not start engine");
