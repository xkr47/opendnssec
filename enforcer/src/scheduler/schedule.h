--- conflicted
+++ resolved
@@ -110,11 +110,7 @@
  * \return ods_status status
  *
  */
-<<<<<<< HEAD
 ods_status schedule_task(schedule_type* schedule, task_type* task, int log);
-=======
-ods_status schedule_task(schedule_type *schedule, task_type *task, int log);
->>>>>>> 3c45096e
 
 /**
  * Unschedule task.
@@ -155,21 +151,14 @@
  */
 int schedule_flush_type(schedule_type* schedule, char const *class, char const *type);
 
-<<<<<<< HEAD
 int schedule_info(schedule_type* schedule, time_t* firstFireTime, int* idleWorkers, int* taskCount);
 
-=======
->>>>>>> 3c45096e
 /**
  * Wake up all threads waiting for tasks. Useful to on program teardown.
  */
 void schedule_release_all(schedule_type* schedule);
 
 void sched_task_destroy(schedule_type* sched, task_type* task);
-<<<<<<< HEAD
-=======
-void sched_flush(schedule_type* schedule, task_id override);
->>>>>>> 3c45096e
 time_t sched_task_due(task_type* task);
 int sched_task_istype(task_type* task, task_id type);
 char* sched_describetask(task_type* task);
