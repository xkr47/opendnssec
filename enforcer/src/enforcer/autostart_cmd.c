--- conflicted
+++ resolved
@@ -52,15 +52,10 @@
 
 	schedule_purge(engine->taskq); /* Remove old tasks in queue */
 
-<<<<<<< HEAD
-	hsm_key_factory_schedule_generate_all(engine, 0);
+	if (!engine->config->manual_keygen)
+		hsm_key_factory_schedule_generate_all(engine, 0);
 	status = resalt_task_schedule(engine, dbconn);
-=======
-        if (!engine->config->manual_keygen)
-            hsm_key_factory_schedule_generate_all(engine, 0);
-	status = flush_resalt_task_all(engine, dbconn);
->>>>>>> 18c63062
-	
+
 	if (status != ODS_STATUS_OK)
 		ods_log_crit("[%s] failed to create resalt tasks", module_str);
 
