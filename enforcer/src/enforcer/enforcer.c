--- conflicted
+++ resolved
@@ -2168,19 +2168,6 @@
 
 	switch(policy_key_role(pkey)) {
 		case POLICY_KEY_ROLE_KSK:
-<<<<<<< HEAD
-			if (zone_next_ksk_roll(zone) < t)
-				return zone_set_next_ksk_roll(zone, (unsigned int)t) == DB_OK ? 0 : 1;
-			return 0;
-		case POLICY_KEY_ROLE_ZSK:
-			if (zone_next_zsk_roll(zone) < t)
-				return zone_set_next_zsk_roll(zone, (unsigned int)t) == DB_OK ? 0 : 1;
-			return 0 ;
-		case POLICY_KEY_ROLE_CSK:
-			if (zone_next_csk_roll(zone) < t)
-				return zone_set_next_csk_roll(zone, (unsigned int)t) == DB_OK ? 0 : 1;
-			return 0;
-=======
 			zone->next_ksk_roll = (unsigned int)t;
 			break;
 		case POLICY_KEY_ROLE_ZSK:
@@ -2189,7 +2176,6 @@
 		case POLICY_KEY_ROLE_CSK:
 			zone->next_csk_roll = (unsigned int)t;
 			break;
->>>>>>> 0a72b928
 		default:
 			assert(0);
 	}
