/*
 * Copyright (c) 2011 NLNet Labs. All rights reserved.
 *
 * Redistribution and use in source and binary forms, with or without
 * modification, are permitted provided that the following conditions
 * are met:
 * 1. Redistributions of source code must retain the above copyright
 *    notice, this list of conditions and the following disclaimer.
 * 2. Redistributions in binary form must reproduce the above copyright
 *    notice, this list of conditions and the following disclaimer in the
 *    documentation and/or other materials provided with the distribution.
 *
 * THIS SOFTWARE IS PROVIDED BY THE AUTHOR ``AS IS'' AND ANY EXPRESS OR
 * IMPLIED WARRANTIES, INCLUDING, BUT NOT LIMITED TO, THE IMPLIED
 * WARRANTIES OF MERCHANTABILITY AND FITNESS FOR A PARTICULAR PURPOSE
 * ARE DISCLAIMED. IN NO EVENT SHALL THE AUTHOR BE LIABLE FOR ANY
 * DIRECT, INDIRECT, INCIDENTAL, SPECIAL, EXEMPLARY, OR CONSEQUENTIAL
 * DAMAGES (INCLUDING, BUT NOT LIMITED TO, PROCUREMENT OF SUBSTITUTE
 * GOODS OR SERVICES; LOSS OF USE, DATA, OR PROFITS; OR BUSINESS
 * INTERRUPTION) HOWEVER CAUSED AND ON ANY THEORY OF LIABILITY, WHETHER
 * IN CONTRACT, STRICT LIABILITY, OR TORT (INCLUDING NEGLIGENCE OR
 * OTHERWISE) ARISING IN ANY WAY OUT OF THE USE OF THIS SOFTWARE, EVEN
 * IF ADVISED OF THE POSSIBILITY OF SUCH DAMAGE.
 *
 */

/* 
 * @section DESCRIPTION
 * 
 * This module controls the order and time for keys to be introduced,
 * generated and discarded. It can be called for one zone at a time. It
 * will then manipulate its keys and bring them closer to their goal, 
 * within bounds of the zone's policy. New keys may be fetched from the
 * HSM and old keys discarded. When done, the update function returns 
 * a time at which it need to be called again for this zone. Unless 
 * there is an unscheduled change for this zone (some user input) it 
 * should not be called sooner. Calling sooner is not harmful in any
 * way but also not effective. Calling later does not do any harm as 
 * well, however rollovers may be delayed.
 */

#include "config.h"

#include <time.h>

#include "libhsm.h"
#include "hsmkey/hsm_key_factory.h"

#include <libhsmdns.h>
#include <ldns/ldns.h>

#include "duration.h"
#include "log.h"
#include "daemon/engine.h"

#include "db/zone.h"
#include "db/policy.h"
#include "db/policy_key.h"
#include "db/hsm_key.h"
#include "db/key_data.h"
#include "db/key_dependency.h"
#include "db/db_error.h"

#include "enforcer/enforcer.h"

#define HIDDEN      KEY_STATE_STATE_HIDDEN
#define RUMOURED    KEY_STATE_STATE_RUMOURED
#define OMNIPRESENT KEY_STATE_STATE_OMNIPRESENT
#define UNRETENTIVE KEY_STATE_STATE_UNRETENTIVE
#define NA          KEY_STATE_STATE_NA

static const char *module_str = "enforcer";

/** When no key available wait this many seconds before asking again. */
#define NOKEY_TIMEOUT 60

struct future_key {
    key_data_t* key;
    key_state_type_t type;
    key_state_state_t next_state;
    int pretend_update;
};

static int max(int a, int b) { return a>b?a:b; }
static int min(int a, int b) { return a<b?a:b; }

/**
 * Stores the minimum of parm1 and parm2 in parm2.
 * 
 * Stores smallest of two times in min. Avoiding negative values,
 * which mean no update necessary. Any other time in the past: ASAP.
 * 
 * \param t[in], some time to test
 * \param min[in,out], smallest of t and min.
 * */
static inline void
minTime(const time_t t, time_t* min)
{
	assert(min); /* TODO: proper error */
	if ( (t < *min || *min < 0) && t >= 0 ) *min = t;
}

/**
 * Adds seconds to a time. 
 * 
 * Adds seconds to a time. Adding seconds directly is not portable.
 * 
 * \param[in] t, base time
 * \param[in] seconds, seconds to add to base
 * \return sum
 * */
static time_t
addtime(const time_t t, const int seconds)
{
	struct tm *tp = localtime(&t);
	if (!tp) return -1; /* bad, but mktime also returns -1 on error */
	tp->tm_sec += seconds;
	return mktime(tp);
}

/**
 * Retrieve the key_state object from one of the records of a key.
 *
 * \return a key_state_t pointer or NULL on error or if the type specified is
 * invalid.
 */
static inline const key_state_t*
getRecord(key_data_t* key, key_state_type_t type)
{
    if (!key) {
        return NULL;
    }

    switch (type) {
    case KEY_STATE_TYPE_DS:
        return key_data_cached_ds(key);

    case KEY_STATE_TYPE_DNSKEY:
        return key_data_cached_dnskey(key);

    case KEY_STATE_TYPE_RRSIG:
        return key_data_cached_rrsig(key);

    case KEY_STATE_TYPE_RRSIGDNSKEY:
        return key_data_cached_rrsigdnskey(key);

    default:
        break;
    }

    return NULL;
}

/**
 * Return state of a record.
 *
 * \return a key_state_state_t which will be KEY_STATE_STATE_INVALID on error.
 */
static inline key_state_state_t
getState(key_data_t* key, key_state_type_t type, struct future_key *future_key)
{
    int cmp;

    if (!key) {
        return KEY_STATE_STATE_INVALID;
    }

    if (future_key
        && future_key->pretend_update
        && future_key->type == type
        && future_key->key)
    {
        if (db_value_cmp(key_data_id(key), key_data_id(future_key->key), &cmp)) {
            return KEY_STATE_STATE_INVALID;
        }
        if (!cmp) {
            return future_key->next_state;
        }
    }

    return key_state_state(getRecord(key, type));
}

/**
 * Given goal and state, what will be the next state?
 *
 * This is an implementation of our state diagram. State indicates
 * our current node and goal helps decide which edge to choose.
 * Input state and return state me be the same: the record is said
 * to be stable.
 *
 * \return a key_state_state_t for the next state which will be
 * KEY_STATE_STATE_INVALID on error.
 */
static key_state_state_t
getDesiredState(int introducing, key_state_state_t state)
{
    /*
     * Given goal and state, what will be the next state?
     */
    if (!introducing) {
        /*
         * We are outroducing this key so we would like to move rumoured and
         * omnipresent keys to unretentive and unretentive keys to hidden.
         */
        switch (state) {
        case HIDDEN:
            break;

        case RUMOURED:
            state = UNRETENTIVE;
            break;

        case OMNIPRESENT:
            state = UNRETENTIVE;
            break;

        case UNRETENTIVE:
            state = HIDDEN;
            break;

        case NA:
            break;

        default:
            state = KEY_STATE_STATE_INVALID;
            break;
        }
    }
    else {
        /*
         * We are introducing this key so we would like to move hidden and
         * unretentive keys to rumoured and rumoured keys to omnipresent.
         */
        switch (state) {
        case HIDDEN:
            state = RUMOURED;
            break;

        case RUMOURED:
            state = OMNIPRESENT;
            break;

        case OMNIPRESENT:
            break;

        case UNRETENTIVE:
            state = RUMOURED;
            break;

        case NA:
            break;

        default:
            state = KEY_STATE_STATE_INVALID;
            break;
        }
    }

    return state;
}

/**
 * Test if a key matches specific states.
 *
 * \return A positive value if the key match, zero if a key does not match and
 * a negative value if an error occurred.
 */
static int
match(key_data_t* key, struct future_key *future_key, int same_algorithm,
    const key_state_state_t mask[4])
{
    if (!key) {
        return -1;
    }
    if (!future_key) {
        return -1;
    }
    if (!future_key->key) {
        return -1;
    }

    if (same_algorithm
        && key_data_algorithm(key) != key_data_algorithm(future_key->key))
    {
        return 0;
    }

    /*
     * Check the states against the mask, for each mask that is not NA we
     * need a match on that key state.
     */
    if ((mask[0] != NA
            && getState(key, KEY_STATE_TYPE_DS, future_key) != mask[0])
        || (mask[1] != NA
            && getState(key, KEY_STATE_TYPE_DNSKEY, future_key) != mask[1])
        || (mask[2] != NA
            && getState(key, KEY_STATE_TYPE_RRSIGDNSKEY, future_key) != mask[2])
        || (mask[3] != NA
            && getState(key, KEY_STATE_TYPE_RRSIG, future_key) != mask[3]))
    {
        return 0;
    }
    return 1;
}

/**
 * Test if a key exist with certain states.
 *
 * \return A positive value if a key exists, zero if a key does not exists and
 * a negative value if an error occurred.
 */
static int
exists(key_data_t** keylist, size_t keylist_size, struct future_key *future_key,
	int same_algorithm, const key_state_state_t mask[4])
{
	size_t i;

	if (!keylist) {
		return -1;
	}
	if (!future_key) {
		return -1;
	}
    if (!future_key->key) {
        return -1;
    }

	for (i = 0; i < keylist_size; i++) {
		/*
		 * Check the states against the mask. If we have a match we return a
		 * positive value.
		 */
		if (match(keylist[i], future_key, same_algorithm, mask) > 0) {
	        return 1;
		}
	}

	/*
	 * We got no match, return zero.
	 */
	return 0;
}

/**
 * Test if a key is a potential successor.
 *
 * \return A positive value if a key is a potential successor, zero if a key
 * is not and a negative value if an error occurred.
 */
static int
isPotentialSuccessor(key_data_t* successor_key, key_data_t* predecessor_key,
    struct future_key *future_key, key_state_type_t type)
{
    if (!successor_key) {
        return -1;
    }
    if (!predecessor_key) {
        return -1;
    }
    if (!future_key) {
        return -1;
    }

	/* You can't be a successor of yourself */
	if (!key_data_cmp(successor_key, predecessor_key)) return 0;

    /*
     * TODO
     */
    if (getState(successor_key, type, future_key) != RUMOURED
        || key_data_algorithm(successor_key) != key_data_algorithm(predecessor_key))
    {
        return 0;
    }

    /*
     * TODO
     */
    switch (type) {
    case KEY_STATE_TYPE_DS: /* Intentional fall-through */
    case KEY_STATE_TYPE_RRSIG:
        /*
         * TODO
         */
        if (getState(successor_key, KEY_STATE_TYPE_DNSKEY, future_key) == OMNIPRESENT) {
            return 1;
        }
        break;

    case KEY_STATE_TYPE_DNSKEY:
        /*
         * Either both DS's should be omnipresent or both signatures, for the
         * keys to be in a potential relationship for the DNSKEY.
         */
        if ((getState(predecessor_key, KEY_STATE_TYPE_DS, future_key) == OMNIPRESENT
                && getState(successor_key, KEY_STATE_TYPE_DS, future_key) == OMNIPRESENT)
            || (getState(predecessor_key, KEY_STATE_TYPE_RRSIG, future_key) == OMNIPRESENT
                && getState(successor_key, KEY_STATE_TYPE_RRSIG, future_key) == OMNIPRESENT))
        {
            return 1;
        }
        break;

    case KEY_STATE_TYPE_RRSIGDNSKEY:
        /*
         * TODO
         */
        break;

    default:
        return -1;
    }

    return 0;
}

/**
 * Test if a key record is a successor.
 *
 * \return A positive value if a key record is a successor, zero if a key is not
 * and a negative value if an error occurred.
 */
static int
successor_rec(key_data_t** keylist, size_t keylist_size,
    key_data_t* successor_key, key_data_t* predecessor_key,
    struct future_key *future_key,
    key_state_type_t type, key_dependency_list_t* deplist_ext)
{
    size_t i;
    int cmp;
    const key_dependency_t* dep;
    key_data_t *from_key;
    key_dependency_list_t* deplist;

    if (!keylist) {
        return -1;
    }
    if (!successor_key) {
        return -1;
    }
    if (!predecessor_key) {
        return -1;
    }
    if (!future_key) {
        return -1;
    }
    if (!future_key->key) {
        return -1;
    }
    if (!deplist_ext) {
        return -1;
    }

    /*
     * Make a copy of the deplist in order to preserve where we are in the list
     * if we are calling ourselves later on.
     *
     * TODO: This can be optimized with the implementation of *_list_ref_t or
     * allocating an array as with keylist.
     */
    if (!(deplist = key_dependency_list_new_copy(deplist_ext))) {
        return -1;
    }

    /*
     * Check the trivial case where the predecessor key is already a predecessor
     * for the successor key.
     */
    for (dep = key_dependency_list_begin(deplist); dep; dep = key_dependency_list_next(deplist)) {
        switch (key_dependency_type(dep)) {
        case KEY_DEPENDENCY_TYPE_DS:
            if (type != KEY_STATE_TYPE_DS) {
                continue;
            }
            break;

        case KEY_DEPENDENCY_TYPE_RRSIG:
            if (type != KEY_STATE_TYPE_RRSIG) {
                continue;
            }
            break;

        case KEY_DEPENDENCY_TYPE_DNSKEY:
            if (type != KEY_STATE_TYPE_DNSKEY) {
                continue;
            }
            break;

        case KEY_DEPENDENCY_TYPE_RRSIGDNSKEY:
            if (type != KEY_STATE_TYPE_RRSIGDNSKEY) {
                continue;
            }
            break;

        default:
            continue;
        }

        if (db_value_cmp(key_data_id(predecessor_key), key_dependency_from_key_data_id(dep), &cmp)) {
            return -1;
        }
        if (cmp) {
            continue;
        }

        if (db_value_cmp(key_data_id(successor_key), key_dependency_to_key_data_id(dep), &cmp)) {
            return -1;
        }
        if (cmp) {
            continue;
        }

        key_dependency_list_free(deplist);
        return 1;
    }

    /*
     * Check the trivial case where there is a direct relationship in the future
     */
    if (future_key->pretend_update) {
        if (db_value_cmp(key_data_id(future_key->key), key_data_id(predecessor_key), &cmp)) {
            key_dependency_list_free(deplist);
            return -1;
        }
        if (!cmp && isPotentialSuccessor(successor_key, predecessor_key, future_key, type) > 0) {
            key_dependency_list_free(deplist);
            return 1;
        }
    }

    /*
     * Check for indirect relationship where X depends on S and X is in the same
     * state as P and X is a successor of P.
     */
    for (dep = key_dependency_list_begin(deplist); dep; dep = key_dependency_list_next(deplist)) {
        switch (key_dependency_type(dep)) {
        case KEY_DEPENDENCY_TYPE_DS:
            if (type != KEY_STATE_TYPE_DS) {
                continue;
            }
            break;

        case KEY_DEPENDENCY_TYPE_RRSIG:
            if (type != KEY_STATE_TYPE_RRSIG) {
                continue;
            }
            break;

        case KEY_DEPENDENCY_TYPE_DNSKEY:
            if (type != KEY_STATE_TYPE_DNSKEY) {
                continue;
            }
            break;

        case KEY_DEPENDENCY_TYPE_RRSIGDNSKEY:
            if (type != KEY_STATE_TYPE_RRSIGDNSKEY) {
                continue;
            }
            break;

        default:
            continue;
        }

        if (db_value_cmp(key_data_id(successor_key), key_dependency_to_key_data_id(dep), &cmp)) {
            key_dependency_list_free(deplist);
            return -1;
        }
        if (cmp) {
            continue;
        }

        /*
         * TODO: This may be optimized by searching for the key in the keylist
         * first, only retrieving it from the database if needed or giving an
         * error if it does not exist in the keylist.
         */
        if ((from_key = key_dependency_get_from_key_data(dep))) {
            key_dependency_list_free(deplist);
            return -1;
        }

        /*
         * The RRSIGDNSKEY is not compared because TODO .
         */
        if (getState(predecessor_key, KEY_STATE_TYPE_DS, future_key) != getState(from_key, KEY_STATE_TYPE_DS, future_key)
            || getState(predecessor_key, KEY_STATE_TYPE_DNSKEY, future_key) != getState(from_key, KEY_STATE_TYPE_DNSKEY, future_key)
            || getState(predecessor_key, KEY_STATE_TYPE_RRSIG, future_key) != getState(from_key, KEY_STATE_TYPE_RRSIG, future_key))
        {
            key_data_free(from_key);
            continue;
        }
        if (successor_rec(keylist, keylist_size, from_key, predecessor_key, future_key, type, deplist_ext) > 0) {
            key_data_free(from_key);
            key_dependency_list_free(deplist);
            return 1;
        }
        key_data_free(from_key);
    }
    key_dependency_list_free(deplist);

    /*
     * TODO
     */
    if (future_key->pretend_update) {
        for (i = 0; i < keylist_size; i++) {
            if (db_value_cmp(key_data_id(predecessor_key), key_data_id(keylist[i]), &cmp)) {
                return -1;
            }
            if (!cmp) {
                continue;
            }

            if (isPotentialSuccessor(successor_key, keylist[i], future_key, type) > 0) {
                /*
                 * The RRSIGDNSKEY is not compared because TODO .
                 */
                if (getState(predecessor_key, KEY_STATE_TYPE_DS, future_key) != getState(keylist[i], KEY_STATE_TYPE_DS, future_key)
                    || getState(predecessor_key, KEY_STATE_TYPE_DNSKEY, future_key) != getState(keylist[i], KEY_STATE_TYPE_DNSKEY, future_key)
                    || getState(predecessor_key, KEY_STATE_TYPE_RRSIG, future_key) != getState(keylist[i], KEY_STATE_TYPE_RRSIG, future_key))
                {
                    continue;
                }
                if (successor_rec(keylist, keylist_size, successor_key, keylist[i], future_key, type, deplist_ext) > 0) {
                    return 1;
                }
            }
        }
    }

    return 0;
}

/**
 * Test if a key is a successor.
 *
 * \return A positive value if a key is a successor, zero if a key is not and a
 * negative value if an error occurred.
 */
static int
successor(key_data_t** keylist, size_t keylist_size, key_data_t* successor_key,
    key_data_t* predecessor_key, struct future_key *future_key,
    key_state_type_t type, key_dependency_list_t* deplist)
{
    int cmp;
    const key_dependency_t* dep;

    if (!keylist) {
        return -1;
    }
    if (!successor_key) {
        return -1;
    }
    if (!predecessor_key) {
        return -1;
    }
    if (!future_key) {
        return -1;
    }
    if (!future_key->key) {
        return -1;
    }
    if (!deplist) {
        return -1;
    }

    /*
     * Nothing may depend on our predecessor.
     */
    for (dep = key_dependency_list_begin(deplist); dep; dep = key_dependency_list_next(deplist)) {
        if (db_value_cmp(key_data_id(predecessor_key), key_dependency_to_key_data_id(dep), &cmp)) {
            return -1;
        }
        if (!cmp) {
            return 0;
        }
    }

    return successor_rec(keylist, keylist_size, successor_key, predecessor_key, future_key, type, deplist);
}

/**
 * TODO
 *
 * \return A positive value if a key exists, zero if a key does not exists and
 * a negative value if an error occurred.
 */
static int
exists_with_successor(key_data_t** keylist, size_t keylist_size,
    struct future_key *future_key, int same_algorithm,
    const key_state_state_t predecessor_mask[4],
    const key_state_state_t successor_mask[4], key_state_type_t type,
    key_dependency_list_t* deplist)
{
    size_t i, j;

    if (!keylist) {
        return -1;
    }
    if (!future_key) {
        return -1;
    }

    /*
     * Walk the list of keys, for each key that matches the successor mask we
     * walk the list again and check that key against the keys that match the
     * predecessor mask if has a valid successor/predecessor relationship.
     */
    for (i = 0; i < keylist_size; i++) {
        if (match(keylist[i], future_key, same_algorithm, successor_mask) < 1) {
            continue;
        }

        for (j = 0; j < keylist_size; j++) {
            if (j == i
                || match(keylist[j], future_key, same_algorithm, predecessor_mask) < 1)
            {
                continue;
            }

            if (successor(keylist, keylist_size, keylist[i], keylist[j], future_key, type, deplist) > 0) {
                return 1;
            }
        }
    }
    return 0;
}

/**
 * Test if keys are in a good unsigned state.
 *
 * \return A positive value if keys are in a good unsigned state, zero if keys
 * are not and a negative value if an error occurred.
 */
static int
unsignedOk(key_data_t** keylist, size_t keylist_size,
    struct future_key *future_key,
    const key_state_state_t mask[4], key_state_type_t type)
{
    size_t i;
    key_state_state_t cmp_mask[4];

    if (!keylist) {
        return -1;
    }
    if (!future_key) {
        return -1;
    }
    if (!future_key->key) {
        return -1;
    }

    for (i = 0; i < keylist_size; i++) {
        if (key_data_algorithm(keylist[i]) != key_data_algorithm(future_key->key)) {
            continue;
        }

        cmp_mask[0] = type == KEY_STATE_TYPE_DS
            ? getState(keylist[i], type, future_key)
            : mask[0];
        cmp_mask[1] = type == KEY_STATE_TYPE_DNSKEY
            ? getState(keylist[i], type, future_key)
            : mask[1];
        cmp_mask[2] = type == KEY_STATE_TYPE_RRSIGDNSKEY
            ? getState(keylist[i], type, future_key)
            : mask[2];
        cmp_mask[3] = type == KEY_STATE_TYPE_RRSIG
            ? getState(keylist[i], type, future_key)
            : mask[3];

        /*
         * If the state is hidden or NA for the given type this key is okay.
         */
        switch (type) {
        case KEY_STATE_TYPE_DS:
            if (cmp_mask[0] == HIDDEN || cmp_mask[0] == NA) {
                continue;
            }
            break;

        case KEY_STATE_TYPE_DNSKEY:
            if (cmp_mask[1] == HIDDEN || cmp_mask[1] == NA) {
                continue;
            }
            break;

        case KEY_STATE_TYPE_RRSIGDNSKEY:
            if (cmp_mask[2] == HIDDEN || cmp_mask[2] == NA) {
                continue;
            }
            break;

        case KEY_STATE_TYPE_RRSIG:
            if (cmp_mask[3] == HIDDEN || cmp_mask[3] == NA) {
                continue;
            }
            break;

        default:
            return -1;
        }

        if (exists(keylist, keylist_size, future_key, 1, cmp_mask) < 1) {
            return 0;
        }
    }

    return 1;
}

/**
 * Checks for existence of DS.
 *
 * \return A positive value if the rule applies, zero if the rule does not
 * apply and a negative value if an error occurred.
 */
static int
rule1(key_data_t** keylist, size_t keylist_size, struct future_key *future_key,
    int pretend_update)
{
	static const key_state_state_t mask[2][4] = {
		/*
		 * This indicates a good key state.
		 */
		{ OMNIPRESENT, NA, NA, NA },
		/*
		 * This indicates that the DS is introducing.
		 */
		{ RUMOURED, NA, NA, NA }
	};

	if (!keylist) {
		return -1;
	}
	if (!future_key) {
		return -1;
	}
    if (!future_key->key) {
        return -1;
    }

    future_key->pretend_update = pretend_update;

	/*
	 * Return positive value if any of the masks are found.
	 */
	if (exists(keylist, keylist_size, future_key, 0, mask[0]) > 0
		|| exists(keylist, keylist_size, future_key, 0, mask[1]) > 0)
	{
		return 1;
	}
	return 0;
}

/**
 * Checks for a valid DNSKEY situation.
 *
 * \return A positive value if the rule applies, zero if the rule does not
 * apply and a negative value if an error occurred.
 */
static int
rule2(key_data_t** keylist, size_t keylist_size, struct future_key *future_key,
    int pretend_update, key_dependency_list_t* deplist)
{
	static const key_state_state_t mask[8][4] = {
		/*
		 * This indicates a good key state.
		 */
		{ OMNIPRESENT, OMNIPRESENT, OMNIPRESENT, NA },
        /*
         * This indicates an introducing DS state.
         */
        { RUMOURED, OMNIPRESENT, OMNIPRESENT, NA },
        /*
         * This indicates an outroducing DS state.
         */
        { UNRETENTIVE, OMNIPRESENT, OMNIPRESENT, NA },
        /*
         * These indicates an introducing DNSKEY state.
         */
        { OMNIPRESENT, RUMOURED, RUMOURED, NA },
        { OMNIPRESENT, OMNIPRESENT, RUMOURED, NA },
        /*
         * These indicates an outroducing DNSKEY state.
         */
        { OMNIPRESENT, UNRETENTIVE, UNRETENTIVE, NA },
        { OMNIPRESENT, UNRETENTIVE, OMNIPRESENT, NA },
	    /*
	     * This indicates an unsigned state.
	     */
        { HIDDEN, OMNIPRESENT, OMNIPRESENT, NA }
	};

	if (!keylist) {
		return -1;
	}
	if (!future_key) {
		return -1;
	}
    if (!future_key->key) {
        return -1;
    }

    future_key->pretend_update = pretend_update;

    /*
     * Return positive value if any of the masks are found.
     */
	if (exists(keylist, keylist_size, future_key, 1, mask[0]) > 0
	    || exists_with_successor(keylist, keylist_size, future_key, 1, mask[2], mask[1], KEY_STATE_TYPE_DS, deplist) > 0
        || exists_with_successor(keylist, keylist_size, future_key, 1, mask[5], mask[3], KEY_STATE_TYPE_DNSKEY, deplist) > 0
        || exists_with_successor(keylist, keylist_size, future_key, 1, mask[5], mask[4], KEY_STATE_TYPE_DNSKEY, deplist) > 0
        || exists_with_successor(keylist, keylist_size, future_key, 1, mask[6], mask[3], KEY_STATE_TYPE_DNSKEY, deplist) > 0
        || exists_with_successor(keylist, keylist_size, future_key, 1, mask[6], mask[4], KEY_STATE_TYPE_DNSKEY, deplist) > 0
        || unsignedOk(keylist, keylist_size, future_key, mask[7], KEY_STATE_TYPE_DS) > 0)
	{
		return 1;
	}
	return 0;
}

/**
 * Checks for a valid signature situation.
 *
 * \return A positive value if the rule applies, zero if the rule does not
 * apply and a negative value if an error occurred.
 */
static int
rule3(key_data_t** keylist, size_t keylist_size, struct future_key *future_key,
    int pretend_update, key_dependency_list_t* deplist)
{
	static const key_state_state_t mask[6][4] = {
		/*
		 * This indicates a good key state.
		 */
		{ NA, OMNIPRESENT, NA, OMNIPRESENT },
        /*
         * This indicates a introducing DNSKEY state.
         */
		{ NA, RUMOURED, NA, OMNIPRESENT },
        /*
         * This indicates a outroducing DNSKEY state.
         */
        { NA, UNRETENTIVE, NA, OMNIPRESENT },
        /*
         * This indicates a introducing RRSIG state.
         */
        { NA, OMNIPRESENT, NA, RUMOURED },
        /*
         * This indicates a outroducing RRSIG state.
         */
        { NA, OMNIPRESENT, NA, UNRETENTIVE },
        /*
         * This indicates an unsigned state.
         */
        { NA, HIDDEN, NA, OMNIPRESENT }
	};

	if (!keylist) {
		return -1;
	}
    if (!future_key) {
        return -1;
    }
    if (!future_key->key) {
        return -1;
    }

    future_key->pretend_update = pretend_update;

    /*
     * Return positive value if any of the masks are found.
     */
	if (exists(keylist, keylist_size, future_key, 1, mask[0]) > 0
        || exists_with_successor(keylist, keylist_size, future_key, 1, mask[2], mask[1], KEY_STATE_TYPE_DNSKEY, deplist) > 0
        || exists_with_successor(keylist, keylist_size, future_key, 1, mask[4], mask[3], KEY_STATE_TYPE_RRSIG, deplist) > 0
        || unsignedOk(keylist, keylist_size, future_key, mask[5], KEY_STATE_TYPE_DNSKEY) > 0)
	{
		return 1;
	}
	return 0;
}

/**
 * Checks if transition to next_state maintains validity of zone.
 *
 * \return A positive value if the transition is allowed, zero if it is not and
 * a negative value if an error occurred.
 */
static int
dnssecApproval(key_data_t** keylist, size_t keylist_size,
    struct future_key* future_key, int allow_unsigned,
    key_dependency_list_t* deplist)
{
    if (!keylist) {
        return -1;
    }
    if (!future_key) {
        return -1;
    }
    if (!deplist) {
        return -1;
    }

    /*
     * Check if DNSSEC state will be invalid by the transition by checking that
     * all 3 DNSSEC rules apply. Rule 1 only applies if we are not allowing an
     * unsigned state.
     *
     * A rule is first checked against the current state of the key_state and if
     * the current state is not valid an transition is allowed for that rule in
     * order to try and move out of an invalid DNSSEC state.
     *
     * Next the rule is checked against the desired state and if that state is a
     * valid DNSSEC state then the transition is allowed.
     *
     * rule1 - Handles DS states
     * rule2 - Handles DNSKEY states.
     * rule3 - Handles signatures.
     */
    if ((allow_unsigned
            || !rule1(keylist, keylist_size, future_key, 0)
            || rule1(keylist, keylist_size, future_key, 1) > 0)
        && (!rule2(keylist, keylist_size, future_key, 0, deplist)
            || rule2(keylist, keylist_size, future_key, 1, deplist) > 0)
        && (!rule3(keylist, keylist_size, future_key, 0, deplist)
            || rule3(keylist, keylist_size, future_key, 1, deplist) > 0))
    {
        /*
         * All rules apply, we allow transition.
         */
        return 1;
    }

    return 0;
}

/**
 * At what time may this transition take place?
 *
 * Given a record, its next state, and its last change time when may
 * apply the transition? This is largely policy related.
 *
 * return a time_t with the absolute time or -1 on error.
 */
static time_t
minTransitionTime(policy_t* policy, key_state_type_t type,
    key_state_state_t next_state, const time_t lastchange, const int ttl)
{
    if (!policy) {
        return -1;
    }

    /*
     * We may freely move a record to a uncertain state.
     */
    if (next_state == RUMOURED || next_state == UNRETENTIVE) {
        return lastchange;
    }

    switch (type) {
    case KEY_STATE_TYPE_DS:
        return addtime(lastchange, ttl
            + policy_parent_registration_delay(policy)
            + policy_parent_propagation_delay(policy));

    /* TODO: 5011 will create special case here */
    case KEY_STATE_TYPE_DNSKEY: /* intentional fall-through */
    case KEY_STATE_TYPE_RRSIGDNSKEY:
        return addtime(lastchange, ttl
            + policy_zone_propagation_delay(policy)
            + ( next_state == OMNIPRESENT
                ? policy_keys_publish_safety(policy)
                : policy_keys_retire_safety(policy) ));

    case KEY_STATE_TYPE_RRSIG:
        return addtime(lastchange, ttl
            + policy_zone_propagation_delay(policy));

    default:
        break;
    }

    return -1;
}

/**
 * Make sure records are introduced in correct order.
 *
 * Make sure records are introduced in correct order. Only look at the
 * policy, timing and validity is done in another function.
 *
 * \return A positive value if the transition is allowed, zero if it is not and
 * a negative value if an error occurred.
 */
static int
policyApproval(key_data_t** keylist, size_t keylist_size,
    struct future_key* future_key)
{
    static const key_state_state_t dnskey_algorithm_rollover[4] = { OMNIPRESENT, OMNIPRESENT, OMNIPRESENT, NA };
    static const key_state_state_t rrsig_algorithm_rollover[4] = { NA, OMNIPRESENT, NA, OMNIPRESENT };

    if (!keylist) {
        return -1;
    }
    if (!future_key) {
        return -1;
    }
    if (!future_key->key) {
        return -1;
    }

    /*
     * Once the record is introduced the policy has no influence.
     */
    if (future_key->next_state != RUMOURED) {
        return 1;
    }

    /*
     * Check if policy prevents transition if the next state is rumoured.
     */
    switch (future_key->type) {
    case KEY_STATE_TYPE_DS:
        /*
         * If we want to minimize the DS transitions make sure the DNSKEY is
         * fully propagated.
         */
        if (key_state_minimize(key_data_cached_ds(future_key->key))
            && key_state_state(key_data_cached_dnskey(future_key->key)) != OMNIPRESENT)
        {
            /*
             * DNSKEY is not fully propagated so we will not do any transitions.
             */
            return 0;
        }
        break;

    case KEY_STATE_TYPE_DNSKEY:
        if (!key_state_minimize(key_data_cached_dnskey(future_key->key))) {
            /*
             * There are no restrictions for the DNSKEY transition so we can
             * just continue.
             */
            break;
        }

        /*
         * Check that signatures has been propagated for CSK/ZSK.
         *
         * TODO: How is this related to CSK/ZSK, there is no check for key_data_role().
         */
        if (key_state_state(key_data_cached_rrsig(future_key->key)) != OMNIPRESENT
            && key_state_state(key_data_cached_rrsig(future_key->key)) != NA)
        {
            /*
             * RRSIG not fully propagated so we will not do any transitions.
             */
            return 0;
        }

        /*
         * Check if the DS is introduced and continue if it is.
         */
        if (key_state_state(key_data_cached_ds(future_key->key)) == OMNIPRESENT
            || key_state_state(key_data_cached_ds(future_key->key)) == NA)
        {
            break;
        }

        /*
         * We might be doing an algorithm rollover so we check if there are
         * no other good KSK available and ignore the minimize flag if so.
         *
         * TODO: How is this related to KSK/CSK? There are no check for key_data_role().
         */
        if (exists(keylist, keylist_size, future_key, 1, dnskey_algorithm_rollover) > 0) {
            /*
             * We found a good key, so we will not do any transition.
             */
            return 0;
        }
        break;

    case KEY_STATE_TYPE_RRSIGDNSKEY:
        /*
         * The only time not to introduce RRSIG DNSKEY is when the DNSKEY is
         * still hidden.
         *
         * TODO: How do we know we are introducing the RRSIG DNSKEY? We might be
         * outroducing it.
         */
        if (key_state_state(key_data_cached_dnskey(future_key->key)) == HIDDEN) {
            return 0;
        }
        break;

    case KEY_STATE_TYPE_RRSIG:
        if (!key_state_minimize(key_data_cached_rrsig(future_key->key))) {
            /*
             * There are no restrictions for the RRSIG transition so we can
             * just continue.
             */
            break;
        }

        /*
         * Check if the DNSKEY is introduced and continue if it is.
         */
        if (key_state_state(key_data_cached_dnskey(future_key->key)) == OMNIPRESENT) {
            break;
        }

        /*
         * We might be doing an algorithm rollover so we check if there are
         * no other good ZSK available and ignore the minimize flag if so.
         *
         * TODO: How is this related to ZSK/CSK? There are no check for key_data_role().
         */
        if (exists(keylist, keylist_size, future_key, 1, rrsig_algorithm_rollover) > 0) {
            /*
             * We found a good key, so we will not do any transition.
             */
            return 0;
        }
        break;

    default:
        return 0;
    }

    return 1;
}

/**
 * Given the zone, what TTL should be used for record?
 *
 * Normally we use the TTL from the policy. However a larger TTL might
 * have been published in the near past causing this record to take
 * extra time to propagate
 *
 * \return The TTL that should be used for the record or -1 on error.
 */
static int
getZoneTTL(policy_t* policy, zone_t* zone, key_state_type_t type,
    const time_t now)
{
    time_t end_date;
    int ttl;

    if (!policy) {
        return -1;
    }
    if (!zone) {
        return -1;
    }

    switch (type) {
    case KEY_STATE_TYPE_DS:
        end_date = zone_ttl_end_ds(zone);
        ttl = policy_parent_ds_ttl(policy);
        break;

    case KEY_STATE_TYPE_DNSKEY: /* Intentional fall-through */
    case KEY_STATE_TYPE_RRSIGDNSKEY:
        end_date = zone_ttl_end_dk(zone);
        ttl = policy_keys_ttl(policy);
        break;

    case KEY_STATE_TYPE_RRSIG:
        end_date = zone_ttl_end_rs(zone);
        ttl = max(min(policy_zone_soa_ttl(policy), policy_zone_soa_minimum(policy)),
            ( policy_denial_type(policy) == POLICY_DENIAL_TYPE_NSEC3
                ? ( policy_denial_ttl(policy) > policy_signatures_max_zone_ttl(policy)
                    ? policy_denial_ttl(policy)
                    : policy_signatures_max_zone_ttl(policy) )
                : policy_signatures_max_zone_ttl(policy) ));
        break;

    default:
        return -1;
    }

    return max((int)difftime(end_date, now), ttl);
}

/**
 * Find out if this key can be in a successor relationship
 *
 * \return A positive value if the key is in a successor relationship, zero if
 * it is not and a negative value if an error occurred.
 */
static int
isSuccessable(struct future_key* future_key)
{
    if (!future_key) {
        return -1;
    }

    if (future_key->next_state != UNRETENTIVE) {
        return 0;
    }

    switch (future_key->type) {
    case KEY_STATE_TYPE_DS:
    case KEY_STATE_TYPE_RRSIG:
        if (key_state_state(key_data_cached_dnskey(future_key->key)) != OMNIPRESENT) {
            return 0;
        }
        break;

    case KEY_STATE_TYPE_RRSIGDNSKEY:
        return 0;

    case KEY_STATE_TYPE_DNSKEY:
        if (key_state_state(key_data_cached_ds(future_key->key)) != OMNIPRESENT
            && key_state_state(key_data_cached_rrsig(future_key->key)) != OMNIPRESENT)
        {
            return 0;
        }
        break;

    default:
        return -1;
    }

    return 1;
}

/**
 * Establish relationships between keys in keylist and the future_key.
 *
 * \return A positive value if keys where successfully marked, zero if the
 * future_key can not be a successor and a negative value if an error occurred.
 */
static int
markSuccessors(db_connection_t *dbconn, key_data_t** keylist,
    size_t keylist_size, struct future_key *future_key,
    key_dependency_list_t* deplist, const zone_t* zone)
{
    static const char *scmd = "markSuccessors";
    size_t i;
    key_dependency_t* key_dependency;
    key_dependency_type_t key_dependency_type;

    if (!dbconn) {
        return -1;
    }
    if (!keylist) {
        return -1;
    }
    if (!future_key) {
        return -1;
    }
    if (!deplist) {
        return -1;
    }
    if (!zone) {
        return -1;
    }

    if (isSuccessable(future_key) < 1) {
        return 0;
    }

    for (i = 0; i < keylist_size; i++) {
        if (isPotentialSuccessor(keylist[i], future_key->key, future_key, future_key->type) > 0) {
            switch (future_key->type) {
            case KEY_STATE_TYPE_DS:
                key_dependency_type = KEY_DEPENDENCY_TYPE_DS;
                break;

            case KEY_STATE_TYPE_DNSKEY:
                key_dependency_type = KEY_DEPENDENCY_TYPE_DNSKEY;
                break;

            case KEY_STATE_TYPE_RRSIGDNSKEY:
                key_dependency_type = KEY_DEPENDENCY_TYPE_RRSIGDNSKEY;
                break;

            case KEY_STATE_TYPE_RRSIG:
                key_dependency_type = KEY_DEPENDENCY_TYPE_RRSIG;
                break;

            default:
                return -1;
            }

            if (!(key_dependency = key_dependency_new(dbconn))
                || key_dependency_set_from_key_data_id(key_dependency, key_data_id(future_key->key))
                || key_dependency_set_to_key_data_id(key_dependency, key_data_id(keylist[i]))
                || key_dependency_set_type(key_dependency, key_dependency_type)
                || key_dependency_set_zone_id(key_dependency, zone_id(zone))
                || key_dependency_create(key_dependency))
            {
                ods_log_error("[%s] %s: unable to create key dependency between %s and %s",
                    module_str, scmd,
                    hsm_key_locator(key_data_cached_hsm_key(future_key->key)),
                    hsm_key_locator(key_data_cached_hsm_key(keylist[i])));
                key_dependency_free(key_dependency);
                return -1;
            }
            key_dependency_free(key_dependency);
        }
    }

    return 1;
}

/**
 * Try to push each key for this zone to a next state. If one changes
 * visit the rest again. Loop stops when no changes can be made without
 * advance of time. Return time of first possible event.
 * 
 * @param zone, zone we are processing
 * @param now, current time
 * @return first absolute time some record *could* be advanced.
 * */
static time_t
updateZone(db_connection_t *dbconn, policy_t* policy, zone_t* zone,
    const time_t now, int allow_unsigned, int *zone_updated,
    key_data_t** keylist, size_t keylist_size, key_dependency_list_t *deplist)
{
	time_t returntime_zone = -1;
	unsigned int ttl;
	static const char *scmd = "updateZone";
	size_t i;
	unsigned int j, change;
	static const key_state_type_t type[] = {
	    KEY_STATE_TYPE_DS,
	    KEY_STATE_TYPE_DNSKEY,
	    KEY_STATE_TYPE_RRSIGDNSKEY,
	    KEY_STATE_TYPE_RRSIG
	};
    struct future_key future_key;
    key_state_state_t next_state;
    key_state_state_t state;
    time_t returntime_key;
    key_state_t* key_state;
    int key_data_updated, process, key_state_created;
    const db_enum_t* state_enum, *next_state_enum, *type_enum;
	key_dependency_list_t *deplisttmp = NULL;

    if (!dbconn) {
        /* TODO: better log error */
        ods_log_error("[%s] %s: no dbconn", module_str, scmd);
        return returntime_zone;
    }
	if (!policy) {
        /* TODO: better log error */
        ods_log_error("[%s] %s: no policy", module_str, scmd);
		return returntime_zone;
	}
	if (!zone) {
        /* TODO: better log error */
        ods_log_error("[%s] %s: no zone", module_str, scmd);
		return returntime_zone;
	}
	if (!zone_updated) {
        /* TODO: better log error */
        ods_log_error("[%s] %s: no zone_updated", module_str, scmd);
		return returntime_zone;
	}
    if (!keylist) {
        /* TODO: better log error */
        ods_log_error("[%s] %s: no keylist", module_str, scmd);
        return returntime_zone;
    }
    if (!deplist) {
        /* TODO: better log error */
        ods_log_error("[%s] %s: no deplist", module_str, scmd);
        return returntime_zone;
    }

    ods_log_verbose("[%s] %s: processing %s with policyName %s", module_str, scmd, zone_name(zone), policy_name(policy));

    deplisttmp = zone_get_key_dependencies(zone);

	/*
	 * The process variable will indicate if we are processing, if something
	 * fails and sets it to 0 then it will fall through to the end.
	 */
    process = 1;

	/*
	 * This code keeps track of TTL changes. If in the past a large TTL is used,
	 * our keys *may* need to transition extra careful to make sure each
	 * resolver picks up the RRset. When this date passes we may start using the
	 * policies TTL.
	 */
	if (process && zone_ttl_end_ds(zone) <= now) {
		if (zone_set_ttl_end_ds(zone, addtime(now, policy_parent_ds_ttl(policy)))) {
            ods_log_error("[%s] %s: zone_set_ttl_end_ds() failed", module_str, scmd);
            process = 0;
		}
		else {
            *zone_updated = 1;
		}
	}
	if (process && zone_ttl_end_dk(zone) <= now) {
		/*
		 * If no DNSKEY is currently published we must take negative caching
		 * into account.
		 */
		for (i = 0; i < keylist_size; i++) {
			if (key_state_state(key_data_cached_dnskey(keylist[i])) == OMNIPRESENT) {
				break;
			}
		}
		if (keylist_size < i) {
			ttl = max(policy_keys_ttl(policy),
				min(policy_zone_soa_ttl(policy), policy_zone_soa_minimum(policy)));
		}
		else {
			ttl = policy_keys_ttl(policy);
		}
		if (zone_set_ttl_end_dk(zone, ttl)) {
            ods_log_error("[%s] %s: zone_set_ttl_end_dk() failed", module_str, scmd);
            process = 0;
        }
        else {
            *zone_updated = 1;
        }
	}
	if (process && zone_ttl_end_rs(zone) <= now) {
		if (policy_denial_type(policy) == POLICY_DENIAL_TYPE_NSEC3) {
			ttl = max(policy_signatures_max_zone_ttl(policy), policy_denial_ttl(policy));
		}
		else {
			ttl = policy_signatures_max_zone_ttl(policy);
		}
		if (zone_set_ttl_end_rs(zone, addtime(now, max(
			min(policy_zone_soa_ttl(policy), policy_zone_soa_minimum(policy)),
				ttl))))
		{
            ods_log_error("[%s] %s: zone_set_ttl_end_rs() failed", module_str, scmd);
            process = 0;
        }
        else {
            *zone_updated = 1;
        }
	}

    /*
     * Create key states that do not exist.
     */
    for (i = 0; process && i < keylist_size; i++) {
        key_state_created = 0;
        if (!key_data_cached_ds(keylist[i])) {
            if (!(key_state = key_state_new(dbconn))
                || key_state_set_key_data_id(key_state, key_data_id(keylist[i]))
                || key_state_set_type(key_state, KEY_STATE_TYPE_DS)
                || key_state_set_minimize(key_state, (key_data_minimize(keylist[i]) >> 2) & 1)
                || key_state_set_state(key_state, key_data_role(keylist[i]) & KEY_DATA_ROLE_KSK ? HIDDEN : NA)
                || key_state_set_last_change(key_state, now)
                || key_state_set_ttl(key_state, getZoneTTL(policy, zone, KEY_STATE_TYPE_DS, now))
                || key_state_create(key_state))
            {
                ods_log_error("[%s] %s: key state DS creation failed", module_str, scmd);
                process = 0;
                key_state_free(key_state);
                key_state = NULL;
                break;
            }
            key_state_created = 1;
            key_state_free(key_state);
            key_state = NULL;

            if (!zone_signconf_needs_writing(zone)) {
                if (zone_set_signconf_needs_writing(zone, 1)) {
                    ods_log_error("[%s] %s: zone_set_signconf_needs_writing() failed", module_str, scmd);
                    process = 0;
                    break;
                }
                else {
                    *zone_updated = 1;
                }
            }
        }
        if (!key_data_cached_dnskey(keylist[i])) {
            if (!(key_state = key_state_new(dbconn))
                || key_state_set_key_data_id(key_state, key_data_id(keylist[i]))
                || key_state_set_type(key_state, KEY_STATE_TYPE_DNSKEY)
                || key_state_set_minimize(key_state, (key_data_minimize(keylist[i]) >> 1) & 1)
                || key_state_set_state(key_state, HIDDEN)
                || key_state_set_last_change(key_state, now)
                || key_state_set_ttl(key_state, getZoneTTL(policy, zone, KEY_STATE_TYPE_DNSKEY, now))
                || key_state_create(key_state))
            {
                ods_log_error("[%s] %s: key state DNSKEY creation failed", module_str, scmd);
                process = 0;
                key_state_free(key_state);
                key_state = NULL;
                break;
            }
            key_state_created = 1;
            key_state_free(key_state);
            key_state = NULL;

            if (!zone_signconf_needs_writing(zone)) {
                if (zone_set_signconf_needs_writing(zone, 1)) {
                    ods_log_error("[%s] %s: zone_set_signconf_needs_writing() failed", module_str, scmd);
                    process = 0;
                    break;
                }
                else {
                    *zone_updated = 1;
                }
            }
        }
        if (!key_data_cached_rrsigdnskey(keylist[i])) {
            if (!(key_state = key_state_new(dbconn))
                || key_state_set_key_data_id(key_state, key_data_id(keylist[i]))
                || key_state_set_type(key_state, KEY_STATE_TYPE_RRSIGDNSKEY)
                || key_state_set_state(key_state, key_data_role(keylist[i]) & KEY_DATA_ROLE_KSK ? HIDDEN : NA)
                || key_state_set_last_change(key_state, now)
                || key_state_set_ttl(key_state, getZoneTTL(policy, zone, KEY_STATE_TYPE_RRSIGDNSKEY, now))
                || key_state_create(key_state))
            {
                ods_log_error("[%s] %s: key state RRSIGDNSKEY creation failed", module_str, scmd);
                process = 0;
                key_state_free(key_state);
                key_state = NULL;
                break;
            }
            key_state_created = 1;
            key_state_free(key_state);
            key_state = NULL;

            if (!zone_signconf_needs_writing(zone)) {
                if (zone_set_signconf_needs_writing(zone, 1)) {
                    ods_log_error("[%s] %s: zone_set_signconf_needs_writing() failed", module_str, scmd);
                    process = 0;
                    break;
                }
                else {
                    *zone_updated = 1;
                }
            }
        }
        if (!key_data_cached_rrsig(keylist[i])) {
            if (!(key_state = key_state_new(dbconn))
                || key_state_set_key_data_id(key_state, key_data_id(keylist[i]))
                || key_state_set_type(key_state, KEY_STATE_TYPE_RRSIG)
                || key_state_set_minimize(key_state, key_data_minimize(keylist[i]) & 1)
                || key_state_set_state(key_state, key_data_role(keylist[i]) & KEY_DATA_ROLE_ZSK ? HIDDEN : NA)
                || key_state_set_last_change(key_state, now)
                || key_state_set_ttl(key_state, getZoneTTL(policy, zone, KEY_STATE_TYPE_RRSIG, now))
                || key_state_create(key_state))
            {
                ods_log_error("[%s] %s: key state RRSIG creation failed", module_str, scmd);
                process = 0;
                key_state_free(key_state);
                key_state = NULL;
                break;
            }
            key_state_created = 1;
            key_state_free(key_state);
            key_state = NULL;

            if (!zone_signconf_needs_writing(zone)) {
                if (zone_set_signconf_needs_writing(zone, 1)) {
                    ods_log_error("[%s] %s: zone_set_signconf_needs_writing() failed", module_str, scmd);
                    process = 0;
                    break;
                }
                else {
                    *zone_updated = 1;
                }
            }
        }
        if (key_state_created) {
            if (key_data_cache_key_states(keylist[i])) {
                ods_log_error("[%s] %s: Unable to recache key states after creating some", module_str, scmd);
                process = 0;
                break;
            }
        }
    }

	/*
	 * Keep looping till there are no state changes and find the earliest update
	 * time to return.
	 */
	do {
		change = 0;
		for (i = 0; process && i < keylist_size; i++) {
			ods_log_verbose("[%s] %s: processing key %s %u", module_str, scmd,
				hsm_key_locator(key_data_cached_hsm_key(keylist[i])), key_data_minimize(keylist[i]));

			for (j = 0; process && j < (sizeof(type) / sizeof(key_state_state_t)); j++) {
                /*
                 * If the state or desired_state is invalid something went wrong
                 * and we should return.
                 */
			    if ((state = getState(keylist[i], type[j], NULL)) == KEY_STATE_STATE_INVALID
			        || (next_state = getDesiredState(key_data_introducing(keylist[i]), state)) == KEY_STATE_STATE_INVALID)
			    {
	                ods_log_error("[%s] %s: (state || next_state) == INVALID", module_str, scmd);
	                process = 0;
	                break;
			    }

			    /*
			     * If there is no change in key state we continue.
			     */
			    if (state == next_state) {
			        continue;
			    }

			    /*
			     * If the key state is a DS then we need to check if we still
			     * are waiting for user input before we can transition the key.
			     */
			    if (type[j] == KEY_STATE_TYPE_DS) {
			        if ((next_state == OMNIPRESENT
			                && key_data_ds_at_parent(keylist[i]) != KEY_DATA_DS_AT_PARENT_SEEN)
			            || (next_state == HIDDEN
			                && key_data_ds_at_parent(keylist[i]) != KEY_DATA_DS_AT_PARENT_UNSUBMITTED))
			        {
			            continue;
			        }
			    }

			    for (type_enum = key_state_enum_set_type; type_enum->text; type_enum++) {
			        if (type_enum->value == (int)type[j]) {
			            break;
			        }
			    }
                for (state_enum = key_state_enum_set_state; state_enum->text; state_enum++) {
                    if (state_enum->value == (int)state) {
                        break;
                    }
                }
                for (next_state_enum = key_state_enum_set_state; next_state_enum->text; next_state_enum++) {
                    if (next_state_enum->value == (int)next_state) {
                        break;
                    }
                }
			    ods_log_verbose("[%s] %s: May %s %s %s in state %s transition to %s?", module_str, scmd,
			        key_data_role_text(keylist[i]),
			        hsm_key_locator(key_data_cached_hsm_key(keylist[i])),
			        type_enum->text,
			        state_enum->text,
			        next_state_enum->text);

                future_key.key = keylist[i];
                future_key.type = type[j];
                future_key.next_state = next_state;

                /*
                 * Check if policy prevents transition.
                 */
                if (policyApproval(keylist, keylist_size, &future_key) < 1) {
                    continue;
                }
                ods_log_verbose("[%s] %s Policy says we can (1/3)", module_str, scmd);

                /*
                 * Check if DNSSEC state prevents transition.
                 */
                if (dnssecApproval(keylist, keylist_size, &future_key, allow_unsigned, deplisttmp) < 1) {
                    continue;
                }
                ods_log_verbose("[%s] %s DNSSEC says we can (2/3)", module_str, scmd);

                returntime_key = minTransitionTime(policy, type[j], next_state,
                    key_state_last_change(getRecord(keylist[i], type[j])),
                    getZoneTTL(policy, zone, type[j], now));

                /*
                 * If this is an RRSIG and the DNSKEY is omnipresent and next
                 * state is a certain state, wait an additional signature
                 * lifetime to allow for 'smooth rollover'.
                 */
                if (type[j] == KEY_STATE_TYPE_RRSIG
                    && key_state_state(key_data_cached_dnskey(keylist[i])) == OMNIPRESENT
                    && (next_state == OMNIPRESENT || next_state == HIDDEN))
                {
                    returntime_key = addtime(returntime_key,
                        policy_signatures_jitter(policy)
                        + max(policy_signatures_validity_default(policy),
                            policy_signatures_validity_denial(policy))
                        + policy_signatures_resign(policy)
                        - policy_signatures_refresh(policy));
                }

                /*
                 * It is to soon to make this change. Schedule it.
                 */
                if (returntime_key > now) {
                    minTime(returntime_key, &returntime_zone);
                    continue;
                }

                ods_log_verbose("[%s] %s Timing says we can (3/3) now: %lu key: %lu",
                    module_str, scmd, (unsigned long)now, (unsigned long)returntime_key);

                /*
                 * A record can only reach Omnipresent if properly backed up.
                 */
                if (next_state == OMNIPRESENT) {
                    if (hsm_key_backup(key_data_cached_hsm_key(keylist[i])) == HSM_KEY_BACKUP_BACKUP_REQUIRED
                        || hsm_key_backup(key_data_cached_hsm_key(keylist[i])) == HSM_KEY_BACKUP_BACKUP_REQUESTED)
                    {
                        ods_log_crit("[%s] %s Ready for transition but key material not backed up yet (%s)",
                            module_str, scmd, hsm_key_locator(key_data_cached_hsm_key(keylist[i])));

                        /*
                         * Try again in 60 seconds
                         */
                        returntime_key = addtime(now, 60);
                        minTime(returntime_key, &returntime_zone);
                        continue;
                    }
                }

                /*
                 * If we are handling a DS we depend on the user or
                 * some other external process. We must communicate
                 * through the DSSeen and -submit flags.
                 */
                if (type[j] == KEY_STATE_TYPE_DS) {
                    key_data_updated = 0;

                    /*
                     * Ask the user to submit the DS to the parent.
                     */
                    if (next_state == RUMOURED) {
                        switch (key_data_ds_at_parent(keylist[i])) {
                        case KEY_DATA_DS_AT_PARENT_SEEN:
                        case KEY_DATA_DS_AT_PARENT_SUBMIT:
                        case KEY_DATA_DS_AT_PARENT_SUBMITTED:
                            break;

                        case KEY_DATA_DS_AT_PARENT_RETRACT:
                            /*
                             * Hypothetical case where we reintroduce keys.
                             */
                            key_data_set_ds_at_parent(keylist[i], KEY_DATA_DS_AT_PARENT_SUBMITTED);
                            key_data_updated = 1;
                            break;

                        default:
                            key_data_set_ds_at_parent(keylist[i], KEY_DATA_DS_AT_PARENT_SUBMIT);
                            key_data_updated = 1;
                        }
                    }
                    /*
                     * Ask the user to remove the DS from the parent.
                     */
                    else if (next_state == UNRETENTIVE) {
                        switch(key_data_ds_at_parent(keylist[i])) {
                        case KEY_DATA_DS_AT_PARENT_SUBMIT:
                            /*
                             * Never submitted.
                             * NOTE: not safe if we support reintroducing of keys.
                             */
                            key_data_set_ds_at_parent(keylist[i], KEY_DATA_DS_AT_PARENT_UNSUBMITTED);
                            key_data_updated = 1;
                            break;

                        case KEY_DATA_DS_AT_PARENT_UNSUBMITTED:
                        case KEY_DATA_DS_AT_PARENT_RETRACTED:
                        case KEY_DATA_DS_AT_PARENT_RETRACT:
                            break;

                        default:
                            key_data_set_ds_at_parent(keylist[i], KEY_DATA_DS_AT_PARENT_RETRACT);
                            key_data_updated = 1;
                        }
                    }

                    /*
                     * Save the changes made to the key data if any.
                     */
                    if (key_data_updated) {
                        if (key_data_update(keylist[i])) {
                            ods_log_error("[%s] %s: key data update failed", module_str, scmd);
                            process = 0;
                            break;
                        }
                        /*
                         * We now need to reread the key data object.
                         *
                         * TODO: This needs investigation how to do better.
                         */
                        if (key_data_get_by_id(keylist[i], key_data_id(keylist[i]))
                            || key_data_cache_key_states(keylist[i])
                            || key_data_cache_hsm_key(keylist[i]))
                        {
                            ods_log_error("[%s] %s: key data reread failed", module_str, scmd);
                            process = 0;
                            break;
                        }
                    }
                }

                /*
                 * We've passed all tests! Make the transition.
                 */
                key_state = NULL;

                switch (future_key.type) {
                case KEY_STATE_TYPE_DS:
                    key_state = key_data_get_cached_ds(future_key.key);
                    break;

                case KEY_STATE_TYPE_DNSKEY:
                    key_state = key_data_get_cached_dnskey(future_key.key);
                    break;

                case KEY_STATE_TYPE_RRSIG:
                    key_state = key_data_get_cached_rrsig(future_key.key);
                    break;

                case KEY_STATE_TYPE_RRSIGDNSKEY:
                    key_state = key_data_get_cached_rrsigdnskey(future_key.key);
                    break;

                default:
                    ods_log_error("[%s] %s: future key type error", module_str, scmd);
                    process = 0;
                    break;
                }

                for (next_state_enum = key_state_enum_set_state; next_state_enum->text; next_state_enum++) {
                    if (next_state_enum->value == (int)next_state) {
                        break;
                    }
                }
                ods_log_verbose("[%s] %s: Transitioning %s %s %s from %s to %s", module_str, scmd,
                    key_data_role_text(keylist[i]),
                    hsm_key_locator(key_data_cached_hsm_key(keylist[i])),
                    key_state_type_text(key_state),
                    key_state_state_text(key_state),
                    next_state_enum->text);

                if (key_state_set_state(key_state, future_key.next_state)
                    || key_state_set_last_change(key_state, now)
                    || key_state_set_ttl(key_state, getZoneTTL(policy, zone, future_key.type, now))
                    || key_state_update(key_state))
                {
                    ods_log_error("[%s] %s: key state transition failed", module_str, scmd);
                    process = 0;
		    key_state_free(key_state);
                    break;
                }
		key_state_free(key_state);

                if (!zone_signconf_needs_writing(zone)) {
                    if (zone_set_signconf_needs_writing(zone, 1)) {
                        ods_log_error("[%s] %s: zone_set_signconf_needs_writing() failed", module_str, scmd);
                        process = 0;
                        break;
                    }
                    else {
                        *zone_updated = 1;
                    }
                }

                if (markSuccessors(dbconn, keylist, keylist_size, &future_key, deplisttmp, zone) < 0) {
                    ods_log_error("[%s] %s: markSuccessors() error", module_str, scmd);
                    process = 0;
                    break;
                }
                /*deps have changed reload*/
				key_dependency_list_free(deplisttmp);
                deplisttmp = zone_get_key_dependencies(zone);


                if (key_data_cache_key_states(keylist[i])) {
                    ods_log_error("[%s] %s: Unable to recache key states after transition", module_str, scmd);
                    process = 0;
                    break;
                }

                change = true;
			}
		}
	} while (process && change);
	key_dependency_list_free(deplisttmp);
	return returntime_zone;
}

static const hsm_key_t*
getLastReusableKey(key_data_list_t *key_list, const policy_key_t *pkey)
{
	const key_data_t *key;
	const hsm_key_t *hkey, *hkey_young = NULL;
	hsm_key_list_t* hsmkeylist;
	int match;
	int cmp;

	if (!key_list) {
		return NULL;
	}
	if (!pkey) {
		return NULL;
	}

	/*
	 * Get a reusable key for this policy key.
	 */

	/* TODO: We still need to filter on role and not-in-use by zone */
	
	hsmkeylist = hsm_key_list_new_get_by_policy_key(pkey);
	for (hkey = hsm_key_list_get_begin(hsmkeylist); hkey;
		hkey = hsm_key_list_get_next(hsmkeylist))
	{
		/** only match if the hkey has at least the role(s) of pkey */
		if ((~hsm_key_role(hkey) & policy_key_role(pkey)) != 0)
			continue;

		/** Now find out if hsmkey is in used by zone */
		for (match = 0, key = key_data_list_begin(key_list); key; key = key_data_list_next(key_list)) {
			if (!db_value_cmp(key_data_hsm_key_id(key), hsm_key_id(hkey), &cmp)
				&& cmp == 0)
			{
				/** we have match, so this hsm_key is no good */
				match = 1;
				break;
			}
		}
		if (match) continue;

		/** This key matches, is it newer? */
		if (!hkey_young || hsm_key_inception(hkey_young) < hsm_key_inception(hkey))
			hkey_young = hkey;
	}

	hsm_key_list_free(hsmkeylist);
	return hkey_young;
}

/**
 * Test for the existence of key-configuration in the policy for
 * which key could be generated.
 * 
 * \param[in] policykeylist list of policy keys that must be able to rewind.
 * \param[in] key key to be tested.
 * \return 1 if a matching policy exists, 0 otherwise. -1 on error.
 */
static int
existsPolicyForKey(policy_key_list_t *policykeylist, const key_data_t *key)
{
	static const char *scmd = "existsPolicyForKey";
	const policy_key_t *pkey;
	hsm_key_t *hkey;

	if (!policykeylist) {
		return -1;
	}
	if (!key) {
		return -1;
	}

	if (!(hkey = key_data_get_hsm_key(key))) {
		/*
		 * This key is not associated with actual key material!
		 * This is a bug or database corruption.
		 * Crashing here is an option but we just return false so the 
		 * key will be thrown away in a graceful manner.
		 */
		ods_log_verbose("[%s] %s no hsmkey!", module_str, scmd);
		return 0;
	}
	pkey = policy_key_list_begin(policykeylist);
	while (pkey) {
		if ((int)policy_key_role(pkey) == (int)key_data_role(key) &&
			hsm_key_repository(hkey) && policy_key_repository(pkey) &&
			strcmp(hsm_key_repository(hkey), policy_key_repository(pkey)) == 0 &&
			hsm_key_algorithm(hkey) == policy_key_algorithm(pkey) &&
			hsm_key_bits(hkey) == policy_key_bits(pkey))
		{
			hsm_key_free(hkey);
			return 1;
		}
		pkey = policy_key_list_next(policykeylist);
	}
	ods_log_verbose("[%s] %s not found such config", module_str, scmd);
	hsm_key_free(hkey);
	return 0;
}

static int
last_inception_policy(key_data_list_t *key_list, const policy_key_t *pkey)
{
	const key_data_t *key = NULL;
	hsm_key_t *hsmkey = NULL;
	int max_inception = -1;

	if (!key_list || !pkey) return -1;
	
	/*
	 * Must match: role, bits, algorithm and repository.
	 */
	for (key = key_data_list_begin(key_list); key;
		key = key_data_list_next(key_list))
	{
		if ((int)policy_key_role(pkey) != (int)key_data_role(key) ||
			policy_key_algorithm(pkey) != key_data_algorithm(key) ||
			(hsmkey = key_data_get_hsm_key(key)) == NULL ||
			policy_key_bits(pkey) != hsm_key_bits(hsmkey) ||
			policy_key_algorithm(pkey) != hsm_key_algorithm(hsmkey) ||
			strcmp(policy_key_repository(pkey), hsm_key_repository(hsmkey)))
		{
			hsm_key_free(hsmkey);
			hsmkey = NULL;
			continue;
		}
		hsm_key_free(hsmkey);
		hsmkey = NULL;
		/** This key matches, is it newer? */
		if (max_inception == -1 || max_inception < (signed int)key_data_inception(key))
		{
			max_inception = key_data_inception(key);
		}
	}
	return max_inception;
}

/**
 * Test for existence of a similar key.
 * 
 * \param[in] Key list
 * \param[in] Role
 * \param[in] Algorithm
 * \return existence of such a key.
 */
static int
key_for_conf(key_data_list_t *key_list, const policy_key_t *pkey)
{
	const key_data_t *key;

	if (!key_list) {
		return 0;
	}
	if (!pkey) {
		return 0;
	}

	for (key = key_data_list_begin(key_list); key;
		key = key_data_list_next(key_list))
	{
		if (policy_key_algorithm(pkey) == key_data_algorithm(key) &&
			(int)policy_key_role(pkey) == (int)key_data_role(key))
		{
			return 1;
		}
	}
	return 0;
}

/**
 * Set the next roll time in the zone for the specified policy key.
 *
 * \return Zero on success, a positive value on database error and a negative
 * value on generic errors.
 */
static void 
setnextroll(zone_t *zone, const policy_key_t *pkey, time_t t)
{
	assert(zone);
	assert(pkey);

	switch(policy_key_role(pkey)) {
		case POLICY_KEY_ROLE_KSK:
			zone->next_ksk_roll = (unsigned int)t;
			break;
		case POLICY_KEY_ROLE_ZSK:
			zone->next_zsk_roll = (unsigned int)t;
			break;
		case POLICY_KEY_ROLE_CSK:
			zone->next_csk_roll = (unsigned int)t;
			break;
		default:
			assert(0);
	}
}

/** 
 * Calculate keytag
 * @param loc: Locator of keydata on HSM
 * @param alg: Algorithm of key
 * @param ksk: 0 for zsk, positive int for ksk|csk
 * @param[out] success: set if returned keytag is meaningfull.
 * return: keytag
 * */
static uint16_t 
keytag(const char *loc, int alg, int ksk, int *success)
{
	uint16_t tag;
	hsm_ctx_t *hsm_ctx;
	hsm_sign_params_t *sign_params;
	libhsm_key_t *hsmkey;
	ldns_rr *dnskey_rr;

	if (!loc) {
		return 0;
	}
	if (!success) {
		return 0;
	}

	*success = 0;

	if (!(hsm_ctx = hsm_create_context())) {
		return 0;
	}
	if (!(sign_params = hsm_sign_params_new())) {
		hsm_destroy_context(hsm_ctx);
		return 0;
	}

	/* The owner name is not relevant for the keytag calculation.
	 * However, a ldns_rdf_clone down the path will trip over it. */
	sign_params->owner = ldns_rdf_new_frm_str(LDNS_RDF_TYPE_DNAME, "dummy");
	sign_params->algorithm = (ldns_algorithm) alg;
	sign_params->flags = LDNS_KEY_ZONE_KEY;
	if (ksk)
		sign_params->flags |= LDNS_KEY_SEP_KEY;

	hsmkey = hsm_find_key_by_id(hsm_ctx, loc);
	if (!hsmkey) {
		hsm_sign_params_free(sign_params);
		hsm_destroy_context(hsm_ctx);
		return 0;
	}

	dnskey_rr = hsm_get_dnskey(hsm_ctx, hsmkey, sign_params);
	if (!dnskey_rr) {
		libhsm_key_free(hsmkey);
		hsm_sign_params_free(sign_params);
		hsm_destroy_context(hsm_ctx);
		return 0;
	}

	tag = ldns_calc_keytag(dnskey_rr);

	ldns_rr_free(dnskey_rr);
	libhsm_key_free(hsmkey);
	hsm_sign_params_free(sign_params);
	hsm_destroy_context(hsm_ctx);
	*success = 1;
	return tag;
}

static int
enforce_roll(const zone_t *zone, const policy_key_t *pkey)
{
	if (!zone) {
		return 0;
	}
	if (!pkey) {
		return 0;
	}

	switch(policy_key_role(pkey)) {
		case POLICY_KEY_ROLE_KSK:
			return zone_roll_ksk_now(zone);
		case POLICY_KEY_ROLE_ZSK:
			return zone_roll_zsk_now(zone);
		case POLICY_KEY_ROLE_CSK:
			return zone_roll_csk_now(zone);
		default:
			return 0;
	}
}

static int
set_roll(zone_t *zone, const policy_key_t *pkey, unsigned int roll)
{
	if (!zone) {
		return 0;
	}
	if (!pkey) {
		return 0;
	}

	switch(policy_key_role(pkey)) {
		case POLICY_KEY_ROLE_KSK:
			return zone_set_roll_ksk_now(zone, roll);
		case POLICY_KEY_ROLE_ZSK:
			return zone_set_roll_zsk_now(zone, roll);
		case POLICY_KEY_ROLE_CSK:
			return zone_set_roll_csk_now(zone, roll);
		default:
			return 1;
	}
}

/**
 * See what needs to be done for the policy 
 * 
 * @param policy
 * @param zone
 * @param now
 * @param[out] allow_unsigned, true when no keys are configured.
 * @return time_t
 * */
static time_t
updatePolicy(engine_type *engine, db_connection_t *dbconn, policy_t *policy,
	zone_t *zone, const time_t now, int *allow_unsigned, int *zone_updated)
{
	time_t return_at = -1;
	key_data_list_t *keylist;
	policy_key_list_t *policykeylist;
	const key_data_t *key;
	key_data_t *mutkey = NULL;
	key_data_t *mutkey2 = NULL;
	const policy_key_t *pkey;
	const hsm_key_t *hsmkey;
	hsm_key_t *hsmkey2 = NULL;
	hsm_key_t *newhsmkey = NULL;
	static const char *scmd = "updatePolicy";
	int force_roll;
	time_t t_ret;
	key_data_role_t key_role;
	int success;
	uint16_t tag;
	int ret;

	if (!dbconn) {
		/* TODO: better log error */
		ods_log_error("[%s] %s: no dbconn", module_str, scmd);
		return now + 60;
	}
	if (!policy) {
		/* TODO: better log error */
		ods_log_error("[%s] %s: no policy", module_str, scmd);
		return now + 60;
	}
	if (!zone) {
		/* TODO: better log error */
		ods_log_error("[%s] %s: no zone", module_str, scmd);
		return now + 60;
	}
	if (!allow_unsigned) {
		/* TODO: better log error */
		ods_log_error("[%s] %s: no allow_unsigned", module_str, scmd);
		return now + 60;
	}
	if (!zone_updated) {
		/* TODO: better log error */
		ods_log_error("[%s] %s: no zone_updated", module_str, scmd);
		return now + 60;
	}

	ods_log_verbose("[%s] %s: policyName: %s", module_str, scmd, policy_name(policy));

	/*
	 * Get all policy keys (configurations) for the given policy and fetch all
	 * the policy key database objects so we can iterate over it more then once.
	 */
	if (!(policykeylist = policy_get_policy_keys(policy))) {
		/* TODO: better log error */
		ods_log_error("[%s] %s: error policy_get_policy_keys()", module_str, scmd);
		policy_key_list_free(policykeylist);
		return now + 60;
	}

	/*
	 * Get all key data objects for the given zone and fetch all the objects
	 * from the database so we can use the list again later.
	 */
	if (!(keylist = zone_get_keys(zone))) {
		/* TODO: better log error */
		ods_log_error("[%s] %s: error zone_get_keys()", module_str, scmd);
		key_data_list_free(keylist);
		policy_key_list_free(policykeylist);
		return now + 60;
	}

	/*
	 * Decommission all key data objects without any matching policy key config.
	 */
	while ((key = key_data_list_next(keylist))) {
		ret = existsPolicyForKey(policykeylist, key);
		if (ret < 0) {
			/* TODO: better log error */
			ods_log_error("[%s] %s: error existsPolicyForKey() < 0", module_str, scmd);
			key_data_list_free(keylist);
			policy_key_list_free(policykeylist);
			return now + 60;
		}
		if (!ret) {
			if (!(mutkey = key_data_new_copy(key))
				|| key_data_set_introducing(mutkey, 0)
				|| key_data_update(mutkey))
			{
				/* TODO: better log error */
				ods_log_error("[%s] %s: error update mutkey", module_str, scmd);
				key_data_free(mutkey);
				key_data_list_free(keylist);
				policy_key_list_free(policykeylist);
				return now + 60;
			}
			key_data_free(mutkey);
			mutkey = NULL;
		}
	}

	pkey = policy_key_list_begin(policykeylist);

	/*
	 * If no keys are configured an unsigned zone is okay.
	 */
	*allow_unsigned = pkey ? 0 : 1;

	/* If there are no keys configured set 'signconf_needs_writing'
	 * every time this function is called */
	if (!policy_key_list_size(policykeylist)) {
		if (zone_set_signconf_needs_writing(zone, 1)) {
			ods_log_error("[%s] %s: zone_set_signconf_needs_writing() failed", module_str, scmd);
		} else {
			*zone_updated = 1;
		}
	}

	for (; pkey; pkey = policy_key_list_next(policykeylist)) {
		newhsmkey = NULL;
		/*
		 * Check if we should roll, first get the roll state from the zone then
		 * check if the policy key is set to manual rollover and last check the
		 * key timings.
		 */
		force_roll = enforce_roll(zone, pkey);
		if (policy_key_manual_rollover(pkey)) {
			/*
			 * If this policy key is set to manual rollover and we do not have
			 * a key yet (for ex first run) then we should roll anyway.
			 */
			if (!key_for_conf(keylist, pkey)) {
				force_roll = 1;
			}
			else if (!force_roll) {
				/*
				 * Since this is set to manual rollover we do not want it to
				 * roll unless we have zone state saying that we should roll.
				 */
				continue;
			}
		}
		if (!force_roll) {
			int inception = -1;
			/*
			 * We do not need to roll but we should check if the youngest key
			 * needs to be replaced. If not we reschedule for later based on the
			 * youngest key.
			 * TODO: Describe better why the youngest?!?
			 */
			inception = last_inception_policy(keylist, pkey);
			if (inception != -1 &&
				inception + policy_key_lifetime(pkey) > now)
			{
				t_ret = addtime(inception, policy_key_lifetime(pkey));
				minTime(t_ret, &return_at);
				setnextroll(zone, pkey, t_ret);
				*zone_updated = 1;
				continue;
			}
		}
		
		/*
		 * Time for a new key
		 */
		ods_log_verbose("[%s] %s: New key needed for role %s",
			module_str, scmd, policy_key_role_text(pkey));

		/*
		 * Sanity check for unreasonable short key lifetime.
		 * This would produce silly output and give the signer lots of useless
		 * work to do otherwise.
		 */
		if ((policy_key_role(pkey) == POLICY_KEY_ROLE_KSK ||
			policy_key_role(pkey) == POLICY_KEY_ROLE_CSK) &&
			policy_parent_ds_ttl(policy) + policy_keys_ttl(policy) >=
			policy_key_lifetime(pkey))
		{
			ods_log_crit("[%s] %s: For policy %s %s key lifetime of %d "
				"is unreasonably short with respect to sum of parent "
				"TTL (%d) and key TTL (%d). Will not insert key!",
				module_str, scmd, policy_name(policy), policy_key_role_text(pkey),
				policy_key_lifetime(pkey), policy_parent_ds_ttl(policy),
				policy_keys_ttl(policy));
			setnextroll(zone, pkey, now);
			*zone_updated = 1;
			continue;
		}
		if ((policy_key_role(pkey) == POLICY_KEY_ROLE_ZSK ||
			policy_key_role(pkey) == POLICY_KEY_ROLE_CSK) &&
			policy_signatures_max_zone_ttl(policy) + policy_keys_ttl(policy) >=
			policy_key_lifetime(pkey))
		{
			ods_log_crit("[%s] %s: For policy %s %s key lifetime of %d "
				"is unreasonably short with respect to sum of "
				"MaxZoneTTL (%d) and key TTL (%d). Will not insert key!",
				module_str, scmd, policy_name(policy), policy_key_role_text(pkey),
				policy_key_lifetime(pkey), policy_signatures_max_zone_ttl(policy),
				policy_keys_ttl(policy));
			setnextroll(zone, pkey, now);
			*zone_updated = 1;
			continue;
		}

		/*
		 * Get a new key, either a existing/shared key if the policy is set to
		 * share keys or create a new key.
		 */
		if (policy_keys_shared(policy)) {
			hsmkey = getLastReusableKey(keylist, pkey);
			if (!hsmkey) {
				newhsmkey = hsm_key_factory_get_key(engine, dbconn, pkey, HSM_KEY_STATE_SHARED);
				hsmkey = newhsmkey;
			}
		}
		else {
			newhsmkey = hsm_key_factory_get_key(engine, dbconn, pkey, HSM_KEY_STATE_PRIVATE);
			hsmkey = newhsmkey;
		}
		if (!hsmkey) {
			/*
			 * Unable to get/create a HSM key at this time, retry later.
			 */
			ods_log_warning("[%s] %s: No keys available in HSM for policy %s, retry in %d seconds",
				module_str, scmd, policy_name(policy), NOKEY_TIMEOUT);
			minTime(now + NOKEY_TIMEOUT, &return_at);
<<<<<<< HEAD
			if (setnextroll(zone, pkey, now)) {
				/* TODO: better log error */
				ods_log_error("[%s] %s: error setnextroll 4", module_str, scmd);
				key_data_list_free(keylist);
				policy_key_list_free(policykeylist);
				return now + NOKEY_TIMEOUT;
			}
=======
			setnextroll(zone, pkey, now);
>>>>>>> 04d3bed2
			*zone_updated = 1;
			continue;
		}
		ods_log_verbose("[%s] %s: got new key from HSM", module_str, scmd);

		/*
		 * TODO: This will be replaced once roles are global
		 */
		key_role = KEY_DATA_ROLE_INVALID;
		switch (policy_key_role(pkey)) {
		case POLICY_KEY_ROLE_KSK:
			key_role = KEY_DATA_ROLE_KSK;
			break;

		case POLICY_KEY_ROLE_ZSK:
			key_role = KEY_DATA_ROLE_ZSK;
			break;

		case POLICY_KEY_ROLE_CSK:
			key_role = KEY_DATA_ROLE_CSK;
			break;

		default:
			break;
		}

		/*
		 * Create a new key data object.
		 */
		if (!(mutkey = key_data_new(dbconn))
			|| key_data_set_zone_id(mutkey, zone_id(zone))
			|| key_data_set_hsm_key_id(mutkey, hsm_key_id(hsmkey))
			|| key_data_set_algorithm(mutkey, policy_key_algorithm(pkey))
			|| key_data_set_inception(mutkey, now)
			|| key_data_set_role(mutkey, key_role)
			|| key_data_set_minimize(mutkey, policy_key_minimize(pkey))
			|| key_data_set_introducing(mutkey, 1)
			|| key_data_set_ds_at_parent(mutkey, KEY_DATA_DS_AT_PARENT_UNSUBMITTED))
		{
			/* TODO: better log error */
			ods_log_error("[%s] %s: error new key", module_str, scmd);
			key_data_free(mutkey);
			if (newhsmkey) {
			    hsm_key_factory_release_key(newhsmkey, dbconn);
			}
			hsm_key_free(newhsmkey);
			key_data_list_free(keylist);
			policy_key_list_free(policykeylist);
			return now + 60;
		}

		/*
		 * Generate keytag for the new key and set it.
		 */
		tag = keytag(hsm_key_locator(hsmkey), hsm_key_algorithm(hsmkey),
			((hsm_key_role(hsmkey) == HSM_KEY_ROLE_KSK
				|| hsm_key_role(hsmkey) == HSM_KEY_ROLE_CSK)
				? 1 : 0),
			&success);
		if (!success
			|| key_data_set_keytag(mutkey, tag))
		{
			/* TODO: better log error */
			ods_log_error("[%s] %s: error keytag", module_str, scmd);
			key_data_free(mutkey);
            if (newhsmkey) {
                hsm_key_factory_release_key(newhsmkey, dbconn);
            }
			hsm_key_free(newhsmkey);
			key_data_list_free(keylist);
			policy_key_list_free(policykeylist);
			return now + 60;
		}

		/*
		 * Create the new key in the database, if successful we set the next
		 * roll after the lifetime of the key.
		 */
		if (key_data_create(mutkey)) {
			/* TODO: better log error */
			ods_log_error("[%s] %s: error key_data_create()", module_str, scmd);
			key_data_free(mutkey);
            if (newhsmkey) {
                hsm_key_factory_release_key(newhsmkey, dbconn);
            }
			hsm_key_free(newhsmkey);
			key_data_list_free(keylist);
			policy_key_list_free(policykeylist);
			return now + 60;
		}
		t_ret = addtime(now, policy_key_lifetime(pkey));
		minTime(t_ret, &return_at);
		setnextroll(zone, pkey, t_ret);
		*zone_updated = 1;

		/*
		 * Tell similar keys to out-troduce.
		 * Similar keys are those that match role, algorithm, bits and repository
		 * and are introduced.
		 *
		 * NOTE:
		 * Will not work if a policy has 2 or more keys of the same role, algorithm,
		 * bits and repository. Unclear how to fix this since keys are not directly
		 * related to a policy key.
		 * We currently do not allow two policy keys with the same attributes.
		 */
		for (key = key_data_list_begin(keylist); key; key = key_data_list_next(keylist)) {
			if (key_data_introducing(key)
				&& key_data_role(key) == key_data_role(mutkey)
				&& key_data_algorithm(key) == key_data_algorithm(mutkey)
				&& (hsmkey2 = key_data_get_hsm_key(key))
				&& hsm_key_bits(hsmkey2) == hsm_key_bits(hsmkey)
				&& !strcmp(hsm_key_repository(hsmkey2), hsm_key_repository(hsmkey)))
			{
				if (!(mutkey2 = key_data_new_copy(key))
					|| key_data_set_introducing(mutkey2, 0)
					|| key_data_update(mutkey2))
				{
					/* TODO: better log error */
					ods_log_error("[%s] %s: error update mutkey2", module_str, scmd);
					key_data_free(mutkey2);
					hsm_key_free(hsmkey2);
					key_data_free(mutkey);
					hsm_key_free(newhsmkey);
					key_data_list_free(keylist);
					policy_key_list_free(policykeylist);
					return now + 60;
				}

				ods_log_verbose("[%s] %s: decommissioning old key: %s", module_str, scmd, hsm_key_locator(hsmkey2));

				key_data_free(mutkey2);
				mutkey2 = NULL;
			}
			hsm_key_free(hsmkey2);
			hsmkey2 = NULL;
		}

		key_data_free(mutkey);
		mutkey = NULL;
		hsm_key_free(newhsmkey);
		newhsmkey = NULL;

		/*
		 * Clear roll now (if set) in the zone for this policy key.
		 */
		if (enforce_roll(zone, pkey)) {
			if (set_roll(zone, pkey, 0)) {
				/* TODO: better log error */
				ods_log_error("[%s] %s: error set_roll()", module_str, scmd);
				key_data_list_free(keylist);
				policy_key_list_free(policykeylist);
				return now + 60;
			}
			*zone_updated = 1;
		}
	}

	key_data_list_free(keylist);
	policy_key_list_free(policykeylist);

	return return_at;
}

static time_t
removeDeadKeys(db_connection_t *dbconn, key_data_t** keylist,
	size_t keylist_size, key_dependency_list_t *deplist, const time_t now,
	const int purgetime)
{
	static const char *scmd = "removeDeadKeys";
	time_t first_purge = -1, key_time;
	size_t i, deplist2_size = 0;
	int key_purgable, cmp;
	unsigned int j;
	const key_state_t* state;
	key_dependency_t **deplist2 = NULL;

	assert(keylist);
	assert(deplist);

	deplist2_size = key_dependency_list_size(deplist);
	deplist2 = (key_dependency_t**)calloc(deplist2_size, sizeof(key_dependency_t*));
	/* deplist might be NULL but is always freeable */
	if (deplist2_size > 0)
	    deplist2[0] = key_dependency_list_get_begin(deplist);
	for (i = 1; i < deplist2_size; i++)
		deplist2[i] = key_dependency_list_get_next(deplist);
	
	for (i = 0; i < keylist_size; i++) {
		if (key_data_introducing(keylist[i])) continue;
		key_time = -1;
		key_purgable = 1;
		for (j = 0; j<4; j++) {
			switch(j){
				case 0: state = key_data_cached_ds(keylist[i]); break;
				case 1: state = key_data_cached_dnskey(keylist[i]); break;
				case 2: state = key_data_cached_rrsigdnskey(keylist[i]); break;
				case 3: state = key_data_cached_rrsig(keylist[i]);
			}
			if (key_state_state(state) == NA) continue;
			if (key_state_state(state) != HIDDEN) {
				key_purgable = 0;
				break;
			}
			if (key_state_last_change(state) > key_time) {
				key_time = key_state_last_change(state);
			}
		}
        if (key_time != -1) key_time = addtime(key_time, purgetime);
        if (key_purgable) {
			/* key is purgable, is it time yet? */
            if (now >= key_time) {
                ods_log_info("[%s] %s deleting key: %s", module_str, scmd,
                    hsm_key_locator(key_data_cached_hsm_key(keylist[i])));

                if (key_state_delete(key_data_get_cached_ds(keylist[i]))
                    || key_state_delete(key_data_get_cached_dnskey(keylist[i]))
                    || key_state_delete(key_data_get_cached_rrsigdnskey(keylist[i]))
                    || key_state_delete(key_data_get_cached_rrsig(keylist[i]))
                    || key_data_delete(keylist[i])
                    || hsm_key_factory_release_key_id(hsm_key_id(key_data_cached_hsm_key(keylist[i])), dbconn))
                {
                    /* TODO: better log error */
                    ods_log_error("[%s] %s: key_state_delete() || key_data_delete() || hsm_key_factory_release_key() failed", module_str, scmd);
                }
            } else {
                minTime(key_time, &first_purge);
            }
            /* we can clean up dependency because key is purgable */

            for (j = 0; j < deplist2_size; j++) {
                if (!deplist2[j]) continue;
                if (db_value_cmp(key_data_id(keylist[i]), key_dependency_from_key_data_id(deplist2[j]), &cmp)) {
                    /* TODO: better log error */
                    ods_log_error("[%s] %s: cmp deplist from failed", module_str, scmd);
                    break;
                }
                if(cmp) continue;

                if (key_dependency_delete(deplist2[j])) {
                    /* TODO: better log error */
                    ods_log_error("[%s] %s: key_dependency_delete() failed", module_str, scmd);
                    break;
                }
            }
        }
    }
    for (i = 0; i < deplist2_size; i++){
	key_dependency_free(deplist2[i]);
    }
	free(deplist2);
	return first_purge;
}

time_t
update(engine_type *engine, db_connection_t *dbconn, zone_t *zone, policy_t *policy, time_t now, int *zone_updated)
{
	int allow_unsigned = 0;
    time_t policy_return_time, zone_return_time, purge_return_time = -1, return_time;
    key_data_list_t *key_list;
    const key_data_t* key;
    key_data_t** keylist = NULL;
    size_t keylist_size, i;
    key_dependency_list_t *deplist;
    static const char *scmd = "update";
    int key_data_updated;

	printf("now: %d\n", (int)now);

	if (!engine) {
		ods_log_error("[%s] no engine", module_str);
		return now + 60;
	}
	if (!dbconn) {
		ods_log_error("[%s] no dbconn", module_str);
		return now + 60;
	}
	if (!zone) {
		ods_log_error("[%s] no zone", module_str);
		return now + 60;
	}
	if (!policy) {
		ods_log_error("[%s] no policy", module_str);
		return now + 60;
	}
	if (!zone_updated) {
		ods_log_error("[%s] no zone_updated", module_str);
		return now + 60;
	}

	ods_log_info("[%s] update zone: %s", module_str, zone_name(zone));

	/*
	 * Update policy.
	 */
	policy_return_time = updatePolicy(engine, dbconn, policy, zone, now, &allow_unsigned, zone_updated);

	if (allow_unsigned) {
		ods_log_info("[%s] No keys configured for %s, zone will become unsigned eventually",
		    module_str, zone_name(zone));
	}

    /*
     * Get all key data/state/hsm objects for later processing.
     */
    if (!(deplist = zone_get_key_dependencies(zone))) {
        /* TODO: better log error */
        ods_log_error("[%s] %s: error zone_get_key_dependencies()", module_str, scmd);
        key_dependency_list_free(deplist);
        return now + 60;
    }
    if (!(key_list = zone_get_keys(zone))) {
        /* TODO: better log error */
        ods_log_error("[%s] %s: error zone_get_keys()", module_str, scmd);
        key_data_list_free(key_list);
        key_dependency_list_free(deplist);
        return now + 60;
    }
    /*WTF DOES THIS CODE DO?*/
    if (!(keylist_size = key_data_list_size(key_list))) {
        if ((key = key_data_list_begin(key_list))) {
            while (key) {
                keylist_size++;
                key = key_data_list_next(key_list);
            }
        }
    }
    if (keylist_size) {
        if (!(keylist = (key_data_t**)calloc(keylist_size, sizeof(key_data_t*)))) {
            /* TODO: better log error */
            ods_log_error("[%s] %s: error calloc(keylist_size)", module_str, scmd);
            key_data_list_free(key_list);
            key_dependency_list_free(deplist);
            return now + 60;
        }
        for (i = 0; i < keylist_size; i++) {
            if (!i) {
                keylist[i] = key_data_list_get_begin(key_list);
            }
            else {
                keylist[i] = key_data_list_get_next(key_list);
            }
            if (!keylist[i]
                || key_data_cache_hsm_key(keylist[i])
                || key_data_cache_key_states(keylist[i]))
            {
                ods_log_error("[%s] %s: error key_data_list cache", module_str, scmd);
                for (i = 0; i < keylist_size; i++) {
                    if (keylist[i]) {
                        key_data_free(keylist[i]);
                    }
                }
                free(keylist);
                key_data_list_free(key_list);
                key_dependency_list_free(deplist);
                return now + 60;
            }
        }
    }
    key_data_list_free(key_list);

    /*
     * Update zone.
     */
    zone_return_time = updateZone(dbconn, policy, zone, now, allow_unsigned, zone_updated,
	    keylist, keylist_size, deplist);

    /*
     * Only purge old keys if the policy says so.
     */
	if (policy_keys_purge_after(policy) && keylist) {
	    purge_return_time = removeDeadKeys(dbconn, keylist, keylist_size, deplist, now,
	        policy_keys_purge_after(policy));
	}

    /*
     * Always set these flags. Normally this needs to be done _only_ when the
     * Signer config needs writing. However a previous Signer config might not
     * be available, we have no way of telling. :(
     */
	for (i = 0; i < keylist_size; i++) {
	    key_data_updated = 0;

		/* hack */
		key_data_set_publish(keylist[i], 0);
		key_data_set_active_ksk(keylist[i], 0);
		key_data_set_active_zsk(keylist[i], 0);
		key_data_updated = 1;
	    /*
	     * TODO: description
	     */
	    if (key_state_state(key_data_cached_dnskey(keylist[i])) == OMNIPRESENT
	        || key_state_state(key_data_cached_dnskey(keylist[i])) == RUMOURED)
	    {
	        if (!key_data_publish(keylist[i])) {
	            if (key_data_set_publish(keylist[i], 1)) {
	                ods_log_error("[%s] %s: key_data_set_publish() failed",
	                    module_str, scmd);
	                break;
	            }

	            key_data_updated = 1;
	        }
	    }

        /*
         * TODO: description
         */
        if (key_state_state(key_data_cached_rrsigdnskey(keylist[i])) == OMNIPRESENT
            || key_state_state(key_data_cached_rrsigdnskey(keylist[i])) == RUMOURED)
        {
            if (!key_data_active_ksk(keylist[i])) {
                if (key_data_set_active_ksk(keylist[i], 1)) {
                    ods_log_error("[%s] %s: key_data_set_active_ksk() failed",
                        module_str, scmd);
                    break;
                }

                key_data_updated = 1;
            }
        }

        /*
         * TODO: description
         */
        if (key_state_state(key_data_cached_rrsig(keylist[i])) == OMNIPRESENT
            || key_state_state(key_data_cached_rrsig(keylist[i])) == RUMOURED)
        {
            if (!key_data_active_zsk(keylist[i])) {
                if (key_data_set_active_zsk(keylist[i], 1)) {
                    ods_log_error("[%s] %s: key_data_set_active_zsk() failed",
                        module_str, scmd);
                    break;
                }

                key_data_updated = 1;
            }
        }

        if (key_data_updated) {
            if (key_data_update(keylist[i])) {
                ods_log_error("[%s] %s: key_data_update() failed",
                    module_str, scmd);
                break;
            }
        }
	}

    /*
     * Release cached objects.
     */
    for (i = 0; i < keylist_size; i++) {
        if (keylist[i]) {
            key_data_free(keylist[i]);
        }
    }
    free(keylist);
    key_dependency_list_free(deplist);

	printf("zone return: %d\n", (int)zone_return_time);
	printf("poli return: %d\n", (int)policy_return_time);
	printf("prge return: %d\n", (int)purge_return_time);

    return_time = zone_return_time;
    minTime(policy_return_time, &return_time);
    minTime(purge_return_time, &return_time);
    printf("tota return: %d\n", (int)return_time);
    return return_time;
}<|MERGE_RESOLUTION|>--- conflicted
+++ resolved
@@ -2528,17 +2528,7 @@
 			ods_log_warning("[%s] %s: No keys available in HSM for policy %s, retry in %d seconds",
 				module_str, scmd, policy_name(policy), NOKEY_TIMEOUT);
 			minTime(now + NOKEY_TIMEOUT, &return_at);
-<<<<<<< HEAD
-			if (setnextroll(zone, pkey, now)) {
-				/* TODO: better log error */
-				ods_log_error("[%s] %s: error setnextroll 4", module_str, scmd);
-				key_data_list_free(keylist);
-				policy_key_list_free(policykeylist);
-				return now + NOKEY_TIMEOUT;
-			}
-=======
 			setnextroll(zone, pkey, now);
->>>>>>> 04d3bed2
 			*zone_updated = 1;
 			continue;
 		}
