/*
 * Copyright (c) 2014 .SE (The Internet Infrastructure Foundation).
 * Copyright (c) 2014 OpenDNSSEC AB (svb)
 * All rights reserved.
 *
 * Redistribution and use in source and binary forms, with or without
 * modification, are permitted provided that the following conditions
 * are met:
 * 1. Redistributions of source code must retain the above copyright
 *    notice, this list of conditions and the following disclaimer.
 * 2. Redistributions in binary form must reproduce the above copyright
 *    notice, this list of conditions and the following disclaimer in the
 *    documentation and/or other materials provided with the distribution.
 *
 * THIS SOFTWARE IS PROVIDED BY THE AUTHOR ``AS IS'' AND ANY EXPRESS OR
 * IMPLIED WARRANTIES, INCLUDING, BUT NOT LIMITED TO, THE IMPLIED
 * WARRANTIES OF MERCHANTABILITY AND FITNESS FOR A PARTICULAR PURPOSE
 * ARE DISCLAIMED. IN NO EVENT SHALL THE AUTHOR BE LIABLE FOR ANY
 * DIRECT, INDIRECT, INCIDENTAL, SPECIAL, EXEMPLARY, OR CONSEQUENTIAL
 * DAMAGES (INCLUDING, BUT NOT LIMITED TO, PROCUREMENT OF SUBSTITUTE
 * GOODS OR SERVICES; LOSS OF USE, DATA, OR PROFITS; OR BUSINESS
 * INTERRUPTION) HOWEVER CAUSED AND ON ANY THEORY OF LIABILITY, WHETHER
 * IN CONTRACT, STRICT LIABILITY, OR TORT (INCLUDING NEGLIGENCE OR
 * OTHERWISE) ARISING IN ANY WAY OUT OF THE USE OF THIS SOFTWARE, EVEN
 * IF ADVISED OF THE POSSIBILITY OF SUCH DAMAGE.
 *
 */

#include "log.h"
#include "str.h"
#include "clientpipe.h"
#include "duration.h"
#include "db/key_data.h"
#include "db/hsm_key.h"
#include "utils/kc_helper.h"

#include "signconf/signconf.h"

#include <libxml/parser.h>
#include <libxml/tree.h>
#include <limits.h>
#include <unistd.h>

/**
 * Export the signconf XML for the given zone that uses the given policy.
 * \param[in] sockfd a socket fd.
 * \param[in] policy a policy_t pointer.
 * \param[in] zone a zone_t pointer.
 * \param[in] force if non-zero it will force the export for all zones even if
 * there are no updates for the zones.
 * \return SIGNCONF_EXPORT_ERR_* on error, otherwise SIGNCONF_EXPORT_OK or
 * SIGNCONF_EXPORT_NO_CHANGE.
 */
static int signconf_export(int sockfd, const policy_t* policy, zone_t* zone, int force);

int signconf_export_all(int sockfd, const db_connection_t* connection, int force) {
    zone_list_t* zone_list;
    const zone_t* zone;
    int ret;
    const policy_t* policy = NULL;
    int cmp;
    int change = 0;

    if (!connection) {
        return SIGNCONF_EXPORT_ERR_ARGS;
    }

    if (!(zone_list = zone_list_new(connection))
        || zone_list_get(zone_list))
    {
        if (zone_list) {
            zone_list_free(zone_list);
            return SIGNCONF_EXPORT_ERR_DATABASE;
        }
        return SIGNCONF_EXPORT_ERR_MEMORY;
    }

    for (zone = zone_list_get_next(zone_list); zone; zone = zone_list_get_next(zone_list)) {
        if (policy) {
            /*
             * If we already have a policy object; If policy_id compare fails
             * or if they are not the same free the policy object to we will
             * later retrieve the correct policy
             */
            if (db_value_cmp(policy_id(policy), zone_policy_id(zone), &cmp)
                || cmp)
            {
                policy = NULL;
            }
        }
        if (!policy) {
<<<<<<< HEAD
            if (!(policy = zone_get_policy(zone))) {
                zone_free(zone);
=======
            if (!(policy = zone_policy(zone))) {
>>>>>>> af044b0f
                zone_list_free(zone_list);
                return SIGNCONF_EXPORT_ERR_DATABASE;
            }
        }

        ret = signconf_export(sockfd, policy, zone, force);
        if (ret == SIGNCONF_EXPORT_OK) {
            change = 1;
        }
        else if (ret != SIGNCONF_EXPORT_NO_CHANGE) {
            zone_free(zone);
            zone_list_free(zone_list);
            return ret;
        }
        zone_free(zone);
    }
    zone_list_free(zone_list);

    if (change) {
        return SIGNCONF_EXPORT_OK;
    }
    return SIGNCONF_EXPORT_NO_CHANGE;
}

int signconf_export_policy(int sockfd, const db_connection_t* connection, const policy_t* policy, int force) {
    zone_list_t* zone_list;
    const zone_t* zone;
    int ret;
    int change = 0;

    if (!connection) {
        return SIGNCONF_EXPORT_ERR_ARGS;
    }
    if (!policy) {
        return SIGNCONF_EXPORT_ERR_ARGS;
    }

    if (!(zone_list = zone_list_new(connection))
        || zone_list_get_by_policy_id(zone_list, policy_id(policy)))
    {
        if (zone_list) {
            zone_list_free(zone_list);
            return SIGNCONF_EXPORT_ERR_DATABASE;
        }
        return SIGNCONF_EXPORT_ERR_MEMORY;
    }

    for (zone = zone_list_next(zone_list); zone; zone = zone_list_next(zone_list)) {
        ret = signconf_export(sockfd, policy, zone, force);
        if (ret == SIGNCONF_EXPORT_OK) {
            change = 1;
        }
        else if (ret != SIGNCONF_EXPORT_NO_CHANGE) {
            zone_list_free(zone_list);
            return ret;
        }
    }
    zone_list_free(zone_list);

    if (change) {
        return SIGNCONF_EXPORT_OK;
    }
    return SIGNCONF_EXPORT_NO_CHANGE;
}

static int __free(char **p) {
    if (!p || !*p) {
        return 1;
    }
    free(*p);
    *p = NULL;
    return 0;
}

static int signconf_export(int sockfd, const policy_t* policy, zone_t* zone, int force) {
    char path[PATH_MAX];
    xmlDocPtr doc;
    xmlNodePtr root;
    xmlNodePtr node;
    xmlNodePtr node2;
    xmlNodePtr node3;
    xmlNodePtr node4;
    xmlNodePtr node5;
    xmlNodePtr keys;
    duration_type* duration;
    char* duration_text = NULL;
    char text[1024];
    key_data_list_t* key_data_list;
    const key_data_t* key_data;
    hsm_key_t* hsm_key;
    int error;

    if (!policy) {
        return SIGNCONF_EXPORT_ERR_ARGS;
    }
    if (!zone) {
        return SIGNCONF_EXPORT_ERR_ARGS;
    }

    if (!force && !zone_signconf_needs_writing(zone)) {
        return SIGNCONF_EXPORT_NO_CHANGE;
    }

    if (snprintf(path, sizeof(path), "%s.new", zone_signconf_path(zone)) >= (int)sizeof(path)) {
        ods_log_error("[signconf_export] Unable to write updated XML for zone %s, path to long!", zone_name(zone));
        if (sockfd > -1) client_printf_err(sockfd, "Unable to write updated XML for zone %s, path to long!\n", zone_name(zone));
        return SIGNCONF_EXPORT_ERR_MEMORY;
    }

    if (!(duration = duration_create())) {
        ods_log_error("[signconf_export] Unable to process signconf for zone %s, memory allocation error!", zone_name(zone));
        if (sockfd > -1) client_printf_err(sockfd, "Unable to process signconf for zone %s, memory allocation error!\n", zone_name(zone));
        return SIGNCONF_EXPORT_ERR_MEMORY;
    }

    if (!(doc = xmlNewDoc((xmlChar*)"1.0"))
        || !(root = xmlNewNode(NULL, (xmlChar*)"SignerConfiguration"))
        || !(node = xmlNewChild(root, NULL, (xmlChar*)"Zone", NULL)))
    {
        ods_log_error("[signconf_export] Unable to create XML elements for zone %s, memory allocation error!", zone_name(zone));
        if (sockfd > -1) client_printf_err(sockfd, "Unable to create XML elements for zone %s, memory allocation error!\n", zone_name(zone));
        if (doc) {
            xmlFreeDoc(doc);
        }
        duration_cleanup(duration);
        return SIGNCONF_EXPORT_ERR_MEMORY;
    }

    xmlDocSetRootElement(doc, root);

    error = 1;
    if (!xmlNewProp(node, (xmlChar*)"name", (xmlChar*)zone_name(zone))
        || !(error = 26)
        || (policy_passthrough(policy) && !(node2 = xmlNewChild(node, NULL, (xmlChar*)"Passthrough", NULL)))
        || !(error = 2)
        || !(node2 = xmlNewChild(node, NULL, (xmlChar*)"Signatures", NULL))
        || !(error = 3)
        || duration_set_time(duration, policy_signatures_resign(policy))
        || !(duration_text = duration2string(duration))
        || !(node3 = xmlNewChild(node2, NULL, (xmlChar*)"Resign", (xmlChar*)duration_text))
        || __free(&duration_text)
        || !(error = 4)
        || duration_set_time(duration, policy_signatures_refresh(policy))
        || !(duration_text = duration2string(duration))
        || !(node3 = xmlNewChild(node2, NULL, (xmlChar*)"Refresh", (xmlChar*)duration_text))
        || __free(&duration_text)
        || !(error = 5)
        || !(node3 = xmlNewChild(node2, NULL, (xmlChar*)"Validity", NULL))
        || !(error = 6)
        || duration_set_time(duration, policy_signatures_validity_default(policy))
        || !(duration_text = duration2string(duration))
        || !(node4 = xmlNewChild(node3, NULL, (xmlChar*)"Default", (xmlChar*)duration_text))
        || __free(&duration_text)
        || !(error = 7)
        || duration_set_time(duration, policy_signatures_validity_denial(policy))
        || !(duration_text = duration2string(duration))
        || !(node4 = xmlNewChild(node3, NULL, (xmlChar*)"Denial", (xmlChar*)duration_text))
        || __free(&duration_text)
        || !(error = 8)
        || duration_set_time(duration, policy_signatures_jitter(policy))
        || !(duration_text = duration2string(duration))
        || !(node3 = xmlNewChild(node2, NULL, (xmlChar*)"Jitter", (xmlChar*)duration_text))
        || __free(&duration_text)
        || !(error = 9)
        || duration_set_time(duration, policy_signatures_inception_offset(policy))
        || !(duration_text = duration2string(duration))
        || !(node3 = xmlNewChild(node2, NULL, (xmlChar*)"InceptionOffset", (xmlChar*)duration_text))
        || __free(&duration_text)
        || !(error = 10)
        || (policy_signatures_max_zone_ttl(policy)
            && (duration_set_time(duration, policy_signatures_max_zone_ttl(policy))
                || !(duration_text = duration2string(duration))
                || !(node3 = xmlNewChild(node2, NULL, (xmlChar*)"MaxZoneTTL", (xmlChar*)duration_text))
                || __free(&duration_text)))

        || !(error = 11)
        || !(node2 = xmlNewChild(node, NULL, (xmlChar*)"Denial", NULL))
        || !(error = 12)
        || (policy_denial_type(policy) == POLICY_DENIAL_TYPE_NSEC
            && !(node3 = xmlNewChild(node2, NULL, (xmlChar*)"NSEC", NULL)))
        || !(error = 13)
        || (policy_denial_type(policy) == POLICY_DENIAL_TYPE_NSEC3
            && (!(node3 = xmlNewChild(node2, NULL, (xmlChar*)"NSEC3", NULL))
                || !(error = 14)
                || (policy_denial_ttl(policy)
                    && (duration_set_time(duration, policy_denial_ttl(policy))
                        || !(duration_text = duration2string(duration))
                        || !(node4 = xmlNewChild(node3, NULL, (xmlChar*)"TTL", (xmlChar*)duration_text))
                        || __free(&duration_text)))
                || !(error = 15)
                || (policy_denial_optout(policy)
                    && !(node4 = xmlNewChild(node3, NULL, (xmlChar*)"OptOut", NULL)))
                || !(error = 16)
                || !(node4 = xmlNewChild(node3, NULL, (xmlChar*)"Hash", NULL))
                || !(error = 17)
                || snprintf(text, sizeof(text), "%u", policy_denial_algorithm(policy)) >= (int)sizeof(text)
                || !(node5 = xmlNewChild(node4, NULL, (xmlChar*)"Algorithm", (xmlChar*)text))
                || !(error = 18)
                || snprintf(text, sizeof(text), "%u", policy_denial_iterations(policy)) >= (int)sizeof(text)
                || !(node5 = xmlNewChild(node4, NULL, (xmlChar*)"Iterations", (xmlChar*)text))
                || !(error = 19)
                || !(node5 = xmlNewChild(node4, NULL, (xmlChar*)"Salt", (xmlChar*)policy_denial_salt(policy)))))

        || !(error = 20)
        || !(keys = xmlNewChild(node, NULL, (xmlChar*)"Keys", NULL))
        || !(error = 21)
        || duration_set_time(duration, policy_keys_ttl(policy))
        || !(duration_text = duration2string(duration))
        || !(node3 = xmlNewChild(keys, NULL, (xmlChar*)"TTL", (xmlChar*)duration_text))
        || __free(&duration_text)

        || !(error = 22)
        || !(node2 = xmlNewChild(node, NULL, (xmlChar*)"SOA", NULL))
        || !(error = 23)
        || duration_set_time(duration, policy_zone_soa_ttl(policy))
        || !(duration_text = duration2string(duration))
        || !(node3 = xmlNewChild(node2, NULL, (xmlChar*)"TTL", (xmlChar*)duration_text))
        || __free(&duration_text)
        || !(error = 24)
        || duration_set_time(duration, policy_zone_soa_minimum(policy))
        || !(duration_text = duration2string(duration))
        || !(node3 = xmlNewChild(node2, NULL, (xmlChar*)"Minimum", (xmlChar*)duration_text))
        || __free(&duration_text)
        || !(error = 25)
        || !(node3 = xmlNewChild(node2, NULL, (xmlChar*)"Serial", (xmlChar*)policy_zone_soa_serial_text(policy)))
        )
    {
        ods_log_error("[signconf_export] Unable to create XML elements for zone %s! [%d]", zone_name(zone), error);
        if (sockfd > -1) client_printf_err(sockfd, "Unable to create XML elements for zone %s!\n", zone_name(zone));
        __free(&duration_text);
        duration_cleanup(duration);
        xmlFreeDoc(doc);
        return SIGNCONF_EXPORT_ERR_XML;
    }
    __free(&duration_text);
    duration_cleanup(duration);

    if (!(key_data_list = zone_get_keys(zone))) {
        ods_log_error("[signconf_export] Unable to get keys for zone %s!", zone_name(zone));
        if (sockfd > -1) client_printf_err(sockfd, "Unable to get keys for zone %s!\n", zone_name(zone));
        xmlFreeDoc(doc);
        return SIGNCONF_EXPORT_ERR_DATABASE;
    }

    for (key_data = key_data_list_next(key_data_list); key_data; key_data = key_data_list_next(key_data_list)) {
        if (!(hsm_key = key_data_get_hsm_key(key_data))) {
            ods_log_error("[signconf_export] Unable to get HSM key from database for zone %s!", zone_name(zone));
            if (sockfd > -1) client_printf_err(sockfd, "Unable to get HSM key from database for zone %s!\n", zone_name(zone));
            key_data_list_free(key_data_list);
            xmlFreeDoc(doc);
            return SIGNCONF_EXPORT_ERR_DATABASE;
        }
        error = 100;
        if (!(node2 = xmlNewChild(keys, NULL, (xmlChar*)"Key", NULL))
            || !(error = 101)
            || (key_data_role(key_data) == KEY_DATA_ROLE_ZSK
                && !(node3 = xmlNewChild(node2, NULL, (xmlChar*)"Flags", (xmlChar*)"256")))
            || !(error = 102)
            || (key_data_role(key_data) != KEY_DATA_ROLE_ZSK
                && !(node3 = xmlNewChild(node2, NULL, (xmlChar*)"Flags", (xmlChar*)"257")))
            || !(error = 103)
            || snprintf(text, sizeof(text), "%u", key_data_algorithm(key_data)) >= (int)sizeof(text)
            || !(error = 104)
            || !(node3 = xmlNewChild(node2, NULL, (xmlChar*)"Algorithm", (xmlChar*)text))
            || !(error = 105)
            || !(node3 = xmlNewChild(node2, NULL, (xmlChar*)"Locator",(xmlChar*)hsm_key_locator(hsm_key)))
            || !(error = 106)
            || (key_data_active_ksk(key_data)
                && (key_data_role(key_data) == KEY_DATA_ROLE_KSK
                    || key_data_role(key_data) == KEY_DATA_ROLE_CSK)
                && !(node3 = xmlNewChild(node2, NULL, (xmlChar*)"KSK", NULL)))
            || !(error = 107)
            || (key_data_active_zsk(key_data)
                && (key_data_role(key_data) == KEY_DATA_ROLE_ZSK
                    || key_data_role(key_data) == KEY_DATA_ROLE_CSK)
                && !(node3 = xmlNewChild(node2, NULL, (xmlChar*)"ZSK", NULL)))
            || !(error = 108)
            || (key_data_publish(key_data)
                && !(node3 = xmlNewChild(node2, NULL, (xmlChar*)"Publish", NULL)))
            /* TODO:
             * What about <Deactivate/> ?
             */
            )
        {
            ods_log_error("[signconf_export] Unable to create key XML elements for zone %s! [%d]", zone_name(zone), error);
            if (sockfd > -1) client_printf_err(sockfd, "Unable to create key XML elements for zone %s!\n", zone_name(zone));
            hsm_key_free(hsm_key);
            key_data_list_free(key_data_list);
            xmlFreeDoc(doc);
            return SIGNCONF_EXPORT_ERR_XML;
        }
        hsm_key_free(hsm_key);
    }
    key_data_list_free(key_data_list);

    unlink(path);
    if (xmlSaveFormatFileEnc(path, doc, "UTF-8", 1) == -1) {
        ods_log_error("[signconf_export] Unable to write signconf for zone %s, LibXML error!", zone_name(zone));
        if (sockfd > -1) client_printf_err(sockfd, "Unable to write signconf for zone %s, LibXML error!\n", zone_name(zone));
        xmlFreeDoc(doc);
        return SIGNCONF_EXPORT_ERR_FILE;
    }
    xmlFreeDoc(doc);

    if (check_rng(path, OPENDNSSEC_SCHEMA_DIR "/signconf.rng", 0)) {
        ods_log_error("[signconf_export] Unable to validate the exported signconf XML for zone %s!", zone_name(zone));
        if (sockfd > -1) client_printf_err(sockfd, "Unable to validate the exported signconf XML for zone %s!\n", zone_name(zone));
        unlink(path);
        return SIGNCONF_EXPORT_ERR_XML;
    }

    if (rename(path, zone_signconf_path(zone))) {
        ods_log_error("[signconf_export] Unable to write signconf for zone %s, rename failed!", zone_name(zone));
        if (sockfd > -1) client_printf_err(sockfd, "Unable to write signconf for zone %s, rename failed!\n", zone_name(zone));
        unlink(path);
        return SIGNCONF_EXPORT_ERR_FILE;
    }

    zone_set_signconf_needs_writing(zone, 0);
    zone_update(zone);

    return SIGNCONF_EXPORT_OK;
}<|MERGE_RESOLUTION|>--- conflicted
+++ resolved
@@ -89,12 +89,8 @@
             }
         }
         if (!policy) {
-<<<<<<< HEAD
             if (!(policy = zone_get_policy(zone))) {
                 zone_free(zone);
-=======
-            if (!(policy = zone_policy(zone))) {
->>>>>>> af044b0f
                 zone_list_free(zone_list);
                 return SIGNCONF_EXPORT_ERR_DATABASE;
             }
