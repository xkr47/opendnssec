--- conflicted
+++ resolved
@@ -43,16 +43,11 @@
     int ret;
     char cmd[SYSTEM_MAXLEN];
 
-<<<<<<< HEAD
     ods_log_info("[%s] performing signconf for zone %s", module_str,
         zonename);
 
     /* exports all that have "needswriting set */
     ret = signconf_export_zone(zonename, dbconn);
-=======
-    ods_log_info("[%s] performing signconf for all zones", module_str);
-    ret = signconf_xml_export_all(sockfd, dbconn, force);
->>>>>>> ce257614
     if (ret == SIGNCONF_EXPORT_NO_CHANGE) {
         ods_log_info("[%s] signconf done, no change", module_str);
         return -1;
