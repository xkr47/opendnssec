--- conflicted
+++ resolved
@@ -85,11 +85,7 @@
     zone_list_db_t* zone_list;
     zone_db_t* zone;
     int ret;
-<<<<<<< HEAD
-    policy_t* policy = NULL;
-=======
     policy_t *policy = NULL;
->>>>>>> 92484f91
     int cmp;
     int change = 0;
 
