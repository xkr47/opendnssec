--- conflicted
+++ resolved
@@ -660,32 +660,6 @@
 JOIN mapping
 	ON mapping.state = REMOTE.dnsseckeys.state;
 
-<<<<<<< HEAD
--- Set to OMN if Tactive + Dttl < Tnow
-UPDATE keyState
-SET state = 2
-WHERE keyState.state = 1 AND keyState.type = 1 AND keyState.id IN (
-        SELECT rs.id
-        FROM keyState AS rs
-        JOIN keyData
-                ON keyData.id = rs.keydataId
-        JOIN REMOTE.dnsseckeys
-                ON REMOTE.dnsseckeys.keypair_id = keyData.hsmkeyid
-        JOIN zone
-                ON keyData.zoneId = zone.id
-        JOIN policy
-                ON policy.id = zone.policyId
-        WHERE CAST(UNIX_TIMESTAMP(REMOTE.dnsseckeys.active) + policy.signaturesValidityDefault as INTEGER) < UNIX_TIMESTAMP(now()));
-
--- Force the RRSIG state in omnipresent if rumoured and there is no old ZSK
--- unretentive
-UPDATE keyState 
-SET state = 2
-WHERE keyState.id IN (
-SELECT rs.id FROM keyState AS rs 
-JOIN keystate AS dk ON dk.keyDataId == rs.keyDataId
-WHERE rs.type == 1 AND dk.type == 2 AND rs.state == 1 AND dk.state == 2
-=======
 CREATE TABLE tmp (
 	id INTEGER
 );
@@ -719,7 +693,6 @@
 SELECT rs.id FROM keyState AS rs
 JOIN keyState AS dk ON dk.keyDataId = rs.keyDataId
 WHERE rs.type = 1 AND dk.type = 2 AND rs.state = 1 AND dk.state = 2
->>>>>>> 18c63062
 AND NOT EXISTS(
 	SELECT* FROM keyState AS rs2
 	JOIN keyState AS dk2 ON dk2.keyDataId = rs2.keyDataId
