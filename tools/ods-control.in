--- conflicted
+++ resolved
@@ -75,7 +75,6 @@
 	case "$2" in
 
 	'start')
-<<<<<<< HEAD
 		echo "Starting enforcer..."
 		"$sbindir/ods-enforcer" start
 		i=0
@@ -86,57 +85,11 @@
 				RETVAL=1
 				echo "Could not start enforcer"
 				exit $RETVAL
-=======
-		if [ -r "$enforcer_pid_file" ]; then
-			echo "Enforcer is already running"
-			RETVAL=-1
-		else
-			echo "Starting enforcer..."
-			"$sbindir/ods-enforcerd"
-			RETVAL=$?
-			if [ $RETVAL = 0 ]; then
-				i=0
-				while [ ! -r "$enforcer_pid_file" ]; do
-					sleep 1
-					i=`expr $i + 1`
-					if [ $i -ge 5 ]; then
-						RETVAL=1
-						echo "Could not start enforcer"
-						break
-					fi
-				done
->>>>>>> 2372b99a
 			fi
 		done
 
-<<<<<<< HEAD
 		"$sbindir/ods-enforcer" running
 		RETVAL=$?
-=======
-	'stop')
-		echo "Stopping enforcer..."
-		if [ -r "$enforcer_pid_file" ]; then
-			kill -TERM `cat "$enforcer_pid_file"`
-			RETVAL=$?
-			if [ $RETVAL = 0 ]; then
-				i=0
-				while [ -r "$enforcer_pid_file" ]; do
-					sleep 1
-					i=`expr $i + 1`
-					if [ $i -ge 5 ]; then
-						RETVAL=1
-						echo "Could not start enforcer"
-						break
-					fi
-				done
-			fi
-		else
-			echo "Cannot find PID file"
-			RETVAL=1
-		fi
-		exit $RETVAL
-		;;
->>>>>>> 2372b99a
 
 		exit $RETVAL
 		;;
@@ -163,7 +116,7 @@
 	;;
 
 *)
-	echo "usage: $progname hsm|signer|enforcer|start|stop ..."
+	echo "usage: $progname ksm|hsm|signer|enforcer|start|stop ..."
 	;;
 
 esac
