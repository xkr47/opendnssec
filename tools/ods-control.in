#!/bin/sh
#
# $Id$
#
# Copyright (c) 2009 .SE (The Internet Infrastructure Foundation)
# All rights reserved.
#
# Redistribution and use in source and binary forms, with or without
# modification, are permitted provided that the following conditions
# are met:
# 1. Redistributions of source code must retain the above copyright
#    notice, this list of conditions and the following disclaimer.
# 2. Redistributions in binary form must reproduce the above copyright
#    notice, this list of conditions and the following disclaimer in the
#    documentation and/or other materials provided with the distribution.
#
# THIS SOFTWARE IS PROVIDED BY THE AUTHOR ``AS IS'' AND ANY EXPRESS OR
# IMPLIED WARRANTIES, INCLUDING, BUT NOT LIMITED TO, THE IMPLIED
# WARRANTIES OF MERCHANTABILITY AND FITNESS FOR A PARTICULAR PURPOSE
# ARE DISCLAIMED. IN NO EVENT SHALL THE AUTHOR BE LIABLE FOR ANY
# DIRECT, INDIRECT, INCIDENTAL, SPECIAL, EXEMPLARY, OR CONSEQUENTIAL
# DAMAGES (INCLUDING, BUT NOT LIMITED TO, PROCUREMENT OF SUBSTITUTE
# GOODS OR SERVICES; LOSS OF USE, DATA, OR PROFITS; OR BUSINESS
# INTERRUPTION) HOWEVER CAUSED AND ON ANY THEORY OF LIABILITY, WHETHER
# IN CONTRACT, STRICT LIABILITY, OR TORT (INCLUDING NEGLIGENCE OR
# OTHERWISE) ARISING IN ANY WAY OUT OF THE USE OF THIS SOFTWARE, EVEN
# IF ADVISED OF THE POSSIBILITY OF SUCH DAMAGE.
#

progname="ods-control"
bindir="@OPENDNSSEC_BIN_DIR@"
sbindir="@OPENDNSSEC_SBIN_DIR@"
enforcer_pid_file="@OPENDNSSEC_ENFORCER_PIDFILE@"
signer_pid_file="@OPENDNSSEC_SIGNER_PIDFILE@"
signer_socket_file="@OPENDNSSEC_SIGNER_SOCKET@"


case "$1" in

'hsm')
	shift
	"$bindir/ods-hsmutil" $@
	;;

'signer')
	case "$2" in

	'start')
		echo "Starting signer engine..."
		"$sbindir/ods-signer" start
		
		RETVAL=$?
		if [ $RETVAL = 0 ]; then
			i=0
			while [ ! -r "$signer_pid_file" ]; do
				sleep 1
				i=`expr $i + 1`
				if [ $i -ge 5 ]; then
					RETVAL=1
					echo "Could not start signer"
					exit $RETVAL
				fi
			done
			i=0
			while [ ! -r "$signer_socket_file" ]; do
				sleep 1
				i=`expr $i + 1`
				if [ $i -ge 5 ]; then
					RETVAL=1
					echo "Could not start signer"
					exit $RETVAL
				fi
			done
			sleep 1

			"$sbindir/ods-signer" running
			RETVAL=$?
		fi
		
		exit $RETVAL
		;;
	*)
		shift
		"$sbindir/ods-signer" "$@"
		;;

	esac
	;;

'enforcer')
	case "$2" in

	'start')
		echo "Starting enforcer..."
<<<<<<< HEAD
		"$sbindir/ods-enforcer" start
		i=0
		while [ ! -r "$enforcer_pid_file" ]; do
			sleep 1
			i=`expr $i + 1`
			if [ $i -ge 5 ]; then
				RETVAL=1
				echo "Could not start enforcer"
				exit $RETVAL
			fi
		done

		"$sbindir/ods-enforcer" running
		RETVAL=$?
=======
		"$sbindir/ods-enforcerd"
		RETVAL=$?
		if [ $RETVAL = 0 ]; then
			i=0
			while [ ! -r "$enforcer_pid_file" ]; do
				sleep 1
				i=`expr $i + 1`
				if [ $i -ge 5 ]; then
					RETVAL=1
					echo "Could not start enforcer"
					break
				fi
			done
		fi
		exit $RETVAL
		;;

	'stop')
		echo "Stopping enforcer..."
		if [ -r "$enforcer_pid_file" ]; then
			kill -TERM `cat "$enforcer_pid_file"`
			RETVAL=$?
			if [ $RETVAL = 0 ]; then
				i=0
				while [ -r "$enforcer_pid_file" ]; do
					sleep 1
					i=`expr $i + 1`
					if [ $i -ge 5 ]; then
						RETVAL=1
						echo "Could not stop enforcer"
						break
					fi
				done
			fi
		else
			echo "Cannot find PID file"
			RETVAL=1
		fi
		exit $RETVAL
		;;
>>>>>>> cef2a58b

		exit $RETVAL
		;;

	*)
		"$sbindir/ods-enforcer" $2
		;;

	esac
	;;

'start')
	"$0" enforcer start
<<<<<<< HEAD

	"$0" signer start
=======
	RETVAL=$?
	if [ $RETVAL != 0 ]
	then
		exit $RETVAL
	fi
	"$0" signer start
	RETVAL=$?
	exit $RETVAL
>>>>>>> cef2a58b
	;;

'stop')
	echo "Stopping enforcer.."
	"$0" enforcer stop
<<<<<<< HEAD

	echo "Stopping signer engine.."
	"$0" signer stop
=======
	echo "Stopping signer engine..."
	"$sbindir/ods-signer" stop
>>>>>>> cef2a58b
	;;

*)
	echo "usage: $progname ksm|hsm|signer|enforcer|start|stop ..."
	;;

esac
<|MERGE_RESOLUTION|>--- conflicted
+++ resolved
@@ -92,7 +92,6 @@
 
 	'start')
 		echo "Starting enforcer..."
-<<<<<<< HEAD
 		"$sbindir/ods-enforcer" start
 		i=0
 		while [ ! -r "$enforcer_pid_file" ]; do
@@ -107,48 +106,6 @@
 
 		"$sbindir/ods-enforcer" running
 		RETVAL=$?
-=======
-		"$sbindir/ods-enforcerd"
-		RETVAL=$?
-		if [ $RETVAL = 0 ]; then
-			i=0
-			while [ ! -r "$enforcer_pid_file" ]; do
-				sleep 1
-				i=`expr $i + 1`
-				if [ $i -ge 5 ]; then
-					RETVAL=1
-					echo "Could not start enforcer"
-					break
-				fi
-			done
-		fi
-		exit $RETVAL
-		;;
-
-	'stop')
-		echo "Stopping enforcer..."
-		if [ -r "$enforcer_pid_file" ]; then
-			kill -TERM `cat "$enforcer_pid_file"`
-			RETVAL=$?
-			if [ $RETVAL = 0 ]; then
-				i=0
-				while [ -r "$enforcer_pid_file" ]; do
-					sleep 1
-					i=`expr $i + 1`
-					if [ $i -ge 5 ]; then
-						RETVAL=1
-						echo "Could not stop enforcer"
-						break
-					fi
-				done
-			fi
-		else
-			echo "Cannot find PID file"
-			RETVAL=1
-		fi
-		exit $RETVAL
-		;;
->>>>>>> cef2a58b
 
 		exit $RETVAL
 		;;
@@ -162,32 +119,15 @@
 
 'start')
 	"$0" enforcer start
-<<<<<<< HEAD
 
 	"$0" signer start
-=======
-	RETVAL=$?
-	if [ $RETVAL != 0 ]
-	then
-		exit $RETVAL
-	fi
-	"$0" signer start
-	RETVAL=$?
-	exit $RETVAL
->>>>>>> cef2a58b
 	;;
 
 'stop')
 	echo "Stopping enforcer.."
 	"$0" enforcer stop
-<<<<<<< HEAD
-
-	echo "Stopping signer engine.."
+	echo "Stopping signer engine..."
 	"$0" signer stop
-=======
-	echo "Stopping signer engine..."
-	"$sbindir/ods-signer" stop
->>>>>>> cef2a58b
 	;;
 
 *)
