$Id$

<<<<<<< HEAD
OpenDNSSEC 2.0.0a4 (EnforcerNG branch) 

* Bugfix: OPENDNSSEC-281, Commandhandler sometimes unresponsive.
* Bugfix: OPENDNSSEC-276, HSM initialized after fork().

OpenDNSSEC 2.0.0a3 (EnforcerNG branch) - 2012-06-18

* Enforcer: Limit number of pregenerated keys when using <SharedKeys>.
* Enforcer: MySQL database backend implemented.
* Enforcer: New directive <MaxZoneTTL> to make safe assumptions about
  zonefile.
* Enforcer: New zone add command, allow specifying adapters.
* Enforcer: New zone del command, use --force for still signed zones.
* Enforcer: Pre-generate keys on the HSM.
* Enforcer: SQLite database backend implemented.

Bugfixes:
* OPENDNSSEC-183: Enforcer: If no DNSKEYs use negative TTL as TTL(DNSKEY).
* OPENDNSSEC-185: Enforcer: Used wrong value for negative caching.
* OPENDNSSEC-206: Enforcer: Notify Signer on generating new signer
  configuration.
* OPENDNSSEC-224: Enforcer: Fix rolling simultaneous keys.
  (e.g. emergency roll)
* OPENDNSSEC-271: Enforcer: Signer configurations w/o keys are now accepted.
* Enforcer: Handle cases where negative cache > positive cache.
* Enforcer: Take resign interval into account when signer does smooth
  rollover.

Known Issues:
* Enforcer: Key material not always reused when using <SharedKeys>.
* Enforcer: Lacking documentation.
* Enforcer: No migration tools.


OpenDNSSEC EnforcerNG branch alpha2 - 2011-10-18

* Enforcer: Automatic introduce keys marked as manual, like other enforcer.
* Enforcer: Automatically retract never submitted DS records.
* Enforcer: CSK is now configurable.
* Enforcer: Do not allow lifetime of key to be shorter than TTL.
* Enforcer: Support for RollOverType in kasp.xml

Bugfixes:
* Enforcer: Fixed concurrency related crashes.
* Enforcer: Remove some scheduling when waiting for user input.
* Enforcer: Schedule the purging of keys.


OpenDNSSEC EnforcerNG branch alpha1 - 2011-09-23

HIGH-LEVEL DESIGN GOALS:
* Support for a large number of zones. The enforcer should reasonably be
  useable with many zones. Think order of magnitude 50.000 concurrent zones.
* Allow for future rollover strategies. Provide a generic framework to
  implement other kinds of rollovers in the future.
* Drop in replacement. Should replace the current enforcer but keep the same
  interface and provide migration scripts from earlier installs.

Trunk
=======

OpenDNSSEC 2.0.0-trunk

* OPENDNSSEC-247: Signer Engine: TTL on NSEC3 was not updated on SOA
  Minimum change.


OpenDNSSEC 1.4.0 - 2013-04-22

* Production release of 1.4
* Versioning scheme and release support policies updated
* Summary of changes in 1.4 can be found on the wiki:
  http://wiki.opendnssec.org/display/DOCS


OpenDNSSEC 1.4.0rc3 - 2013-03-15

* Further testing of OPENDNSSEC-387 completed, release returned to rc status.


OpenDNSSEC 1.4.0b3 - 2013-02-20

Note: This release is marked as a beta release (rather than rc3) due to 
OPENDNSSEC-387, which is a significant functional change compared to rc2. 

* OPENDNSSEC-387: Rollback of multi-threaded enforcer. Due to key allocation 
  issues the usefulness of the threaded enforcer is outweighed by the code
  complications. The option still remains in conf.xml for compatibility with
  existing use; but it will now be silently ignored.
>>>>>>> f4975f0a

Bugfixes:
* OPENDNSSEC-388: Signer Engine: Internal serial should take into account
  the inbound serial.
* SUPPORT-50/51: Signer Engine: Inbound DNS Adapter incorrectly updates 
  NSEC3PARAM and DNSKEY RRset [OPENDNSSEC-389]
* OPENDNSSEC-389: Input DNS Adapter incorrectly updating NSEC3PARAM and DNSKEY RRsets


OpenDNSSEC 1.4.0rc2 - 2013-01-25

* OPENDNSSEC-350: Signer Engine: Better log message when IXFR is not ready for
  reading.
* OPENDNSSEC-367: ods-ksmutil: Require user confirmation if the algorithm for
  a key is changed in a policy (as this rollover is not handled cleanly)

Bugfixes:
* SUPPORT-44: Signer Engine: Drop privileges after binding to socket
  [OPENDNSSEC-364].
* Signer Engine: XFR not ready should not be a fatal status for task read
  (thanks Ville Mattila).
* OPENDNSSEC-365: Enforcer: Nasty bug where KSKs could get prematurely retired.


OpenDNSSEC 1.4.0rc1 - 2013-01-10

* OPENDNSSEC-359: Remove eppclient


OpenDNSSEC 1.4.0b2 - 2012-12-17

* OPENDNSSEC-292: Provide scripts to convert database between different 
  supported formats
* OPENDNSSEC-299: ods-ksmutil: ods-ksmutil <enter> now includes policy import
* OPENDNSSEC-300: ods-ksmutil: policy purge documented with a warning
* OPENDNSSEC-315: "ods-hsmutil logout" will delete any credentials in the
  shared memory.
* OPENDNSSEC-330: Signer Engine: NSEC3PARAM TTL should be set to zero.
* OPENDNSSEC-338: ods-ksmutil: fix zone delete on MySQL (broken by SUPPORT-27)
* OPENDNSSEC-345: ods-ksmutil: use ods-control to HUP the enforcerd process
* ods-ksmutil: Deprecate the one-step key backup command

Bugfixes:
* SUPPORT-40: Signer Engine: Keep occluded data in signed zone files/transfers.
* OPENDNSSEC-349: Enforcer: Fix some memory leaks in the enforcer found by
  valgrind.
* OPENDNSSEC-353: Signer Engine: Add/remove NSEC3s for empty non-terminals
  between apex and delegation when DS is added/removed.
* Signer Engine: Fixed locking and notification on the drudge work queue,
  signals could be missed so that drudgers would stall when there was work to
  be done.
* libhsm: Fixed PIN handling on OpenBSD.
* Enforcer: If enabled enforcer workers and configured number of workers is 1,
  make sure that enforcer runs the signer update command after signer
  configuration change.
* Signer Engine: Don't add double RRSIGs generated by the same key for the
  DNSKEY RRset.
* Signer Engine: Rollback incompleted zone transfers on disk (could happen
  if a connection was reset during transfer).
* Multi-threaded enforcer: various minor fixes including deadlock problems.


OpenDNSSEC 1.4.0b1 - 2012-09-06

* OPENDNSSEC-130: libhsm: The PIN is now optional in conf.xml. The PIN can be
  entered using "ods-hsmutil login" and is stored in shared memory. The daemons
  will not start until this has been done by the user.
* OPENDNSSEC-297: Enforcer: Multi-threaded option available for the enforcer to
  improve performance (MySQL only). 
* OPENDNSSEC-320: Signer Engine: The <ProvideTransfer>, <Notify>, <AllowNotify>
  and <RequestTransfer> elements are now optional, but if provided they require
  one or more <Peer> or <Remote> elements.

Bugfixes:
* OPENDNSSEC-255: Signer Engine: OpenDNSSEC 1.4.0a1 writes out mangled RRSIG
  record.
* OPENDNSSEC-261: Signer Engine: Ldns fails to parse RR that seems
  syntactically correct.
* OPENDNSSEC-269: Signer Engine: Crash when multiple threads access ixfr
  struct. 
* OPENDNSSEC-281: Commandhandler sometimes unresponsive.
* OPENDNSSEC-318: Signer Engine: Don't stop dns and xfr handlers if these
  threads have not yet been started.
* OPENDNSSEC-319: Signer Engine: Fix TSIG segfault on signer shutdown.
* OPENDNSSEC-325: Signer Engine: Don't include RRSIG records when DO bit is
  not set.
* OPENDNSSEC-326: Signer Engine: Stop serving a zone that could not be
  transferred from master and has been expired.


OpenDNSSEC 1.4.0a3 - 2012-08-08

* OPENDNSSEC-258: Optionally include cka_id in output to
  DelegationSignerSubmitCommand.

Bugfixes:
* SUPPORT-27: ods-ksmutil: simplify zone delete so that it only marks keys 
  as dead (rather than actually removing them). Leave the key removal to purge
  jobs.
* SUPPORT-29: Signer Engine: Fix ods-signer clear <zone> command exits
  prematurely [OPENDNSSEC-289].
* SUPPORT-30: Signer Engine: RRSIGs are left in the signed zone when
  authoritative RRsets become glue [OPENDNSSEC-282].
* OPENDNSSEC-278: ods-ksmutil processes waiting forever to get DB lock
* OPENDNSSEC-290: Signer Engine: Fix false conflict when changing CNAME into 
  other RRtype.
* OPENDNSSEC-298: Enforcer: Only unlink existing pidfile on exit if we wrote it.
* OPENDNSSEC-304: Signer Engine: Check pidfile on startup, if pidfile exists
  and corresponding process is running, then complain and exit.
* OPENDNSSEC-306: Can't delete zone until Enforcer made signconf.
* Fix assertion error when printing signed zone with empty non-terminals and
  NSEC.
* Make setting QUERY ID in XFR requests more random.


OpenDNSSEC 1.4.0a2 - 2012-05-24

* OPENDNSSEC-226: Change in conf.xml: Configure the DNS listener IP address
  with /Listener/Interface/Address instead of /Listener/Interface/IPv{4,6}.
* OPENDNSSEC-228: Signer Engine: Make 'ods-signer update' reload signconfs
  even if zonelist has not changed.
* OPENDNSSEC-231: Signer Engine: Allow for Classless IN-ADDR.ARPA names
  (RFC 2317).
* OPENDNSSEC-249: ods-ksmutil: If key export finds nothing to do then say so
  rather than display nothing which might be misinterpreted.
* OPENDNSSEC-262: Signer Engine: Make DNS Adapter ACL optional.
* OPENDNSSEC-263: Signer Engine: Added EDNS0 support, so that zone transfers
  and SOA requests with OPT RRs are possible.
* Enforcer: Add indexes for foreign keys. (sqlite only, MySQL already has them.)

Bugfixes:
* OPENDNSSEC-247: Signer Engine: TTL on NSEC(3) was not updated on SOA
  Minimum change.
* OPENDNSSEC-252: Signer Engine: Mark xfrhandler started, so that we don't
  try to join a non-existing thread on exit.
* OPENDNSSEC-259: Signer Engine: Fix assertion failure for outbound AXFR for
  large zones.
* OPENDNSSEC-264: Signer Engine: Fix assertion error on reading IXFR from
  backup.
* OPENDNSSEC-265: Signer Engine: Fix crash in corner cases when signing zone
  with NSEC3 and Opt-out.
* OPENDNSSEC-267: Signer Engine: Sign NOTIFY OK response with TSIG, if present
  in the query and ACL.


OpenDNSSEC 1.4.0a1 - 2012-03-15

* Auditor: The Auditor has been removed.
* Enforcer: Key label logging upon deletion (#192 Sebastian Castro)
* Enforcer: Stop multiple instances of the Enforcer running by checking for
  the pidfile at startup. If you want to run multiple instances then a
  different pidfile will need to be specified with the -P flag.
* Enforcer/ods-ksmutil: Use TTLs from KASP when generating DNSKEY and DS
  records for output.
* Enforcer/ods-ksmutil: Give a more descriptive error message if the
  <Datastore> tag in conf.xml does not match the database-backend set at
  compile time.
* ods-ksmutil: Add warnings on "key export --ds" if no active or ready keys
  were seen, or if both were seen (so a key rollover is happening).
* ods-ksmutil: Prevent MySQL username or password being interpreted by the
  shell when running "ods-ksmutil setup"
* ods-ksmutil: "zone delete" renames the signconf file; so that if the zone is
  put back the signer will not pick up the old file.
* ods-ksmutil: "key delete" added. It allows keys that are not currently in
  use to be deleted from the database and HSM.
* OPENDNSSEC-1: Enforcer: Check DelegationSignerSubmitCommand exists and can
  be executed by ods-enforcerd.
* OPENDNSSEC-10: ods-ksmutil: Include key size and algorithm in "key list"
  with -v flag.
* OPENDNSSEC-28: ods-ksmutil: "key list" shows next state with -v flag.
* OPENDNSSEC-35: ods-ksmutil: "rollover list -v" now includes more information
  on the KSKs waiting for the ds-seen command.
* OPENDNSSEC-83: ods-ksmutil: "key generate" now displays how many keys will
  be generated and presents the user with the opportunity to stop the
  operation.
* OPENDNSSEC-124: ods-ksmutil: Suppress database connection information when
  no -v flag is given.
* Signer Engine: Input and Output DNS Adapters.
* Signer Engine: Zonefetcher has been removed.

Known issues:
* Signer Engine: The backup files do not work correctly in this alpha release.

Bugfixes:
* Bugfix #246: Less confusing text for XML validation in ods-kaspcheck.
* ods-ksmutil: "update kasp" now reflects changes in policy descriptions.
* ods-ksmutil: Policy descriptions now have special characters quoted.
* ods-ksmutil: Fix typo in policy export with NSEC3.


OpenDNSSEC 1.3.13 - 2013-02-20

Bugfixes:
* OPENDNSSEC-388: Signer Engine: Internal serial should take into account
  the inbound serial.
* OPENDNSSEC-242: Signer Engine: Could get stuck on load signconf while
  signconf was not changed.
* Signer Engine: Fixed locking and notification on the drudge work queue,
  signals could be missed so that drudgers would stall when there was work to
  be done.


OpenDNSSEC 1.3.12 - 2012-12-03

Bugfixes:
* SUPPORT-42: ./configure fails on FreeBSD (or if ldns is not installed in a 
  directory in the default search path of the complier).
* OpenDNSSEC does not compile against ldns 1.6.16 on platforms that rely on
  the OpenDNSSEC implementation of strlcpy/cat 


OpenDNSSEC 1.3.11 - 2012-11-13

* OPENDNSSEC-330: NSEC3PARAM TTL should be set to zero.

Bugfixes:
* OPENDNSSEC-306: Cant delete zone until Enforcer made signerconf.
* OPENDNSSEC-281: Commandhandler sometimes unresponsive.
* OPENDNSSEC-299: ods-ksmutil <enter> now includes policy import
* OPENDNSSEC-300: ods-ksmutil policy purge documented with a warning
* OPENDNSSEC-338: ods-ksmutil: fix zone delete on MySQL (broken by SUPPORT-27)
* OPENDNSSEC-342: Auditor comparisons made case-insensitive
* OPENDNSSEC-345: ods-ksmutil: use ods-control to HUP the enforcerd process


OpenDNSSEC 1.3.10 - 2012-08-10

Bugfixes:
* SUPPORT-30: RRSIGs are left in the signed zone when authoritative RRsets
  become glue [OPENDNSSEC-282].
* OPENDNSSEC-261: Ldns fails to parse RR that seems syntactically correct.
  Was due to memory allocation issues. Provided better log message.
* OPENDNSSEC-285: Signer segfault for 6 or more -v options
* OPENDNSSEC-298: Only unlink existing pidfile on exit if we wrote it.
* OPENDNSSEC-303: Return if open/parse of zonelist.xml fails in ksmutil.c
  update_zones() and cmd_listzone().
* OPENDNSSEC-304: Signer Engine: Check pidfile on startup, if pidfile exists
  and corresponding process is running, then complain and exit.
* Signer seems to hang on a ods-signer command. Shutdown client explicitly
  with shutdown().
* opendnssec.spec file removed
   

OpenDNSSEC 1.3.9 - 2012-06-15

* OPENDNSSEC-277: Enforcer: Performance optimisation of database access.

Bugfixes:
* SUPPORT-27: ods-ksmutil: simplify zone delete so that it only marks keys as
  dead (rather than actually removing them). Leave the key removal to purge
  jobs.


OpenDNSSEC 1.3.8 - 2012-05-09

* OPENDNSSEC-228: Signer Engine: Make 'ods-signer update' reload signconfs
  even if zonelist has not changed. 
* OPENDNSSEC-231: Signer Engine: Allow for Classless IN-ADDR.ARPA names
  (RFC 2317).
* OPENDNSSEC-234: Enforcer: Add indexes for foreign keys in kasp DB. (sqlite
  only, MySQL already has them.)
* OPENDNSSEC-246: Signer Engine: Warn if <Audit/> is in signer configuration,
  but ods-auditor is not installed
* OPENDNSSEC-249: Enforcer: ods-ksmutil: If key export finds nothing to do
  then say so rather than display nothing which might be misinterpreted.

Bugfixes:
* OPENDNSSEC-247: Signer Engine: TTL on NSEC(3) was not updated on SOA
  Minimum change.
* OPENDNSSEC-253: Enforcer: Fix "ods-ksmutil zone delete --all"


OpenDNSSEC 1.3.7 - 2012-03-13

* OPENDNSSEC-215: Signer Engine: Always recover serial from backup,
  even if it is corrupted, preventing unnecessary serial decrementals.
* OPENDNSSEC-217: Enforcer: Tries to detect pidfile staleness, so that
  the daemon will start after a power failure.

Bugfixes:
* ods-hsmutil: Fixed a small memory leak when printing a DNSKEY.
* OPENDNSSEC-216: Signer Engine: Fix duplicate NSEC3PARAM bug.
* OPENDNSSEC-218: Signer Engine: Prevent endless loop in case the locators
  in the signer backup files and the HSM are out of sync.
* OPENDNSSEC-225: Fix problem with pid found when not existing.
* SUPPORT-21: HSM SCA 6000 in combination with OpenCryptoki can return RSA key
  material with leading zeroes. DNSSEC does not allow leading zeroes in key
  data. You are affected by this bug if your DNSKEY RDATA e.g. begins with
  "BAABA". Normal keys begin with e.g. "AwEAA". OpenDNSSEC will now sanitize
  incoming data before adding it to the DNSKEY. Do not upgrade to this version
  if you are affected by the bug. You first need to go unsigned, then do the
  upgrade, and finally sign your zone again. SoftHSM and other HSM:s will not
  produce data with leading zeroes and the bug will thus not affect you.


OpenDNSSEC 1.3.6 - 2012-02-17

* OPENDNSSEC-33: Signer Engine: Check HSM connection before use, attempt to
  reconnect if it is not valid.
* OPENDNSSEC-178: Signer Engine: Instead of waiting an arbitrary amount of
  time, let worker wait with pushing sign operations until the queue is
  non-full.
* Signer Engine: Adjust some log messages.

Bugfixes:
* ods-control: Wrong exit status if Enforcer was already running.
* OPENDNSSEC-56: ods-ksmutil had the wrong option for config file in the
  help usage text.
* OPENDNSSEC-207: Signer Engine: Fix communication from a process not
  attached to a shell.
* OPENDNSSEC-209: Signer Engine: Make output file adapter atomic by writing
  signed file to an intermediate file first.


OpenDNSSEC 1.3.5 - 2012-01-23

* Auditor: Include the zone name in the log messages.
* ldns 1.6.12 is required for bugfixes.
* ods-ksmutil: Suppress database connection information when no -v flag is
  given.
* ods-enforcerd: Stop multiple instances of the enforcer running by checking
  for the pidfile at startup. If you want to run multiple instances then a
  different pidfile will need to be specified with the -P flag.
* ods-ksmutil: "zone delete" renames the signconf file; so that if the zone is
  put back the signer will not pick up the old file.
* Signer Engine: Verbosity can now be set via conf.xml, default is 3.

Bugfixes:
* Bugfix OPENDNSSEC-174: Configure the location for conf.xml with --config
  or -c when starting the signer.
* Bugfix OPENDNSSEC-192: Signer crashed on deleting NSEC3 for a domain that
  becomes opt-out.
* Bugfix OPENDNSSEC-193: Auditor crashed with certain empty non-terminals.
* Signer Engine: A file descriptor for sockets with value zero is allowed.
* Signer Engine: Only log messages about a full signing queue in debug mode.
* Signer Engine: Fix time issues, make sure that the internal serial does
  not wander off after a failed audit.
* Signer Engine: Upgrade ldns to avoid future problems on 32-bit platforms
  with extra long signature expiration dates. More information in separate
  announcement.


OpenDNSSEC 1.3.4 - 2011-12-09

Bugfixes:
* Signer: Use debug instead of warning for drudgers queue being full, also
  sleep 10ms if it is full to not hog CPU. This increased signing on
  single core machines by a factor of 2.


OpenDNSSEC 1.3.3 - 2011-11-17

Bugfixes:
* Auditor: Handle ruby 1.9 differences in ods-kaspcheck.
* Auditor: Require dnsruby 1.53 for bugfixes.
* Bugfix #262: Drudgers seem to be in a waiting state, but the RRset FIFO
  queue is full. Do an additional broadcast.
* Enforcer: Check HSM connection when waking up from sleep, attempt to
  reconnect if it is not valid. (r5511 in trunk, ported into the branch due
  to issues seen when CKR_DEVICE_ERROR returned by HSM.)
* libhsm: Added hsm_check_context() to check if the associated sessions are
  still alive. (Required for the above.)
* ods-ksmutil: key import was not setting the retire time.
* Signer Engine: Fix a threading issue, that could leave a zone without
  a task.
* Signer Engine: Update the signed zone file if only the $TTL or explicit
  TTL has been changed.
* Signer Engine: Remove the NSEC3PARAM RR when doing NSEC3 to NSEC rollover.
* Signer Engine: Deal with carriage returns (dos format) in zone file.
* Signer Engine: <Refresh> is PT0S means that refresh equals signtime.
* Signer Engine: Defense in depth in signer for duplicate keys.
* Signer Engine: Make sure that all required zonelist elements exist,
  otherwise error.
* Signer Engine: Warn the user if the serial is b0rk, and you can not
  use the serial from the signconf.
* Signer Engine: Log Auditor exit code.
* Fix a similar bug like #257: Error in ods-signerd, where a corrupted
  backup file results in an invalid pointer free().


OpenDNSSEC 1.3.2 - 2011-09-13

Bugfixes:
* Bugfix #257: Error in ods-signerd, where a corrupted backup file results
  in an invalid pointer free().
* Signer Engine: Mark that a zone has a valid signer configuration, after
  recovering the zone from the backup files.


OpenDNSSEC 1.3.1 - 2011-09-07

Bugfixes:
* Auditor: Fix 'ZSK in use too long' message to handle new signer behaviour.
* Bugfix #255: RHEL6 patch to contrib/opendnssec.spec. (Rick van Rein)
* Bugfix #256: Make sure argument in "ods-control signer" is not stripped off.
* Bugfix #259: ods-ksmutil: Prevent MySQL username or password being
  interpreted by the shell when running "ods-ksmutil setup".
* Bugfix #260: "ods-ksmutil zone list" now handles empty zonelists.
* Enforcer: Unsigned comparison resulting in wrong error message.
* ods-ksmutil: fixed issue where first ds-seen command run on a zone would
  work, but return an error code and not send a HUP to the enforcerd.
* Signer Engine: A threading issue occasionally puts the default validity
  on NSEC(3) RRs and the denial validity on other RRs.
* Signer Engine: An update command could interrupt the signing process and the
  zone would get missing signatures.
* Signer Engine: Fix an issue where some systems could not copy the zone file.
* Zonefetcher: Check inbound serial in transferred file, to prevent
  redundant zone transfers.


OpenDNSSEC 1.3.0 - 2011-07-12

* Include simple-dnskey-mailer-plugin in dist.
* Enforcer: Change message about KSK retirement to make it less confusing.

Bugfixes:
* ods-control: If the Enforcer did not close down, you entered an infinite
  loop.
* Signer Engine: Fix log message typos.
* Signer Engine: Fix crash where ods-signer update
* Signer Engine: Also replace DNSKEYs if <DNSKEY><TTL> has changed in policy.
* Zonefetcher: Sometimes invalid 'Address already in use' occurred.
* Bugfix #247: Fixes bug introduced by bugfix #242.


OpenDNSSEC 1.3.0rc3 - 2011-06-12

* Do not distribute trang.

Bugfixes:
* Fix test for java executable and others.
* Auditor: Fix delegation checks.
* Bugfix #242: Race condition when receiving multiple NOTIFIES for a zone.
* ods-kaspcheck: Do not expect resalt in NSEC policy.
* Signer Engine: Ifdef a header file.
* Signer Engine: The default working directory was not specified.
* Signer Engine: Handle stdout console output throttling that would
  truncate daemon output intermittently.


OpenDNSSEC 1.3.0.rc2 - 2011-05-18

* Match the names of the signer pidfile and enforcer pidfile.
* Include check for resign < resalt in ods-kaspcheck.

Bugfixes:
* Bugfix #231: Fix MySQL version check.
* ods-ksmutil: Update now sends a HUP to the enforcerd.
* Signer Engine: Fix assertion failure if zone was just added.
* Signer Engine: Don't hsm_close() on setup error.
* Signer Engine: Fix race condition bug when doing a single run.
* Signer Engine: In case of failure, also mark zone processed (single run).
* Signer Engine: Don't leak backup file descriptor.
* signconf.rnc now allows NSEC3 Iterations of 0


OpenDNSSEC 1.3.0rc1 - 2011-04-21

* <SkipPublicKey/> is enabled for SoftHSM in the default configuration.
  It improves the performance by only using the private key objects.
* Document the <RolloverNotification> tag in conf.xml.
* Include check for resign < resalt in ods-kaspcheck.

Bugfixes:
* Bugfix #221: Segmentation Fault on schedule.c:232
* Enforcer: 'make check' now works.
* Enforcer: Fixed some memory leaks in the tests.
* Signer Engine: Coverity report fixes some leaks and thread issues.
* Signer Engine: Now logs to the correct facility again.


OpenDNSSEC 1.3.0b1 - 2011-03-23

* Support for signing the root. Use the zone name "."
* Enforcer: Stop import of policy if it is not consistent.
* ods-signer: The queue command will now also show what tasks the workers
  are working on.
* Signer Engine: Just warn if occluded zone data was found, don't stop signing
  process.
* Signer Engine: Simpler serial maintenance, reduces the number of conflicts.
  Less chance to hit a 'cannot update: serial too small' error message.
* Signer Engine: Simpler NSEC(3) maintenance.
* Signer Engine: Temperate the number of backup files.
* Signer Engine: Set number of <SignerThreads> in conf.xml to 
  get peak performance from HSMs that can handle multiple threads.

Bugfixes:
* Bugreport #139: ods-auditor fails on root zone.
* Bugreport #198: Zone updates ignored?
* Replace tab with white-space when writing to syslog.
* Signer Engine: Do not block update command while signing.


OpenDNSSEC 1.2.1 - 2011-03-18

* ldns 1.6.9 is required for bugfixes.
* dnsruby-1.52 required for bugfixes.

Bugfixes:
* Auditor: 'make check' now works when srcdir != builddir.
* Auditor: Include the 'make check' files in the tarball.
* Enforcer: Fix the migration script for SQLite.
* Enforcer: Increase size of keypairs(id) field in MySQL to allow more than
  32767 keys; see MIGRATION for details.
* Enforcer: Minor change to NOT_READY_KEY error message.
* libhsm: Increase the maximum number of attached HSM:s from 10 to 100.
* ods-ksmutil: Send trivial MySQL messages to stdout when exporting zonelist
  etc. Otherwise the resulting XML needs to be edited by hand.
* ods-control: Fix for Bourne shell.
* Signer Engine: Prevent race condition when setting up the workers and
  the command handler.
* Signer Engine: Check if the signature exists before recycling it.
* Signer Engine: Quit when there are errors in the configuration.
* Signer Engine: Enable core dump on failure.
* Signer Engine: Explicitly close down log msg with null.
* Signer Engine: Backup state after writing output.
* Signer Engine: Allow update of serial if internal structure is not
  initialized.
* Signer Engine: NSEC chain could become broken if the predecessor domain
  of a deleted domain was a glue domain.


OpenDNSSEC 1.2.0 - 2011-01-13

Bugfixes:
* Enforcer: Fixed a number of build warnings.


OpenDNSSEC 1.2.0rc3 - 2010-12-27

* Moved migration instructions to the file MIGRATION

Bugfixes:
* Bugreport #199: The previous DB schema change made the zone removal broken.
* Enforcer: When retiring old KSK, use TTL(ds) and not TTL(ksk).
* Enforcer: Minimize the set of DS RRs sent to DelegationSignerSubmitCommand.
* Enforcer: Replace tab with a space character in the DNSKEY printed to syslog.
* Enforcer: Fixed pontential format string bug.
* ods-ksmutil: Log to syslog when ds-seen changes a key to active/standby.
* Signer Engine: Don't be smart with RRSIG TTLs, the hsm will set them for you.
* Signer Engine: Set notify command for zone when receiving ods-signer update.
* Signer Engine: Update TTL of NSEC(3) records if SOA Minimum has changed
  in KASP.
* Signer Engine: Now logs to the correct facility.
* Signer Engine: Also remove NSEC records when detecting changes in
  signconf <Denial>
* Signer Engine: Dropped privileges before starting Zonefetcher.


OpenDNSSEC 1.2.0rc2 - 2010-11-24

Bugfixes:
* Signer Engine: Use the correct TTL for RRs after the $INCLUDE directive.
* Signer Engine: Also create new signature if TTL of RR has changed.
* Signer Engine: Drop old NSEC/NSEC3 records.
* ods-ksmutil: Fixed some memory leaks.


OpenDNSSEC 1.2.0rc1 - 2010-11-17

* New commandline option for the signer: ods-signer running.
* Allow connection to different MySQL ports in the Enforcer.
* Tone down and explain warning when converting M or Y to seconds
* ldns 1.6.7 is required for bugfixes
* dnsruby 1.51 is required for bugfixes

Bugfixes:
* Bugreport #187: ods-control signer start will return non-zero if start up 
  failed (uses ods-signer running).
* Narrow glue at the zone cut is allowed, do not consider it as occluded.
* Move zone fetcher output to correct input adapter file.
* Enforcer shared keys on zones with ShareKeys disabled.
* Make names of key states consistent.
* Signer Engine file descriptor leak fix on engine.sock.
* Set explicit "unlimited" repository capacity to prevent random integer being 
  read. Requires "ods-ksmutil update conf" to be run if using an existing 
  database.
* Fix issue with key generation creating too many keys Ticket #194.
* Bugreport #189: Auditor did not handle white-space-seperated substrings
  for base64 text
* Bugreport #190: Auditor (and signer) does not handle case correctly
* Signer now silence stdout-output from the notify command


OpenDNSSEC 1.2.0b1 - 2010-10-18

* A new signer engine, written in c. Zones are maintained in memory, instead of
  in files on disk.
* Signer Engine: Check if the signature exists before recycling it.
* Removed the python and python-4suite-xml dependencies.
* Remove separate autoconf for libhsm/conf/enforcer.
* Add option to disable building the signer.
* Signer logs statistics just after outputting a new signed zone.
* libhsm will skip processing (and not create) any public keys if the
  per repository option <SkipPublicKey/> is set.
* Keysharing improved - keys can now exist in different states on each zone
  that the key is in use for.
* Backup prepare/commit/rollback added for 2-step backups without taking the
  enforcer offline.
* Standby keys are now optional (default to 0) and should be considered
  experimental.

Bugfixes:
* Fix semantics of refresh value in Signer Engine.
* Auditor handles chains of empty nonterminals correctly.
* Recalculate salt immediately if the saltlength is changed.
* libhsm connected to slot 0 if the token label was not found. 
  An error is now returned instead of connecting to the slot.
* Bugreport #102: Removed the obsoleted python-4suite-xml dependency.
* Fixed Known Issue: KSK rollover requires manual timing.
* Fixed Known Issue: Key rollover and reuse of signatures.
* Fixed Known Issue: Issue with sharing keys and adding zones.
* Fixed Known Issue: Quicksorter does not allow certain owner names
  (Quicksorter is removed, signer now reads and sorts the zone).


OpenDNSSEC 1.1.3 - 2010-09-10

Bugfixes:
* Bugreport #183: Partial zone could get signed if zone transfer failed
  when using zone_fetcher


OpenDNSSEC 1.1.2 - 2010-08-24

* Dnsruby 1.49 now required (for correct zone parsing)
* ldns 1.6.6 is required to fix the zone fetcher bug

Bugfixes:
* ods-control stop did not stopped zone fetcher (bug was introduced in 1.1.0)
* Auditor correctly handles chains of empty nonterminals
* Zone fetcher can block zone transfers if AXFR once failed. This is a bug
  in ldns versions 1.6.5 and lower. See KNOWN_ISSUES for more information.
* Bugreport #165: Ensure Output SOA serial is always bigger than Input SOA
  serial.
* Bugreport #166: Correct exit value from signer.
* Bugreport #167: Zone fetcher now also picks up changes when zonelist is
  reloaded (thanks Rick van Rein)
* Bugreport #168: ods-control with tightened control for the Enforcer
* Bugreport #169: Do not include config.h in the distribution
* Bugreport #170: Typo in a man page (ods-signer)
* Bugreport #172: Correction of some macros in a man page (ods-timing)
* Bugreport #173: A man page used a macro that does not exist (ods-ksmutil)


OpenDNSSEC 1.1.1 - 2010-07-08

Bugfixes:
* Bugreport #127: Large SOA serial numbers were not handled properly by signer
* Bugreport #133: Better handling of SOA serial when setting is 'keep'
* Bugreport #136: quicksorter could not handle standard bind format SOA rdata
* The Auditor could not handle the new way of rolling KSKs
* One log message in the Enforcer referred to an old command
* The Enforcer forgot to publish certain keys during transition between states


OpenDNSSEC 1.1.0 - 2010-05-26


OpenDNSSEC 1.1.0rc3 - 2010-05-15

Bugfixes:
* Could not compile quicksorter on FreeBSD.
* Bugreport #131: test suite fails in 1.1.0rc2


OpenDNSSEC 1.1.0rc2 - 2010-05-04

Bugfixes:
* Fix semantics of refresh value in Signer Engine.


OpenDNSSEC 1.1.0rc1 - 2010-04-21

* Partial Auditor added
* Dnsruby-1.46 required
* Improved error messages when the system runs out of keys
* Optimise communication of signconfs for multiple zones sharing keys.
  Group zones in zonelist.xml by policy to get this benefit.
* Bugreport #101: Signer Engine now maintains its own pidfile.
* Jitter redefined: now in the range of [-jitter, ..., +jitter]
* Optimized sorter: quicksorter (sorter becomes obsolete).
* Optimized zone_reader, includes nseccing/nsec3ing (nseccer and nsec3er
  become obsolete).
* Enable database selection using --with-database-backend={sqlite3|mysql}
* Enable the EPP-client using --enable-eppclient
  For sending DS RR to the parent zone (experimental)
* Turn NSEC3 OptOut off by default
* Install kasp2html XML stylesheet
* Add simple kasp2html conversion script
* DNSKEY records communicated to an external script if configured
* The command 'ods-signer restart' is removed.
* Signer Engine now also reuses signatures after a change in NSEC(3)
  configuration or rolling keys.
* Quicksorter defaults to class IN.

Bugfixes:
* Enforcer: Make sure that we read the correct config file when dropping privs
* Enforcer: Prevent int overflow when generating a large number of keys
* Enforcer: Fixed a confusion between standby ZSKs and KSKs
* Fixed various enable-options in the configure scripts
* Respect $DESTDIR for config files
* Looked for the database init script in $prefix/share/opendnssec and not
  datadir.
* More proper memory cleanup in parsing zonefetch.xml
* Zonefetch.xml now accepts hmac-md5, which is an alias for
  hmac-md5.sig-alg.reg.int.
* Zone fetcher logged wrong zone when NOTIFY received.        
* Zone fetcher sometimes did not log when signalling signer engine failed.
* Fix issue of importing keys into kasp leaving random strings in the
  retire date.
* Fix KSK rollover logic to be proper DoubleDNSKEY
* Fix issue with reading repositories from conf.xml
* Fix issue with reading policies from kasp.xml
* Canonicalize RRs before nseccing zone.
* Bugreport #113: zone fetcher started before dropping privileges, so that
  it can bind to socket.
* Signer Engine defaults to working directory if missing.
* libhsm: fixed incorrect label length for wildcards (leftmost wildcard label
  was included in count).


OpenDNSSEC 1.0.0 - 2010-02-09

Bugfixes:
* Fixed broken path in ods-control


OpenDNSSEC 1.0.0rc4 - 2010-02-02

* Added manual pages for ods-auditor(1), ods-control(8), ods-enforcerd(8),
  ods-signerd(8), ods-signer(8), ods-hsmpseed(1), ods-hsmutil(1), 
  ods-kaspcheck(1), ods-ksmutil(1), ods-timing(5), opendnssec(7).
* Move ods-control & ods-signer from PREFIX/bin to PREFIX/sbin.
* Dnsruby-1.43 is now required

Bugfixes:
* Bugreport #89: Signer Engine: bug in logging.c.
* Auditor: Had some problems with escaped characters in domain names


OpenDNSSEC 1.0.0rc3 - 2010-01-25

* A code review was performed by members of the project group. No serious 
  problem was found. The code review resulted in some polishing of the code.
* Dnsruby-1.42 is now required, it fixes issues with TXT and NAPTR record
  parsing.
* ldns 1.6.4 is now required.
* Known issues has been moved from NEWS to KNOWN_ISSUES.

Bugfixes:
* ods-ksmutil: The ksk-roll command did not handle its options correctly
* Auditor: Configured zone SOA TTL now used to track pre-published keys,
  rather than the unsigned zone SOA TTL.
* Enforcer: There was a flaw in the implementation of the timing code (it 
  follows an earlier version of the draft and at one point does not add on 
  the safety margin).
* Enforcer: MySQL memory leaks fixed.
* Signer Engine: When changing policy or rollover a key, the old signed zone
  was not found,
  so always resulting in a fresh resign.
* Signer Engine: RRsets with varying TTLs on the records where considered
  different RRsets, the signer engine now eqaulizes those TTLs.


OpenDNSSEC 1.0.0rc2 - 2009-12-16

Bugfixes:
* Signer Engine: Signer processes could remain open, if they were not close 
  correctly.
* ods-ksmutil: Got a segmentation fault, when an HSM was missing in the 
  configuration. Only applied to versions using MySQL.
* Zone fetcher: Did not close files before moving them.
* Zone fetcher: The serial arithmetic was not correct.
* Auditor: It now ignores unrecognized RR types.
* Signer Engine: Wrong handling of escaped characters in strings 
  (fixed in ldns trunk)
* Set correct permissions on the configuration files.

Known issues:
* Zone fetcher: When using TSIG, an incorrect MAC can be created if the 
  length of the used secret is 'too long' (longer than the maximum digest
  length). This problem is in LDNS 1.6.3 and previous versions. This bug is
  fixed in the upcoming LDNS 1.6.4 release.
* Auditor: Some good NAPTR records may fail to verify with dnsruby-1.41.
  This will be fixed in a future dnsruby release.
* TXT RRs: Some TXT RRs with escape characters may fail to parse correctly 
  with dnsruby-1.41 and ldns 1.6.3. This is fixed in the upcoming releases.


OpenDNSSEC 1.0.0rc1 - 2009-12-04

* Auditor: dnsruby-1.41 should be used (includes fixes for zero length
  salt and RFC3597 unknown classes)
* Signer Engine: ldns 1.6.3 should be used (includes NSEC3 bugfix and class
  inheritance when creating signatures)

Bugfixes:
* Signer Engine: 1.0.0b8 introduced a bug that no signatures where reused.
  Re-fixed.
* Signer Engine: Fix ods-signer start (could hang on MacOSX)
* Signer Engine: Mark a zone in progress if in use by one of the tools.
  Prevents multiple tasks being created for the same zone.
* Signer Engine: Dropped records when zone content changed.
* Signer Engine: Drop inherited groups and set additional groups when dropping
  privileges.
* Zone fetcher: Clean up empty files if AXFR failed
* Zone fetcher: Make syslogging RFC-compliant


OpenDNSSEC 1.0.0b9 - 2009-11-27

* ods-ksmutil: update command split so that individual configuration files can
  be updated separately.
* ods-ksmutil: "ds-seen" renamed to "ksk-roll" which is a more accurate 
  description of its effect. (ds-seen will reappear in v1.1)
* add contributed .spec file for RPM builds
* Signer Engine: verifies signature after creation.

Bugfixes:
* Signer Engine: Output better information if the HSM fails with the signing.
* ods-ksmutil: update zonelist correctly links keys to new zones if key sharing 
  is turned on.
* Bugreport #59: Problem starting ods-signer on a 64-bit machine
* ods-ksmutil: update zonelist command now correctly adds and deletes zones
  (and sorts out their keys).

OpenDNSSEC 1.0.0b8 - 2009-11-23

* ods-ksmutil: KSK rollover now holds at the point where the new key is made
  active until the command "ds-seen" is issued.
* ods-ksmutil: "database backup" implemented to safely make a copy of the
  SQLite enforcer database.

Bugfixes:
* Auditor: Crashed on unknown RR class.
* Signer Engine: NSEC3 RR included wrong information in bitmap (fixed in ldns
  trunk).
* Signer Engine: Force a new signed zone if input is reread. Necessary because
  we cannot recognize if
  glue or unsigned delegations have been added and/or removed (yet).
* Signer Engine: Fix adding duplicate signatures in case of single key is
  being used as both ZSK and KSK.
* Bugreport #46: Vanishing records
* KASP Enforcer: Could not handle zones with names longer than 30 characters.


OpenDNSSEC 1.0.0b7 - 2009-11-16

* ods-auditor: Dnsruby version 1.40 or later required.
* ods-kaspcheck: Checks Enforcer SQLite datastore to ensure writable
* Signer Engine: LDNS 1.6.2 is recommended (bugfixes)
* The supported RRs are documented on the wiki

Bugfixes:
* ods-ksmutil: Segmentation fault when missing arguments to "key import"
* KASP Enforcer: Improved support for MySQL (experimental)
* Signer Engine: DLV is included in NSEC RR (fixed in LDNS 1.6.2)
* Signer Engine: Better handling of removed zones
* Signer Engine: Correct handling of zero length rdata - RFC3597 style (fixed
  in LDNS trunk)
* Signer Engine: Inherit class of zone to DNSSEC-related RRs


OpenDNSSEC 1.0.0b6 - 2009-11-06

* ods-hsmutil now has a command ("purge") to remove ALL keys from a given
  repository.

Bugfixes:
* Some minor bugfixes for the auditor
* Better detection for MySQL (now requires --enable-mysql to build)
* Init PKCS#11 library with CKF_OS_LOCKING_OK
* Change config file flag to hsmspeed


OpenDNSSEC 1.0.0b5 - 2009-10-31

* Reintroduce MySQL for enforcer back-end on an experimental footing

Bugfixes:
* Auditor: Fixed TXT parsing.
* ods-ksmutil: Database could not be created for first time users.
* ods-ksmutil: Set the correct privileges on the database.
* Signer Engine: Tweek log levels.
* Signer Engine: Fixed segmentation fault with WKS RR (in LDNS trunk).
* Signer Engine: Fixed NSAP, IPSECKEY, and SIG parsing (in LDNS trunk).
* Signer Engine: Disable multiline parsing when the line is commented out.
* Signer Engine: The tools are not hanging any more. Better pipe handling.
* Signer Engine: NSEC zone even if only 1 NSEC is needed.
* Signer Engine: Don't create NSEC3 records for empty non terminals that
  lead to glue.
* Signer Engine: LDNS can now parse explicit TTLs that are non-numbers
  (for example 3d2h, in LDNS trunk).
* Bugreport #43: ods-signer: The command parser was too strict with white
  spaces.

OpenDNSSEC 1.0.0b4 - 2009-10-23

* Default TTL in case of $TTL or explicit RR TTL becomes the SOA Minimum
  value (was 3600).
* The signer engine will check if another engine is already running before
  starting.
* Startup scripts for Solaris (SMF).
* Auditor gives an error if key moves to "in use" without sufficient
  "prepublished" time.

Bugfixes:
* Trailing spaces are not part of the domain name/ include file/ ttl in
  directives.
* nsec3er: Print final RRset, even if no NSEC3 was needed at that RRset.
* Proper privileges dropping when creating the command socket
* Signer sometimes didn't terminate if socket shutdown failed.

Known issues:
* The Signer Engine fails with broken pipes sometimes.


OpenDNSSEC 1.0.0b3 - 2009-10-16

* The auditor now tracks the SOA serial over time
* The auditor (dnsruby) supports RSA/SHA256 and RSA/SHA512

Bugfixes:
* The LDNS bug that affected SRV records has been fixed in ldns-trunk.
* Bugreport #41: Fix for SOA serial 'keep'.
* Allow for SOA Serial/TTL/Minimum values of zero.
* Correct socket binding of NotifyListen.
* Systems with older SQLite had problem rolling keys on a policy.
* Auditor now handles SSHFP and NAPTR records correctly
  (but needs Dnsruby 1.39)
* Auditor now handles TTLs in zone file with suffix s, m, h, d, and w.


OpenDNSSEC 1.0.0b2 - 2009-10-09

* Added experimental support for RSA/SHA256 and RSA/SHA512 to KASP auditor.
  Dnsruby version 1.38 or higher required for SHA2 support.
* Added experimental support for RSA/SHA256 and RSA/SHA512 to KASP enforcer
  and the signer engine.
* SignerThreads and KeygenInterval has been deprecated (actually removed
  just before 1.0.0b1).
* Added support for RSA/SHA256 and RSA/SHA512 to libhsm. No API changes.

Bugfixes:
* Bugreport #33 (#35): Output a signed zone if only the SOA record changed. 
* Zone fetcher did not start correctly
* Create the pid / socket directory if it not yet exists, with the correct
  privileges.
* Signer Engine now catches exception if running with incorrect permission.
* TCP-support for LDNS on Solaris is fixed in LDNS trunk.

Known issues:
* LDNS is having problem with SRV records. The main effect is that these
  records are given non-valid RRSIGs. This is still under investigation.


OpenDNSSEC 1.0.0b1 - 2009-10-02

* <Purge> tag added to automatically delete keys that have been dead
  for some interval.
* Rename all OpenDNSSEC command line tools and daemons to ods-XXX (e.g.
  ksmutil becomes ods-ksmutil).
* kasp_check command added to check the conf.xml and kasp.xml configuration
  files for sanity and consistency.
* communicated and keygend combined to form "ods-enforcerd".
* ksmutil command line changes. Most commands have changed slightly, but
  there are some significant changes (see
  http://svn.opendnssec.org/docs/command-tools-syntax.txt for details.)
* Enforcer database now has a version number. If it differs from the version
  number in the code (specified via a #define statement), the software will
  issue an error message and not connect to the database.
* "ksmutil list keys" now displays the keytag if the -l flag is passed to it.
* "Emergency Keys" renamed to "Standby Keys" as this better reflects their
  role in OpenDNSSEC.
* The behaviour of SOA Serial value 'counter' has changed according to
  Ticket #31.
* The directory "xml" and been renamed to "conf". (This is part of repository
  clean.)
* There are changes to the KASP DB:
* Zone fetcher added, that will do AXFR from the master.

  If want to use your old database, use the following commands to upgrade:

    sqlite3 <PATH_TO_ENFORCER.DB> < enforcer/utils/migrate_090922_1.sqlite3
    sqlite3 <PATH_TO_ENFORCER.DB> < enforcer/utils/migrate_090930_1.sqlite3
    sqlite3 <PATH_TO_ENFORCER.DB> < enforcer/utils/migrate_091002_1.sqlite3

  Or, to start a new (with loss of information), remove old keys from the HSM
  and issue the command:

    ksmutil setup

Bugfixes:
* Make sure that parenthesis in zonefiles don't concatenate rdata fields.

Known issues:
* TCP-support for LDNS on Solaris is currently broken due to an issue with
  SO_RCVTIMEO. The result is that the zonefetcher doesn't work. No other
  parts of OpenDNSSEC is affected by this bug.
  There is currently no workaround.


OpenDNSSEC 1.0a5 - 2009-09-21

Features:
* support %zonefile expansion in the signer engine NotifyCommand 

Bugfixes:
* Read <OptOut/> correctly from the kasp.xml
* Correctly discover Empty Non-Terminals when reading input zonefile
* Don't error on space-only lines in input zonefile


OpenDNSSEC 1.0a4 - 2009-09-10

Features:
* warn (by sending a message to the log) about:
    - impending key rollover
    - Rollover occurrance
    - when it is safe to remove a DS record
* add export of DNSKEY and DS records to ksmutil
* add configure option '--disable-auditor' to disable building the auditor
* Added <ManualRollover/> tag to kasp.xml; this allows automatic rollovers
    to be turned off in a policy for either keytype.
* Changes to the KASP DB, please apply:
  If want to use your old DB:
    sqlite3 <PATH_TO_ENFORCER.DB> < enforcer/utils/migrate_090901_1.sqlite3
  Or start fresh (with loss of information. User should remove old keys
  from the HSM):
    ksmutil setup

Bugfixes:
* "signer_engine_cli clear <ZONE>" dont crash on missing files anymore
  and removes all internal files now
* Bugreport #18, #19: Fix segfault at nseccer, nsec3er or finalizer when 
  handling large zones.
* Signer Engine starts correctly (problem was python 2.4, not RHEL5).


OpenDNSSEC 1.0a3 - 2009-08-26

Features:
* ksmutil import key implemented for importing key ID of existing keys
* "hsmspeed" will test the speed of the HSM.
* "hsmutil test" will test the HSM against OpenDNSSEC.
* Changes to the KASP DB, please apply:
  If want to use your old DB:
    sqlite3 <PATH_TO_ENFORCER.DB> < enforcer/utils/migrate_090820_1.sqlite3
  Or start fresh (with loss of information. User should remove old keys
  from the HSM):
    ksmutil setup

Bugfixes:
* Better display of null backups (i.e. backup required) in ksmutil list
* Don't show historical rollovers in ksmutil list
* Fix key counting routines so that they all agree
* Missing SQLite includes in the Enforcer

Known bugs:
* Signer Engine not starting correctly in RHEL5.
  Use "signer_engine -d" for now
* "signer_engine_cli clear <ZONE>" crashes on missing files


OpenDNSSEC 1.0a2 - 2009-08-14

Features:
* conf.xml format changed
* Read the default path to kasp.xml from conf.xml
* libksm integrated into enforcer (and no longer installed)
* Dropping privileges as specified
* Option to specify that a key from a specific repository 
  should not be used if it has not been backed up
* ksmutil backup done, to signal that the keys are backed up
* KASP Auditor should now function properly
* A quick start script is available
* XSLT to translate KASP into readable text (HTML)
* Changes to the KASP DB, please apply:
  If want to use your old DB:
    sqlite3 <PATH_TO_ENFORCER.DB> < enforcer/utils/migrate_090812_1.sqlite3
    sqlite3 <PATH_TO_ENFORCER.DB> < enforcer/utils/migrate_090813_1.sqlite3
  Or start fresh (with loss of information):
    ksmutil setup

Bugfixes:
* Signer Engine can now read standard bind format correctly
* make install creates an incorrectly named directory
* ksmutil addzone defaults to wrong path
* SoftHSM links libsofthsm to build directory
* libksm install problem when builddir == srcdir
* Missing include of header file in SoftHSM
* Text about a problem with Botan on some systems.


OpenDNSSEC 1.0a1 - 2009-07-30

* Initial release (aka "Technology Preview")<|MERGE_RESOLUTION|>--- conflicted
+++ resolved
@@ -1,6 +1,5 @@
 $Id$
 
-<<<<<<< HEAD
 OpenDNSSEC 2.0.0a4 (EnforcerNG branch) 
 
 * Bugfix: OPENDNSSEC-281, Commandhandler sometimes unresponsive.
@@ -16,6 +15,36 @@
 * Enforcer: New zone del command, use --force for still signed zones.
 * Enforcer: Pre-generate keys on the HSM.
 * Enforcer: SQLite database backend implemented.
+
+
+OpenDNSSEC 2.0.0-trunk
+
+* OPENDNSSEC-247: Signer Engine: TTL on NSEC3 was not updated on SOA
+  Minimum change.
+
+
+OpenDNSSEC 1.4.0 - 2013-04-22
+
+* Production release of 1.4
+* Versioning scheme and release support policies updated
+* Summary of changes in 1.4 can be found on the wiki:
+  http://wiki.opendnssec.org/display/DOCS
+
+
+OpenDNSSEC 1.4.0rc3 - 2013-03-15
+
+* Further testing of OPENDNSSEC-387 completed, release returned to rc status.
+
+
+OpenDNSSEC 1.4.0b3 - 2013-02-20
+
+Note: This release is marked as a beta release (rather than rc3) due to 
+OPENDNSSEC-387, which is a significant functional change compared to rc2. 
+
+* OPENDNSSEC-387: Rollback of multi-threaded enforcer. Due to key allocation 
+  issues the usefulness of the threaded enforcer is outweighed by the code
+  complications. The option still remains in conf.xml for compatibility with
+  existing use; but it will now be silently ignored.
 
 Bugfixes:
 * OPENDNSSEC-183: Enforcer: If no DNSKEYs use negative TTL as TTL(DNSKEY).
@@ -28,6 +57,11 @@
 * Enforcer: Handle cases where negative cache > positive cache.
 * Enforcer: Take resign interval into account when signer does smooth
   rollover.
+* OPENDNSSEC-388: Signer Engine: Internal serial should take into account
+  the inbound serial.
+* SUPPORT-50/51: Signer Engine: Inbound DNS Adapter incorrectly updates 
+  NSEC3PARAM and DNSKEY RRset [OPENDNSSEC-389]
+* OPENDNSSEC-389: Input DNS Adapter incorrectly updating NSEC3PARAM and DNSKEY RRsets
 
 Known Issues:
 * Enforcer: Key material not always reused when using <SharedKeys>.
@@ -60,44 +94,8 @@
   interface and provide migration scripts from earlier installs.
 
 Trunk
-=======
-
-OpenDNSSEC 2.0.0-trunk
-
-* OPENDNSSEC-247: Signer Engine: TTL on NSEC3 was not updated on SOA
-  Minimum change.
-
-
-OpenDNSSEC 1.4.0 - 2013-04-22
-
-* Production release of 1.4
-* Versioning scheme and release support policies updated
-* Summary of changes in 1.4 can be found on the wiki:
-  http://wiki.opendnssec.org/display/DOCS
-
-
-OpenDNSSEC 1.4.0rc3 - 2013-03-15
-
-* Further testing of OPENDNSSEC-387 completed, release returned to rc status.
-
-
-OpenDNSSEC 1.4.0b3 - 2013-02-20
-
-Note: This release is marked as a beta release (rather than rc3) due to 
-OPENDNSSEC-387, which is a significant functional change compared to rc2. 
-
-* OPENDNSSEC-387: Rollback of multi-threaded enforcer. Due to key allocation 
-  issues the usefulness of the threaded enforcer is outweighed by the code
-  complications. The option still remains in conf.xml for compatibility with
-  existing use; but it will now be silently ignored.
->>>>>>> f4975f0a
-
-Bugfixes:
-* OPENDNSSEC-388: Signer Engine: Internal serial should take into account
-  the inbound serial.
-* SUPPORT-50/51: Signer Engine: Inbound DNS Adapter incorrectly updates 
-  NSEC3PARAM and DNSKEY RRset [OPENDNSSEC-389]
-* OPENDNSSEC-389: Input DNS Adapter incorrectly updating NSEC3PARAM and DNSKEY RRsets
+
+Bugfixes:
 
 
 OpenDNSSEC 1.4.0rc2 - 2013-01-25
