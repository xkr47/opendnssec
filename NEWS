--- conflicted
+++ resolved
@@ -40,11 +40,6 @@
 
 OpenDNSSEC 1.4.3 - 2013-12-04
 
-<<<<<<< HEAD
-OpenDNSSEC 1.4.3 - 2013-12-04
-
-=======
->>>>>>> 49f94619
 * SUPPORT-72: Improve logging when failed to increment serial in case 
   of key rollover and serial value "keep" [OPENDNSSEC-461].
 * OPENDNSSEC-106: Add 'ods-enforcerd -p <policy>' option. This prompts the
