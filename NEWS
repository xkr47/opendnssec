--- conflicted
+++ resolved
@@ -1,16 +1,15 @@
-<<<<<<< HEAD
 * SUPPORT-147: Signer Engine: Fix a bug where zone updating via XFR got stuck
   because of incorrect storing SOA to disk (thanks Håvard Eidnes!).
 * Enforcer: New repository option <AllowExtraction/> allows to generate keys
   with CKA_EXTRACTABLE attribute set to TRUE so keys can be wrapped
   and extracted from HSM.
-=======
+
+
 OpenDNSSEC 1.4.7 - 2014-12-04
 
 Bugfixes:
 * SUPPORT-147: Zone updating via zone transfer can get stuck (Håvard Eidnes)
 * Crash on 'retransfer command when not using DNS adapters.
->>>>>>> b7a63920
 
 
 OpenDNSSEC 1.4.6 - 2014-07-21
