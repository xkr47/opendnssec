--- conflicted
+++ resolved
@@ -1,11 +1,8 @@
-<<<<<<< HEAD
+OpenDNSSEC 2.1.2 - 2017-08-01
+
+* OPENDNSSEC-890: Mismatching TTLs in record sets would cause bogus signatures.
 * OPENDNSSEC-508: <RolloverNotification> tag not functioning.
-=======
-OpenDNSSEC 2.1.2 - 2017-08-01
-
-* OPENDNSSEC-890: Mismatching TTLs in record sets would cause bogus signatures.
 * OPENDNSSEC-901: Enforcer would ignore <ManualKeyGeneration/> tag in conf.xml
->>>>>>> e535d4b5
 
 OpenDNSSEC 2.1.1 - 2017-04-28
 
