--- conflicted
+++ resolved
@@ -1,13 +1,7 @@
-<<<<<<< HEAD
-OpenDNSSEC 2.1.2 - 2017-xx-xx
-
+OpenDNSSEC 2.1.2 - 2017-08-01
+
+* OPENDNSSEC-890: Mismatching TTLs in record sets would cause bogus signatures.
 * OPENDNSSEC-901: Enforcer would ignore <ManualKeyGeneration/> tag in conf.xml
-* OPENDNSSEC-890: Mismatching TTLs in record sets would cause bogus signatures.
-=======
-OpenDNSSEC 2.1.2 - TBA
-
- * OPENDNSSEC-901: Enforcer would ignore <ManualKeyGeneration/> tag in conf.xml
->>>>>>> 905920d3
 
 OpenDNSSEC 2.1.1 - 2017-04-28
 
