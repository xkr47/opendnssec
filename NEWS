--- conflicted
+++ resolved
@@ -9,12 +9,9 @@
 * OPENDNSSEC-901: Enforcer would ignore <ManualKeyGeneration/> tag in conf.xml
 * OPENDNSSEC-890: Mismatching TTLs in record sets would cause bogus signatures.
 * OPENDNSSEC-908: Warn when TTL exceeds KASP's MaxZoneTTL instead of capping.
-<<<<<<< HEAD
 * OPENDNSSEC-885: Command policy resalt without arguments is no longer allowed.
   Either policy or all must be specified.
-=======
 * OPENDNSSEC-910: DelegationSignerSubmitCommand would strip --cka_id
->>>>>>> 571b601c
 
 OpenDNSSEC 2.1.1 - 2017-04-28
 
