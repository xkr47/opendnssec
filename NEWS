--- conflicted
+++ resolved
@@ -1,14 +1,14 @@
-<<<<<<< HEAD
+UNRELEASED:
+
+* Enforce and signconf tasks are now scheduled individually per zone. Resign
+  per policy.
+* zone delete removes tasks associated with zone from queue.
+
 OpenDNSSEC 2.0.1 - 2016-07-21
 
 * Fixed crash and linking issue in ods-migrate.
 * Fixed case where 2.0.0 could not read backup files from 1.4.10.
 * Fixed bug in migration script where key state wasn't transformed properly.
-=======
-* Enforce and signconf tasks are now scheduled individually per zone. Resign
-  per policy.
-* zone delete removes tasks associated with zone from queue.
->>>>>>> 81d93de4
 
 OpenDNSSEC 2.0.0-1
 
