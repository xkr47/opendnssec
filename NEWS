$Id$

<<<<<<< HEAD
OpenDNSSEC 2.0.0a4 (EnforcerNG branch) 

* Bugfix: OPENDNSSEC-281, Commandhandler sometimes unresponsive.
* Bugfix: OPENDNSSEC-276, HSM initialized after fork().
* OPENDNSSEC-330: Signer Engine: NSEC3PARAM TTL is default TTL again, to
  prevent bad caching effects on resolvers.
* OPENDNSSEC-428: Add option for 'ods-ksmutil key generate' to take 
  number of zones as a parameter

OpenDNSSEC 2.0.0a3 (EnforcerNG branch) - 2012-06-18
Bugfixes:
* OPENDNSSEC-438: 'ods-ksmutil key generate' creates too many keys for 
  <SharedKeys/> policies when KSK and ZSK use same algorithm and length
* OPENDNSSEC_440: * OPENDNSSEC-438: 'ods-ksmutil key generate' creates too 
  many keys for some cases
=======
OpenDNSSEC 1.4.2

* OPENDNSSEC-428: ods-ksmutil: Add option for 'ods-ksmutil key generate' to 
  take number of zones as a parameter

Bugfixes:
* OPENDNSSEC-438: 'ods-ksmutil key generate' and the enforcer can create
  too many keys for <SharedKeys/> policies when KSK and ZSK use same 
  algorithm and length
* OPENDNSSEC_440: 'ods-ksmutil key generate' and the enforcer can create
  too many keys if there are keys already available and the KSK and ZSK use 
  same algorithm and length
>>>>>>> 25573808
* SUPPORT-66: Signer Engine: Fix file descriptor leak in case of TCP write
  error [OPENDNSSEC-427].
* OPENDNSSEC-424: Signer Engine: Respond to SOA queries from file instead
  of memory. Makes response non-blocking.
<<<<<<< HEAD
* OPENDNSSEC-425 (Clone of 397) - Change "hsmutil list" output so that the
  table header goes to stdout not stderr
* Signer Engine: Improved Inbound XFR checking.
* Signer Engine: Fix double free corruption in case of adding zone with
  DNS Outbound Adapters and NotifyCommand enabled.

* Enforcer: Limit number of pregenerated keys when using <SharedKeys>.
* Enforcer: MySQL database backend implemented.
* Enforcer: New directive <MaxZoneTTL> to make safe assumptions about
  zonefile.
* Enforcer: New zone add command, allow specifying adapters.
* Enforcer: New zone del command, use --force for still signed zones.
* Enforcer: Pre-generate keys on the HSM.
* Enforcer: SQLite database backend implemented.


OpenDNSSEC 2.0.0-trunk

* OPENDNSSEC-247: Signer Engine: TTL on NSEC3 was not updated on SOA
  Minimum change.

=======
* OPENDNSSEC-425 Change "hsmutil list" output so that the table header goes
  to stdout not stderr
* Signer Engine: Improved Inbound XFR checking.
* Signer Engine: Fix double free corruption in case of adding zone with
  DNS Outbound Adapters and NotifyCommand enabled.
* OPENDNSSEC-443: ods-ksmutil: Clean up of hsm connection handling
* OPENDNSSEC-401: 'ods-signer sign <zone> --serial <nr>' command produces seg
  fault when run directly on command line (i.e. not via interactive mode)
* OPENDNSSEC-444: Fix double free corruption in case of HSM connection
  error while signing RRsets (also fixes SUPPORT-71).
>>>>>>> 25573808


OpenDNSSEC 1.4.1 - 2013-06-27

* SUPPORT-58: Extend ods-signer sign <zone> with --serial <nr> so that the user
  can specify the SOA serial to use in the signed zone [OPENDNSSEC-401].
* OPENDNSSEC-91: Make the keytype flag required when rolling keys

Bugfixes:
* SUPPORT-60: Fix datecounter in case inbound serial is higher than outbound
  serial [OPENDNSSEC-420].
* OPENDNSSEC-247: Signer Engine: TTL on NSEC3 was not updated on SOA
  Minimum change.
* OPENDNSSEC-421: Signer Engine: Fix assertion error in case NSEC3 hash
  algorithm in signconf is not SHA1.
* OPENDNSSEC-421: ods-kaspcheck: Check whether NSEC3 hash algorithm in kasp
  is valid.
* Bugfix: The time when inbound serial is acquired was reset invalidly,
  could cause OpenDNSSEC wanting AXFR responses while requesting IXFR (thanks
  Stuart Lau).
* Bugfix: Fix malform in Outbound IXFR/TCP subsequent packet (thanks Stuart
  Lau).
* OPENDNSSEC-398: The ods-ksmutil key rollover command does not work correctly
  when rolling all keys using the --policy option


OpenDNSSEC 1.4.0 - 2013-04-22

* Production release of 1.4
* Versioning scheme and release support policies updated
* Summary of changes in 1.4 can be found on the wiki:
  http://wiki.opendnssec.org/display/DOCS


OpenDNSSEC 1.4.0rc3 - 2013-03-15

* Further testing of OPENDNSSEC-387 completed, release returned to rc status.


OpenDNSSEC 1.4.0b3 - 2013-02-20

Note: This release is marked as a beta release (rather than rc3) due to 
OPENDNSSEC-387, which is a significant functional change compared to rc2. 

* OPENDNSSEC-387: Rollback of multi-threaded enforcer. Due to key allocation 
  issues the usefulness of the threaded enforcer is outweighed by the code
  complications. The option still remains in conf.xml for compatibility with
  existing use; but it will now be silently ignored.

Bugfixes:
* OPENDNSSEC-183: Enforcer: If no DNSKEYs use negative TTL as TTL(DNSKEY).
* OPENDNSSEC-185: Enforcer: Used wrong value for negative caching.
* OPENDNSSEC-206: Enforcer: Notify Signer on generating new signer
  configuration.
* OPENDNSSEC-224: Enforcer: Fix rolling simultaneous keys.
  (e.g. emergency roll)
* OPENDNSSEC-271: Enforcer: Signer configurations w/o keys are now accepted.
* Enforcer: Handle cases where negative cache > positive cache.
* Enforcer: Take resign interval into account when signer does smooth
  rollover.
* OPENDNSSEC-388: Signer Engine: Internal serial should take into account
  the inbound serial.
* SUPPORT-50/51: Signer Engine: Inbound DNS Adapter incorrectly updates 
  NSEC3PARAM and DNSKEY RRset [OPENDNSSEC-389]
* OPENDNSSEC-389: Input DNS Adapter incorrectly updating NSEC3PARAM and DNSKEY RRsets

Known Issues:
* Enforcer: Key material not always reused when using <SharedKeys>.
* Enforcer: Lacking documentation.
* Enforcer: No migration tools.


OpenDNSSEC EnforcerNG branch alpha2 - 2011-10-18

* Enforcer: Automatic introduce keys marked as manual, like other enforcer.
* Enforcer: Automatically retract never submitted DS records.
* Enforcer: CSK is now configurable.
* Enforcer: Do not allow lifetime of key to be shorter than TTL.
* Enforcer: Support for RollOverType in kasp.xml

Bugfixes:
* Enforcer: Fixed concurrency related crashes.
* Enforcer: Remove some scheduling when waiting for user input.
* Enforcer: Schedule the purging of keys.


OpenDNSSEC EnforcerNG branch alpha1 - 2011-09-23

HIGH-LEVEL DESIGN GOALS:
* Support for a large number of zones. The enforcer should reasonably be
  useable with many zones. Think order of magnitude 50.000 concurrent zones.
* Allow for future rollover strategies. Provide a generic framework to
  implement other kinds of rollovers in the future.
* Drop in replacement. Should replace the current enforcer but keep the same
  interface and provide migration scripts from earlier installs.

Trunk

Bugfixes:


OpenDNSSEC 1.4.0rc2 - 2013-01-25

* OPENDNSSEC-350: Signer Engine: Better log message when IXFR is not ready for
  reading.
* OPENDNSSEC-367: ods-ksmutil: Require user confirmation if the algorithm for
  a key is changed in a policy (as this rollover is not handled cleanly)

Bugfixes:
* SUPPORT-44: Signer Engine: Drop privileges after binding to socket
  [OPENDNSSEC-364].
* Signer Engine: XFR not ready should not be a fatal status for task read
  (thanks Ville Mattila).
* OPENDNSSEC-365: Enforcer: Nasty bug where KSKs could get prematurely retired.


OpenDNSSEC 1.4.0rc1 - 2013-01-10

* OPENDNSSEC-359: Remove eppclient


OpenDNSSEC 1.4.0b2 - 2012-12-17

* OPENDNSSEC-292: Provide scripts to convert database between different 
  supported formats
* OPENDNSSEC-299: ods-ksmutil: ods-ksmutil <enter> now includes policy import
* OPENDNSSEC-300: ods-ksmutil: policy purge documented with a warning
* OPENDNSSEC-315: "ods-hsmutil logout" will delete any credentials in the
  shared memory.
* OPENDNSSEC-330: Signer Engine: NSEC3PARAM TTL should be set to zero.
* OPENDNSSEC-338: ods-ksmutil: fix zone delete on MySQL (broken by SUPPORT-27)
* OPENDNSSEC-345: ods-ksmutil: use ods-control to HUP the enforcerd process
* ods-ksmutil: Deprecate the one-step key backup command

Bugfixes:
* SUPPORT-40: Signer Engine: Keep occluded data in signed zone files/transfers.
* OPENDNSSEC-349: Enforcer: Fix some memory leaks in the enforcer found by
  valgrind.
* OPENDNSSEC-353: Signer Engine: Add/remove NSEC3s for empty non-terminals
  between apex and delegation when DS is added/removed.
* Signer Engine: Fixed locking and notification on the drudge work queue,
  signals could be missed so that drudgers would stall when there was work to
  be done.
* libhsm: Fixed PIN handling on OpenBSD.
* Enforcer: If enabled enforcer workers and configured number of workers is 1,
  make sure that enforcer runs the signer update command after signer
  configuration change.
* Signer Engine: Don't add double RRSIGs generated by the same key for the
  DNSKEY RRset.
* Signer Engine: Rollback incompleted zone transfers on disk (could happen
  if a connection was reset during transfer).
* Multi-threaded enforcer: various minor fixes including deadlock problems.


OpenDNSSEC 1.4.0b1 - 2012-09-06

* OPENDNSSEC-130: libhsm: The PIN is now optional in conf.xml. The PIN can be
  entered using "ods-hsmutil login" and is stored in shared memory. The daemons
  will not start until this has been done by the user.
* OPENDNSSEC-297: Enforcer: Multi-threaded option available for the enforcer to
  improve performance (MySQL only). 
* OPENDNSSEC-320: Signer Engine: The <ProvideTransfer>, <Notify>, <AllowNotify>
  and <RequestTransfer> elements are now optional, but if provided they require
  one or more <Peer> or <Remote> elements.

Bugfixes:
* OPENDNSSEC-255: Signer Engine: OpenDNSSEC 1.4.0a1 writes out mangled RRSIG
  record.
* OPENDNSSEC-261: Signer Engine: Ldns fails to parse RR that seems
  syntactically correct.
* OPENDNSSEC-269: Signer Engine: Crash when multiple threads access ixfr
  struct. 
* OPENDNSSEC-281: Commandhandler sometimes unresponsive.
* OPENDNSSEC-318: Signer Engine: Don't stop dns and xfr handlers if these
  threads have not yet been started.
* OPENDNSSEC-319: Signer Engine: Fix TSIG segfault on signer shutdown.
* OPENDNSSEC-325: Signer Engine: Don't include RRSIG records when DO bit is
  not set.
* OPENDNSSEC-326: Signer Engine: Stop serving a zone that could not be
  transferred from master and has been expired.


OpenDNSSEC 1.4.0a3 - 2012-08-08

* OPENDNSSEC-258: Optionally include cka_id in output to
  DelegationSignerSubmitCommand.

Bugfixes:
* SUPPORT-27: ods-ksmutil: simplify zone delete so that it only marks keys 
  as dead (rather than actually removing them). Leave the key removal to purge
  jobs.
* SUPPORT-29: Signer Engine: Fix ods-signer clear <zone> command exits
  prematurely [OPENDNSSEC-289].
* SUPPORT-30: Signer Engine: RRSIGs are left in the signed zone when
  authoritative RRsets become glue [OPENDNSSEC-282].
* OPENDNSSEC-278: ods-ksmutil processes waiting forever to get DB lock
* OPENDNSSEC-290: Signer Engine: Fix false conflict when changing CNAME into 
  other RRtype.
* OPENDNSSEC-298: Enforcer: Only unlink existing pidfile on exit if we wrote it.
* OPENDNSSEC-304: Signer Engine: Check pidfile on startup, if pidfile exists
  and corresponding process is running, then complain and exit.
* OPENDNSSEC-306: Can't delete zone until Enforcer made signconf.
* Fix assertion error when printing signed zone with empty non-terminals and
  NSEC.
* Make setting QUERY ID in XFR requests more random.


OpenDNSSEC 1.4.0a2 - 2012-05-24

* OPENDNSSEC-226: Change in conf.xml: Configure the DNS listener IP address
  with /Listener/Interface/Address instead of /Listener/Interface/IPv{4,6}.
* OPENDNSSEC-228: Signer Engine: Make 'ods-signer update' reload signconfs
  even if zonelist has not changed.
* OPENDNSSEC-231: Signer Engine: Allow for Classless IN-ADDR.ARPA names
  (RFC 2317).
* OPENDNSSEC-249: ods-ksmutil: If key export finds nothing to do then say so
  rather than display nothing which might be misinterpreted.
* OPENDNSSEC-262: Signer Engine: Make DNS Adapter ACL optional.
* OPENDNSSEC-263: Signer Engine: Added EDNS0 support, so that zone transfers
  and SOA requests with OPT RRs are possible.
* Enforcer: Add indexes for foreign keys. (sqlite only, MySQL already has them.)

Bugfixes:
* OPENDNSSEC-247: Signer Engine: TTL on NSEC(3) was not updated on SOA
  Minimum change.
* OPENDNSSEC-252: Signer Engine: Mark xfrhandler started, so that we don't
  try to join a non-existing thread on exit.
* OPENDNSSEC-259: Signer Engine: Fix assertion failure for outbound AXFR for
  large zones.
* OPENDNSSEC-264: Signer Engine: Fix assertion error on reading IXFR from
  backup.
* OPENDNSSEC-265: Signer Engine: Fix crash in corner cases when signing zone
  with NSEC3 and Opt-out.
* OPENDNSSEC-267: Signer Engine: Sign NOTIFY OK response with TSIG, if present
  in the query and ACL.


OpenDNSSEC 1.4.0a1 - 2012-03-15

* Auditor: The Auditor has been removed.
* Enforcer: Key label logging upon deletion (#192 Sebastian Castro)
* Enforcer: Stop multiple instances of the Enforcer running by checking for
  the pidfile at startup. If you want to run multiple instances then a
  different pidfile will need to be specified with the -P flag.
* Enforcer/ods-ksmutil: Use TTLs from KASP when generating DNSKEY and DS
  records for output.
* Enforcer/ods-ksmutil: Give a more descriptive error message if the
  <Datastore> tag in conf.xml does not match the database-backend set at
  compile time.
* ods-ksmutil: Add warnings on "key export --ds" if no active or ready keys
  were seen, or if both were seen (so a key rollover is happening).
* ods-ksmutil: Prevent MySQL username or password being interpreted by the
  shell when running "ods-ksmutil setup"
* ods-ksmutil: "zone delete" renames the signconf file; so that if the zone is
  put back the signer will not pick up the old file.
* ods-ksmutil: "key delete" added. It allows keys that are not currently in
  use to be deleted from the database and HSM.
* OPENDNSSEC-1: Enforcer: Check DelegationSignerSubmitCommand exists and can
  be executed by ods-enforcerd.
* OPENDNSSEC-10: ods-ksmutil: Include key size and algorithm in "key list"
  with -v flag.
* OPENDNSSEC-28: ods-ksmutil: "key list" shows next state with -v flag.
* OPENDNSSEC-35: ods-ksmutil: "rollover list -v" now includes more information
  on the KSKs waiting for the ds-seen command.
* OPENDNSSEC-83: ods-ksmutil: "key generate" now displays how many keys will
  be generated and presents the user with the opportunity to stop the
  operation.
* OPENDNSSEC-124: ods-ksmutil: Suppress database connection information when
  no -v flag is given.
* Signer Engine: Input and Output DNS Adapters.
* Signer Engine: Zonefetcher has been removed.

Known issues:
* Signer Engine: The backup files do not work correctly in this alpha release.

Bugfixes:
* Bugfix #246: Less confusing text for XML validation in ods-kaspcheck.
* ods-ksmutil: "update kasp" now reflects changes in policy descriptions.
* ods-ksmutil: Policy descriptions now have special characters quoted.
* ods-ksmutil: Fix typo in policy export with NSEC3.


OpenDNSSEC 1.3.13 - 2013-02-20

Bugfixes:
* OPENDNSSEC-388: Signer Engine: Internal serial should take into account
  the inbound serial.
* OPENDNSSEC-242: Signer Engine: Could get stuck on load signconf while
  signconf was not changed.
* Signer Engine: Fixed locking and notification on the drudge work queue,
  signals could be missed so that drudgers would stall when there was work to
  be done.


OpenDNSSEC 1.3.12 - 2012-12-03

Bugfixes:
* SUPPORT-42: ./configure fails on FreeBSD (or if ldns is not installed in a 
  directory in the default search path of the complier).
* OpenDNSSEC does not compile against ldns 1.6.16 on platforms that rely on
  the OpenDNSSEC implementation of strlcpy/cat 


OpenDNSSEC 1.3.11 - 2012-11-13

* OPENDNSSEC-330: NSEC3PARAM TTL should be set to zero.

Bugfixes:
* OPENDNSSEC-306: Cant delete zone until Enforcer made signerconf.
* OPENDNSSEC-281: Commandhandler sometimes unresponsive.
* OPENDNSSEC-299: ods-ksmutil <enter> now includes policy import
* OPENDNSSEC-300: ods-ksmutil policy purge documented with a warning
* OPENDNSSEC-338: ods-ksmutil: fix zone delete on MySQL (broken by SUPPORT-27)
* OPENDNSSEC-342: Auditor comparisons made case-insensitive
* OPENDNSSEC-345: ods-ksmutil: use ods-control to HUP the enforcerd process


OpenDNSSEC 1.3.10 - 2012-08-10

Bugfixes:
* SUPPORT-30: RRSIGs are left in the signed zone when authoritative RRsets
  become glue [OPENDNSSEC-282].
* OPENDNSSEC-261: Ldns fails to parse RR that seems syntactically correct.
  Was due to memory allocation issues. Provided better log message.
* OPENDNSSEC-285: Signer segfault for 6 or more -v options
* OPENDNSSEC-298: Only unlink existing pidfile on exit if we wrote it.
* OPENDNSSEC-303: Return if open/parse of zonelist.xml fails in ksmutil.c
  update_zones() and cmd_listzone().
* OPENDNSSEC-304: Signer Engine: Check pidfile on startup, if pidfile exists
  and corresponding process is running, then complain and exit.
* Signer seems to hang on a ods-signer command. Shutdown client explicitly
  with shutdown().
* opendnssec.spec file removed
   

OpenDNSSEC 1.3.9 - 2012-06-15

* OPENDNSSEC-277: Enforcer: Performance optimisation of database access.

Bugfixes:
* SUPPORT-27: ods-ksmutil: simplify zone delete so that it only marks keys as
  dead (rather than actually removing them). Leave the key removal to purge
  jobs.


OpenDNSSEC 1.3.8 - 2012-05-09

* OPENDNSSEC-228: Signer Engine: Make 'ods-signer update' reload signconfs
  even if zonelist has not changed. 
* OPENDNSSEC-231: Signer Engine: Allow for Classless IN-ADDR.ARPA names
  (RFC 2317).
* OPENDNSSEC-234: Enforcer: Add indexes for foreign keys in kasp DB. (sqlite
  only, MySQL already has them.)
* OPENDNSSEC-246: Signer Engine: Warn if <Audit/> is in signer configuration,
  but ods-auditor is not installed
* OPENDNSSEC-249: Enforcer: ods-ksmutil: If key export finds nothing to do
  then say so rather than display nothing which might be misinterpreted.

Bugfixes:
* OPENDNSSEC-247: Signer Engine: TTL on NSEC(3) was not updated on SOA
  Minimum change.
* OPENDNSSEC-253: Enforcer: Fix "ods-ksmutil zone delete --all"


OpenDNSSEC 1.3.7 - 2012-03-13

* OPENDNSSEC-215: Signer Engine: Always recover serial from backup,
  even if it is corrupted, preventing unnecessary serial decrementals.
* OPENDNSSEC-217: Enforcer: Tries to detect pidfile staleness, so that
  the daemon will start after a power failure.

Bugfixes:
* ods-hsmutil: Fixed a small memory leak when printing a DNSKEY.
* OPENDNSSEC-216: Signer Engine: Fix duplicate NSEC3PARAM bug.
* OPENDNSSEC-218: Signer Engine: Prevent endless loop in case the locators
  in the signer backup files and the HSM are out of sync.
* OPENDNSSEC-225: Fix problem with pid found when not existing.
* SUPPORT-21: HSM SCA 6000 in combination with OpenCryptoki can return RSA key
  material with leading zeroes. DNSSEC does not allow leading zeroes in key
  data. You are affected by this bug if your DNSKEY RDATA e.g. begins with
  "BAABA". Normal keys begin with e.g. "AwEAA". OpenDNSSEC will now sanitize
  incoming data before adding it to the DNSKEY. Do not upgrade to this version
  if you are affected by the bug. You first need to go unsigned, then do the
  upgrade, and finally sign your zone again. SoftHSM and other HSM:s will not
  produce data with leading zeroes and the bug will thus not affect you.


OpenDNSSEC 1.3.6 - 2012-02-17

* OPENDNSSEC-33: Signer Engine: Check HSM connection before use, attempt to
  reconnect if it is not valid.
* OPENDNSSEC-178: Signer Engine: Instead of waiting an arbitrary amount of
  time, let worker wait with pushing sign operations until the queue is
  non-full.
* Signer Engine: Adjust some log messages.

Bugfixes:
* ods-control: Wrong exit status if Enforcer was already running.
* OPENDNSSEC-56: ods-ksmutil had the wrong option for config file in the
  help usage text.
* OPENDNSSEC-207: Signer Engine: Fix communication from a process not
  attached to a shell.
* OPENDNSSEC-209: Signer Engine: Make output file adapter atomic by writing
  signed file to an intermediate file first.


OpenDNSSEC 1.3.5 - 2012-01-23

* Auditor: Include the zone name in the log messages.
* ldns 1.6.12 is required for bugfixes.
* ods-ksmutil: Suppress database connection information when no -v flag is
  given.
* ods-enforcerd: Stop multiple instances of the enforcer running by checking
  for the pidfile at startup. If you want to run multiple instances then a
  different pidfile will need to be specified with the -P flag.
* ods-ksmutil: "zone delete" renames the signconf file; so that if the zone is
  put back the signer will not pick up the old file.
* Signer Engine: Verbosity can now be set via conf.xml, default is 3.

Bugfixes:
* Bugfix OPENDNSSEC-174: Configure the location for conf.xml with --config
  or -c when starting the signer.
* Bugfix OPENDNSSEC-192: Signer crashed on deleting NSEC3 for a domain that
  becomes opt-out.
* Bugfix OPENDNSSEC-193: Auditor crashed with certain empty non-terminals.
* Signer Engine: A file descriptor for sockets with value zero is allowed.
* Signer Engine: Only log messages about a full signing queue in debug mode.
* Signer Engine: Fix time issues, make sure that the internal serial does
  not wander off after a failed audit.
* Signer Engine: Upgrade ldns to avoid future problems on 32-bit platforms
  with extra long signature expiration dates. More information in separate
  announcement.


OpenDNSSEC 1.3.4 - 2011-12-09

Bugfixes:
* Signer: Use debug instead of warning for drudgers queue being full, also
  sleep 10ms if it is full to not hog CPU. This increased signing on
  single core machines by a factor of 2.


OpenDNSSEC 1.3.3 - 2011-11-17

Bugfixes:
* Auditor: Handle ruby 1.9 differences in ods-kaspcheck.
* Auditor: Require dnsruby 1.53 for bugfixes.
* Bugfix #262: Drudgers seem to be in a waiting state, but the RRset FIFO
  queue is full. Do an additional broadcast.
* Enforcer: Check HSM connection when waking up from sleep, attempt to
  reconnect if it is not valid. (r5511 in trunk, ported into the branch due
  to issues seen when CKR_DEVICE_ERROR returned by HSM.)
* libhsm: Added hsm_check_context() to check if the associated sessions are
  still alive. (Required for the above.)
* ods-ksmutil: key import was not setting the retire time.
* Signer Engine: Fix a threading issue, that could leave a zone without
  a task.
* Signer Engine: Update the signed zone file if only the $TTL or explicit
  TTL has been changed.
* Signer Engine: Remove the NSEC3PARAM RR when doing NSEC3 to NSEC rollover.
* Signer Engine: Deal with carriage returns (dos format) in zone file.
* Signer Engine: <Refresh> is PT0S means that refresh equals signtime.
* Signer Engine: Defense in depth in signer for duplicate keys.
* Signer Engine: Make sure that all required zonelist elements exist,
  otherwise error.
* Signer Engine: Warn the user if the serial is b0rk, and you can not
  use the serial from the signconf.
* Signer Engine: Log Auditor exit code.
* Fix a similar bug like #257: Error in ods-signerd, where a corrupted
  backup file results in an invalid pointer free().


OpenDNSSEC 1.3.2 - 2011-09-13

Bugfixes:
* Bugfix #257: Error in ods-signerd, where a corrupted backup file results
  in an invalid pointer free().
* Signer Engine: Mark that a zone has a valid signer configuration, after
  recovering the zone from the backup files.


OpenDNSSEC 1.3.1 - 2011-09-07

Bugfixes:
* Auditor: Fix 'ZSK in use too long' message to handle new signer behaviour.
* Bugfix #255: RHEL6 patch to contrib/opendnssec.spec. (Rick van Rein)
* Bugfix #256: Make sure argument in "ods-control signer" is not stripped off.
* Bugfix #259: ods-ksmutil: Prevent MySQL username or password being
  interpreted by the shell when running "ods-ksmutil setup".
* Bugfix #260: "ods-ksmutil zone list" now handles empty zonelists.
* Enforcer: Unsigned comparison resulting in wrong error message.
* ods-ksmutil: fixed issue where first ds-seen command run on a zone would
  work, but return an error code and not send a HUP to the enforcerd.
* Signer Engine: A threading issue occasionally puts the default validity
  on NSEC(3) RRs and the denial validity on other RRs.
* Signer Engine: An update command could interrupt the signing process and the
  zone would get missing signatures.
* Signer Engine: Fix an issue where some systems could not copy the zone file.
* Zonefetcher: Check inbound serial in transferred file, to prevent
  redundant zone transfers.


OpenDNSSEC 1.3.0 - 2011-07-12

* Include simple-dnskey-mailer-plugin in dist.
* Enforcer: Change message about KSK retirement to make it less confusing.

Bugfixes:
* ods-control: If the Enforcer did not close down, you entered an infinite
  loop.
* Signer Engine: Fix log message typos.
* Signer Engine: Fix crash where ods-signer update
* Signer Engine: Also replace DNSKEYs if <DNSKEY><TTL> has changed in policy.
* Zonefetcher: Sometimes invalid 'Address already in use' occurred.
* Bugfix #247: Fixes bug introduced by bugfix #242.


OpenDNSSEC 1.3.0rc3 - 2011-06-12

* Do not distribute trang.

Bugfixes:
* Fix test for java executable and others.
* Auditor: Fix delegation checks.
* Bugfix #242: Race condition when receiving multiple NOTIFIES for a zone.
* ods-kaspcheck: Do not expect resalt in NSEC policy.
* Signer Engine: Ifdef a header file.
* Signer Engine: The default working directory was not specified.
* Signer Engine: Handle stdout console output throttling that would
  truncate daemon output intermittently.


OpenDNSSEC 1.3.0.rc2 - 2011-05-18

* Match the names of the signer pidfile and enforcer pidfile.
* Include check for resign < resalt in ods-kaspcheck.

Bugfixes:
* Bugfix #231: Fix MySQL version check.
* ods-ksmutil: Update now sends a HUP to the enforcerd.
* Signer Engine: Fix assertion failure if zone was just added.
* Signer Engine: Don't hsm_close() on setup error.
* Signer Engine: Fix race condition bug when doing a single run.
* Signer Engine: In case of failure, also mark zone processed (single run).
* Signer Engine: Don't leak backup file descriptor.
* signconf.rnc now allows NSEC3 Iterations of 0


OpenDNSSEC 1.3.0rc1 - 2011-04-21

* <SkipPublicKey/> is enabled for SoftHSM in the default configuration.
  It improves the performance by only using the private key objects.
* Document the <RolloverNotification> tag in conf.xml.
* Include check for resign < resalt in ods-kaspcheck.

Bugfixes:
* Bugfix #221: Segmentation Fault on schedule.c:232
* Enforcer: 'make check' now works.
* Enforcer: Fixed some memory leaks in the tests.
* Signer Engine: Coverity report fixes some leaks and thread issues.
* Signer Engine: Now logs to the correct facility again.


OpenDNSSEC 1.3.0b1 - 2011-03-23

* Support for signing the root. Use the zone name "."
* Enforcer: Stop import of policy if it is not consistent.
* ods-signer: The queue command will now also show what tasks the workers
  are working on.
* Signer Engine: Just warn if occluded zone data was found, don't stop signing
  process.
* Signer Engine: Simpler serial maintenance, reduces the number of conflicts.
  Less chance to hit a 'cannot update: serial too small' error message.
* Signer Engine: Simpler NSEC(3) maintenance.
* Signer Engine: Temperate the number of backup files.
* Signer Engine: Set number of <SignerThreads> in conf.xml to 
  get peak performance from HSMs that can handle multiple threads.

Bugfixes:
* Bugreport #139: ods-auditor fails on root zone.
* Bugreport #198: Zone updates ignored?
* Replace tab with white-space when writing to syslog.
* Signer Engine: Do not block update command while signing.


OpenDNSSEC 1.2.1 - 2011-03-18

* ldns 1.6.9 is required for bugfixes.
* dnsruby-1.52 required for bugfixes.

Bugfixes:
* Auditor: 'make check' now works when srcdir != builddir.
* Auditor: Include the 'make check' files in the tarball.
* Enforcer: Fix the migration script for SQLite.
* Enforcer: Increase size of keypairs(id) field in MySQL to allow more than
  32767 keys; see MIGRATION for details.
* Enforcer: Minor change to NOT_READY_KEY error message.
* libhsm: Increase the maximum number of attached HSM:s from 10 to 100.
* ods-ksmutil: Send trivial MySQL messages to stdout when exporting zonelist
  etc. Otherwise the resulting XML needs to be edited by hand.
* ods-control: Fix for Bourne shell.
* Signer Engine: Prevent race condition when setting up the workers and
  the command handler.
* Signer Engine: Check if the signature exists before recycling it.
* Signer Engine: Quit when there are errors in the configuration.
* Signer Engine: Enable core dump on failure.
* Signer Engine: Explicitly close down log msg with null.
* Signer Engine: Backup state after writing output.
* Signer Engine: Allow update of serial if internal structure is not
  initialized.
* Signer Engine: NSEC chain could become broken if the predecessor domain
  of a deleted domain was a glue domain.


OpenDNSSEC 1.2.0 - 2011-01-13

Bugfixes:
* Enforcer: Fixed a number of build warnings.


OpenDNSSEC 1.2.0rc3 - 2010-12-27

* Moved migration instructions to the file MIGRATION

Bugfixes:
* Bugreport #199: The previous DB schema change made the zone removal broken.
* Enforcer: When retiring old KSK, use TTL(ds) and not TTL(ksk).
* Enforcer: Minimize the set of DS RRs sent to DelegationSignerSubmitCommand.
* Enforcer: Replace tab with a space character in the DNSKEY printed to syslog.
* Enforcer: Fixed pontential format string bug.
* ods-ksmutil: Log to syslog when ds-seen changes a key to active/standby.
* Signer Engine: Don't be smart with RRSIG TTLs, the hsm will set them for you.
* Signer Engine: Set notify command for zone when receiving ods-signer update.
* Signer Engine: Update TTL of NSEC(3) records if SOA Minimum has changed
  in KASP.
* Signer Engine: Now logs to the correct facility.
* Signer Engine: Also remove NSEC records when detecting changes in
  signconf <Denial>
* Signer Engine: Dropped privileges before starting Zonefetcher.


OpenDNSSEC 1.2.0rc2 - 2010-11-24

Bugfixes:
* Signer Engine: Use the correct TTL for RRs after the $INCLUDE directive.
* Signer Engine: Also create new signature if TTL of RR has changed.
* Signer Engine: Drop old NSEC/NSEC3 records.
* ods-ksmutil: Fixed some memory leaks.


OpenDNSSEC 1.2.0rc1 - 2010-11-17

* New commandline option for the signer: ods-signer running.
* Allow connection to different MySQL ports in the Enforcer.
* Tone down and explain warning when converting M or Y to seconds
* ldns 1.6.7 is required for bugfixes
* dnsruby 1.51 is required for bugfixes

Bugfixes:
* Bugreport #187: ods-control signer start will return non-zero if start up 
  failed (uses ods-signer running).
* Narrow glue at the zone cut is allowed, do not consider it as occluded.
* Move zone fetcher output to correct input adapter file.
* Enforcer shared keys on zones with ShareKeys disabled.
* Make names of key states consistent.
* Signer Engine file descriptor leak fix on engine.sock.
* Set explicit "unlimited" repository capacity to prevent random integer being 
  read. Requires "ods-ksmutil update conf" to be run if using an existing 
  database.
* Fix issue with key generation creating too many keys Ticket #194.
* Bugreport #189: Auditor did not handle white-space-seperated substrings
  for base64 text
* Bugreport #190: Auditor (and signer) does not handle case correctly
* Signer now silence stdout-output from the notify command


OpenDNSSEC 1.2.0b1 - 2010-10-18

* A new signer engine, written in c. Zones are maintained in memory, instead of
  in files on disk.
* Signer Engine: Check if the signature exists before recycling it.
* Removed the python and python-4suite-xml dependencies.
* Remove separate autoconf for libhsm/conf/enforcer.
* Add option to disable building the signer.
* Signer logs statistics just after outputting a new signed zone.
* libhsm will skip processing (and not create) any public keys if the
  per repository option <SkipPublicKey/> is set.
* Keysharing improved - keys can now exist in different states on each zone
  that the key is in use for.
* Backup prepare/commit/rollback added for 2-step backups without taking the
  enforcer offline.
* Standby keys are now optional (default to 0) and should be considered
  experimental.

Bugfixes:
* Fix semantics of refresh value in Signer Engine.
* Auditor handles chains of empty nonterminals correctly.
* Recalculate salt immediately if the saltlength is changed.
* libhsm connected to slot 0 if the token label was not found. 
  An error is now returned instead of connecting to the slot.
* Bugreport #102: Removed the obsoleted python-4suite-xml dependency.
* Fixed Known Issue: KSK rollover requires manual timing.
* Fixed Known Issue: Key rollover and reuse of signatures.
* Fixed Known Issue: Issue with sharing keys and adding zones.
* Fixed Known Issue: Quicksorter does not allow certain owner names
  (Quicksorter is removed, signer now reads and sorts the zone).


OpenDNSSEC 1.1.3 - 2010-09-10

Bugfixes:
* Bugreport #183: Partial zone could get signed if zone transfer failed
  when using zone_fetcher


OpenDNSSEC 1.1.2 - 2010-08-24

* Dnsruby 1.49 now required (for correct zone parsing)
* ldns 1.6.6 is required to fix the zone fetcher bug

Bugfixes:
* ods-control stop did not stopped zone fetcher (bug was introduced in 1.1.0)
* Auditor correctly handles chains of empty nonterminals
* Zone fetcher can block zone transfers if AXFR once failed. This is a bug
  in ldns versions 1.6.5 and lower. See KNOWN_ISSUES for more information.
* Bugreport #165: Ensure Output SOA serial is always bigger than Input SOA
  serial.
* Bugreport #166: Correct exit value from signer.
* Bugreport #167: Zone fetcher now also picks up changes when zonelist is
  reloaded (thanks Rick van Rein)
* Bugreport #168: ods-control with tightened control for the Enforcer
* Bugreport #169: Do not include config.h in the distribution
* Bugreport #170: Typo in a man page (ods-signer)
* Bugreport #172: Correction of some macros in a man page (ods-timing)
* Bugreport #173: A man page used a macro that does not exist (ods-ksmutil)


OpenDNSSEC 1.1.1 - 2010-07-08

Bugfixes:
* Bugreport #127: Large SOA serial numbers were not handled properly by signer
* Bugreport #133: Better handling of SOA serial when setting is 'keep'
* Bugreport #136: quicksorter could not handle standard bind format SOA rdata
* The Auditor could not handle the new way of rolling KSKs
* One log message in the Enforcer referred to an old command
* The Enforcer forgot to publish certain keys during transition between states


OpenDNSSEC 1.1.0 - 2010-05-26


OpenDNSSEC 1.1.0rc3 - 2010-05-15

Bugfixes:
* Could not compile quicksorter on FreeBSD.
* Bugreport #131: test suite fails in 1.1.0rc2


OpenDNSSEC 1.1.0rc2 - 2010-05-04

Bugfixes:
* Fix semantics of refresh value in Signer Engine.


OpenDNSSEC 1.1.0rc1 - 2010-04-21

* Partial Auditor added
* Dnsruby-1.46 required
* Improved error messages when the system runs out of keys
* Optimise communication of signconfs for multiple zones sharing keys.
  Group zones in zonelist.xml by policy to get this benefit.
* Bugreport #101: Signer Engine now maintains its own pidfile.
* Jitter redefined: now in the range of [-jitter, ..., +jitter]
* Optimized sorter: quicksorter (sorter becomes obsolete).
* Optimized zone_reader, includes nseccing/nsec3ing (nseccer and nsec3er
  become obsolete).
* Enable database selection using --with-database-backend={sqlite3|mysql}
* Enable the EPP-client using --enable-eppclient
  For sending DS RR to the parent zone (experimental)
* Turn NSEC3 OptOut off by default
* Install kasp2html XML stylesheet
* Add simple kasp2html conversion script
* DNSKEY records communicated to an external script if configured
* The command 'ods-signer restart' is removed.
* Signer Engine now also reuses signatures after a change in NSEC(3)
  configuration or rolling keys.
* Quicksorter defaults to class IN.

Bugfixes:
* Enforcer: Make sure that we read the correct config file when dropping privs
* Enforcer: Prevent int overflow when generating a large number of keys
* Enforcer: Fixed a confusion between standby ZSKs and KSKs
* Fixed various enable-options in the configure scripts
* Respect $DESTDIR for config files
* Looked for the database init script in $prefix/share/opendnssec and not
  datadir.
* More proper memory cleanup in parsing zonefetch.xml
* Zonefetch.xml now accepts hmac-md5, which is an alias for
  hmac-md5.sig-alg.reg.int.
* Zone fetcher logged wrong zone when NOTIFY received.        
* Zone fetcher sometimes did not log when signalling signer engine failed.
* Fix issue of importing keys into kasp leaving random strings in the
  retire date.
* Fix KSK rollover logic to be proper DoubleDNSKEY
* Fix issue with reading repositories from conf.xml
* Fix issue with reading policies from kasp.xml
* Canonicalize RRs before nseccing zone.
* Bugreport #113: zone fetcher started before dropping privileges, so that
  it can bind to socket.
* Signer Engine defaults to working directory if missing.
* libhsm: fixed incorrect label length for wildcards (leftmost wildcard label
  was included in count).


OpenDNSSEC 1.0.0 - 2010-02-09

Bugfixes:
* Fixed broken path in ods-control


OpenDNSSEC 1.0.0rc4 - 2010-02-02

* Added manual pages for ods-auditor(1), ods-control(8), ods-enforcerd(8),
  ods-signerd(8), ods-signer(8), ods-hsmpseed(1), ods-hsmutil(1), 
  ods-kaspcheck(1), ods-ksmutil(1), ods-timing(5), opendnssec(7).
* Move ods-control & ods-signer from PREFIX/bin to PREFIX/sbin.
* Dnsruby-1.43 is now required

Bugfixes:
* Bugreport #89: Signer Engine: bug in logging.c.
* Auditor: Had some problems with escaped characters in domain names


OpenDNSSEC 1.0.0rc3 - 2010-01-25

* A code review was performed by members of the project group. No serious 
  problem was found. The code review resulted in some polishing of the code.
* Dnsruby-1.42 is now required, it fixes issues with TXT and NAPTR record
  parsing.
* ldns 1.6.4 is now required.
* Known issues has been moved from NEWS to KNOWN_ISSUES.

Bugfixes:
* ods-ksmutil: The ksk-roll command did not handle its options correctly
* Auditor: Configured zone SOA TTL now used to track pre-published keys,
  rather than the unsigned zone SOA TTL.
* Enforcer: There was a flaw in the implementation of the timing code (it 
  follows an earlier version of the draft and at one point does not add on 
  the safety margin).
* Enforcer: MySQL memory leaks fixed.
* Signer Engine: When changing policy or rollover a key, the old signed zone
  was not found,
  so always resulting in a fresh resign.
* Signer Engine: RRsets with varying TTLs on the records where considered
  different RRsets, the signer engine now eqaulizes those TTLs.


OpenDNSSEC 1.0.0rc2 - 2009-12-16

Bugfixes:
* Signer Engine: Signer processes could remain open, if they were not close 
  correctly.
* ods-ksmutil: Got a segmentation fault, when an HSM was missing in the 
  configuration. Only applied to versions using MySQL.
* Zone fetcher: Did not close files before moving them.
* Zone fetcher: The serial arithmetic was not correct.
* Auditor: It now ignores unrecognized RR types.
* Signer Engine: Wrong handling of escaped characters in strings 
  (fixed in ldns trunk)
* Set correct permissions on the configuration files.

Known issues:
* Zone fetcher: When using TSIG, an incorrect MAC can be created if the 
  length of the used secret is 'too long' (longer than the maximum digest
  length). This problem is in LDNS 1.6.3 and previous versions. This bug is
  fixed in the upcoming LDNS 1.6.4 release.
* Auditor: Some good NAPTR records may fail to verify with dnsruby-1.41.
  This will be fixed in a future dnsruby release.
* TXT RRs: Some TXT RRs with escape characters may fail to parse correctly 
  with dnsruby-1.41 and ldns 1.6.3. This is fixed in the upcoming releases.


OpenDNSSEC 1.0.0rc1 - 2009-12-04

* Auditor: dnsruby-1.41 should be used (includes fixes for zero length
  salt and RFC3597 unknown classes)
* Signer Engine: ldns 1.6.3 should be used (includes NSEC3 bugfix and class
  inheritance when creating signatures)

Bugfixes:
* Signer Engine: 1.0.0b8 introduced a bug that no signatures where reused.
  Re-fixed.
* Signer Engine: Fix ods-signer start (could hang on MacOSX)
* Signer Engine: Mark a zone in progress if in use by one of the tools.
  Prevents multiple tasks being created for the same zone.
* Signer Engine: Dropped records when zone content changed.
* Signer Engine: Drop inherited groups and set additional groups when dropping
  privileges.
* Zone fetcher: Clean up empty files if AXFR failed
* Zone fetcher: Make syslogging RFC-compliant


OpenDNSSEC 1.0.0b9 - 2009-11-27

* ods-ksmutil: update command split so that individual configuration files can
  be updated separately.
* ods-ksmutil: "ds-seen" renamed to "ksk-roll" which is a more accurate 
  description of its effect. (ds-seen will reappear in v1.1)
* add contributed .spec file for RPM builds
* Signer Engine: verifies signature after creation.

Bugfixes:
* Signer Engine: Output better information if the HSM fails with the signing.
* ods-ksmutil: update zonelist correctly links keys to new zones if key sharing 
  is turned on.
* Bugreport #59: Problem starting ods-signer on a 64-bit machine
* ods-ksmutil: update zonelist command now correctly adds and deletes zones
  (and sorts out their keys).

OpenDNSSEC 1.0.0b8 - 2009-11-23

* ods-ksmutil: KSK rollover now holds at the point where the new key is made
  active until the command "ds-seen" is issued.
* ods-ksmutil: "database backup" implemented to safely make a copy of the
  SQLite enforcer database.

Bugfixes:
* Auditor: Crashed on unknown RR class.
* Signer Engine: NSEC3 RR included wrong information in bitmap (fixed in ldns
  trunk).
* Signer Engine: Force a new signed zone if input is reread. Necessary because
  we cannot recognize if
  glue or unsigned delegations have been added and/or removed (yet).
* Signer Engine: Fix adding duplicate signatures in case of single key is
  being used as both ZSK and KSK.
* Bugreport #46: Vanishing records
* KASP Enforcer: Could not handle zones with names longer than 30 characters.


OpenDNSSEC 1.0.0b7 - 2009-11-16

* ods-auditor: Dnsruby version 1.40 or later required.
* ods-kaspcheck: Checks Enforcer SQLite datastore to ensure writable
* Signer Engine: LDNS 1.6.2 is recommended (bugfixes)
* The supported RRs are documented on the wiki

Bugfixes:
* ods-ksmutil: Segmentation fault when missing arguments to "key import"
* KASP Enforcer: Improved support for MySQL (experimental)
* Signer Engine: DLV is included in NSEC RR (fixed in LDNS 1.6.2)
* Signer Engine: Better handling of removed zones
* Signer Engine: Correct handling of zero length rdata - RFC3597 style (fixed
  in LDNS trunk)
* Signer Engine: Inherit class of zone to DNSSEC-related RRs


OpenDNSSEC 1.0.0b6 - 2009-11-06

* ods-hsmutil now has a command ("purge") to remove ALL keys from a given
  repository.

Bugfixes:
* Some minor bugfixes for the auditor
* Better detection for MySQL (now requires --enable-mysql to build)
* Init PKCS#11 library with CKF_OS_LOCKING_OK
* Change config file flag to hsmspeed


OpenDNSSEC 1.0.0b5 - 2009-10-31

* Reintroduce MySQL for enforcer back-end on an experimental footing

Bugfixes:
* Auditor: Fixed TXT parsing.
* ods-ksmutil: Database could not be created for first time users.
* ods-ksmutil: Set the correct privileges on the database.
* Signer Engine: Tweek log levels.
* Signer Engine: Fixed segmentation fault with WKS RR (in LDNS trunk).
* Signer Engine: Fixed NSAP, IPSECKEY, and SIG parsing (in LDNS trunk).
* Signer Engine: Disable multiline parsing when the line is commented out.
* Signer Engine: The tools are not hanging any more. Better pipe handling.
* Signer Engine: NSEC zone even if only 1 NSEC is needed.
* Signer Engine: Don't create NSEC3 records for empty non terminals that
  lead to glue.
* Signer Engine: LDNS can now parse explicit TTLs that are non-numbers
  (for example 3d2h, in LDNS trunk).
* Bugreport #43: ods-signer: The command parser was too strict with white
  spaces.

OpenDNSSEC 1.0.0b4 - 2009-10-23

* Default TTL in case of $TTL or explicit RR TTL becomes the SOA Minimum
  value (was 3600).
* The signer engine will check if another engine is already running before
  starting.
* Startup scripts for Solaris (SMF).
* Auditor gives an error if key moves to "in use" without sufficient
  "prepublished" time.

Bugfixes:
* Trailing spaces are not part of the domain name/ include file/ ttl in
  directives.
* nsec3er: Print final RRset, even if no NSEC3 was needed at that RRset.
* Proper privileges dropping when creating the command socket
* Signer sometimes didn't terminate if socket shutdown failed.

Known issues:
* The Signer Engine fails with broken pipes sometimes.


OpenDNSSEC 1.0.0b3 - 2009-10-16

* The auditor now tracks the SOA serial over time
* The auditor (dnsruby) supports RSA/SHA256 and RSA/SHA512

Bugfixes:
* The LDNS bug that affected SRV records has been fixed in ldns-trunk.
* Bugreport #41: Fix for SOA serial 'keep'.
* Allow for SOA Serial/TTL/Minimum values of zero.
* Correct socket binding of NotifyListen.
* Systems with older SQLite had problem rolling keys on a policy.
* Auditor now handles SSHFP and NAPTR records correctly
  (but needs Dnsruby 1.39)
* Auditor now handles TTLs in zone file with suffix s, m, h, d, and w.


OpenDNSSEC 1.0.0b2 - 2009-10-09

* Added experimental support for RSA/SHA256 and RSA/SHA512 to KASP auditor.
  Dnsruby version 1.38 or higher required for SHA2 support.
* Added experimental support for RSA/SHA256 and RSA/SHA512 to KASP enforcer
  and the signer engine.
* SignerThreads and KeygenInterval has been deprecated (actually removed
  just before 1.0.0b1).
* Added support for RSA/SHA256 and RSA/SHA512 to libhsm. No API changes.

Bugfixes:
* Bugreport #33 (#35): Output a signed zone if only the SOA record changed. 
* Zone fetcher did not start correctly
* Create the pid / socket directory if it not yet exists, with the correct
  privileges.
* Signer Engine now catches exception if running with incorrect permission.
* TCP-support for LDNS on Solaris is fixed in LDNS trunk.

Known issues:
* LDNS is having problem with SRV records. The main effect is that these
  records are given non-valid RRSIGs. This is still under investigation.


OpenDNSSEC 1.0.0b1 - 2009-10-02

* <Purge> tag added to automatically delete keys that have been dead
  for some interval.
* Rename all OpenDNSSEC command line tools and daemons to ods-XXX (e.g.
  ksmutil becomes ods-ksmutil).
* kasp_check command added to check the conf.xml and kasp.xml configuration
  files for sanity and consistency.
* communicated and keygend combined to form "ods-enforcerd".
* ksmutil command line changes. Most commands have changed slightly, but
  there are some significant changes (see
  http://svn.opendnssec.org/docs/command-tools-syntax.txt for details.)
* Enforcer database now has a version number. If it differs from the version
  number in the code (specified via a #define statement), the software will
  issue an error message and not connect to the database.
* "ksmutil list keys" now displays the keytag if the -l flag is passed to it.
* "Emergency Keys" renamed to "Standby Keys" as this better reflects their
  role in OpenDNSSEC.
* The behaviour of SOA Serial value 'counter' has changed according to
  Ticket #31.
* The directory "xml" and been renamed to "conf". (This is part of repository
  clean.)
* There are changes to the KASP DB:
* Zone fetcher added, that will do AXFR from the master.

  If want to use your old database, use the following commands to upgrade:

    sqlite3 <PATH_TO_ENFORCER.DB> < enforcer/utils/migrate_090922_1.sqlite3
    sqlite3 <PATH_TO_ENFORCER.DB> < enforcer/utils/migrate_090930_1.sqlite3
    sqlite3 <PATH_TO_ENFORCER.DB> < enforcer/utils/migrate_091002_1.sqlite3

  Or, to start a new (with loss of information), remove old keys from the HSM
  and issue the command:

    ksmutil setup

Bugfixes:
* Make sure that parenthesis in zonefiles don't concatenate rdata fields.

Known issues:
* TCP-support for LDNS on Solaris is currently broken due to an issue with
  SO_RCVTIMEO. The result is that the zonefetcher doesn't work. No other
  parts of OpenDNSSEC is affected by this bug.
  There is currently no workaround.


OpenDNSSEC 1.0a5 - 2009-09-21

Features:
* support %zonefile expansion in the signer engine NotifyCommand 

Bugfixes:
* Read <OptOut/> correctly from the kasp.xml
* Correctly discover Empty Non-Terminals when reading input zonefile
* Don't error on space-only lines in input zonefile


OpenDNSSEC 1.0a4 - 2009-09-10

Features:
* warn (by sending a message to the log) about:
    - impending key rollover
    - Rollover occurrance
    - when it is safe to remove a DS record
* add export of DNSKEY and DS records to ksmutil
* add configure option '--disable-auditor' to disable building the auditor
* Added <ManualRollover/> tag to kasp.xml; this allows automatic rollovers
    to be turned off in a policy for either keytype.
* Changes to the KASP DB, please apply:
  If want to use your old DB:
    sqlite3 <PATH_TO_ENFORCER.DB> < enforcer/utils/migrate_090901_1.sqlite3
  Or start fresh (with loss of information. User should remove old keys
  from the HSM):
    ksmutil setup

Bugfixes:
* "signer_engine_cli clear <ZONE>" dont crash on missing files anymore
  and removes all internal files now
* Bugreport #18, #19: Fix segfault at nseccer, nsec3er or finalizer when 
  handling large zones.
* Signer Engine starts correctly (problem was python 2.4, not RHEL5).


OpenDNSSEC 1.0a3 - 2009-08-26

Features:
* ksmutil import key implemented for importing key ID of existing keys
* "hsmspeed" will test the speed of the HSM.
* "hsmutil test" will test the HSM against OpenDNSSEC.
* Changes to the KASP DB, please apply:
  If want to use your old DB:
    sqlite3 <PATH_TO_ENFORCER.DB> < enforcer/utils/migrate_090820_1.sqlite3
  Or start fresh (with loss of information. User should remove old keys
  from the HSM):
    ksmutil setup

Bugfixes:
* Better display of null backups (i.e. backup required) in ksmutil list
* Don't show historical rollovers in ksmutil list
* Fix key counting routines so that they all agree
* Missing SQLite includes in the Enforcer

Known bugs:
* Signer Engine not starting correctly in RHEL5.
  Use "signer_engine -d" for now
* "signer_engine_cli clear <ZONE>" crashes on missing files


OpenDNSSEC 1.0a2 - 2009-08-14

Features:
* conf.xml format changed
* Read the default path to kasp.xml from conf.xml
* libksm integrated into enforcer (and no longer installed)
* Dropping privileges as specified
* Option to specify that a key from a specific repository 
  should not be used if it has not been backed up
* ksmutil backup done, to signal that the keys are backed up
* KASP Auditor should now function properly
* A quick start script is available
* XSLT to translate KASP into readable text (HTML)
* Changes to the KASP DB, please apply:
  If want to use your old DB:
    sqlite3 <PATH_TO_ENFORCER.DB> < enforcer/utils/migrate_090812_1.sqlite3
    sqlite3 <PATH_TO_ENFORCER.DB> < enforcer/utils/migrate_090813_1.sqlite3
  Or start fresh (with loss of information):
    ksmutil setup

Bugfixes:
* Signer Engine can now read standard bind format correctly
* make install creates an incorrectly named directory
* ksmutil addzone defaults to wrong path
* SoftHSM links libsofthsm to build directory
* libksm install problem when builddir == srcdir
* Missing include of header file in SoftHSM
* Text about a problem with Botan on some systems.


OpenDNSSEC 1.0a1 - 2009-07-30

* Initial release (aka "Technology Preview")<|MERGE_RESOLUTION|>--- conflicted
+++ resolved
@@ -1,6 +1,5 @@
 $Id$
 
-<<<<<<< HEAD
 OpenDNSSEC 2.0.0a4 (EnforcerNG branch) 
 
 * Bugfix: OPENDNSSEC-281, Commandhandler sometimes unresponsive.
@@ -12,51 +11,16 @@
 
 OpenDNSSEC 2.0.0a3 (EnforcerNG branch) - 2012-06-18
 Bugfixes:
-* OPENDNSSEC-438: 'ods-ksmutil key generate' creates too many keys for 
-  <SharedKeys/> policies when KSK and ZSK use same algorithm and length
-* OPENDNSSEC_440: * OPENDNSSEC-438: 'ods-ksmutil key generate' creates too 
-  many keys for some cases
-=======
-OpenDNSSEC 1.4.2
-
-* OPENDNSSEC-428: ods-ksmutil: Add option for 'ods-ksmutil key generate' to 
-  take number of zones as a parameter
-
-Bugfixes:
 * OPENDNSSEC-438: 'ods-ksmutil key generate' and the enforcer can create
   too many keys for <SharedKeys/> policies when KSK and ZSK use same 
   algorithm and length
 * OPENDNSSEC_440: 'ods-ksmutil key generate' and the enforcer can create
   too many keys if there are keys already available and the KSK and ZSK use 
   same algorithm and length
->>>>>>> 25573808
 * SUPPORT-66: Signer Engine: Fix file descriptor leak in case of TCP write
   error [OPENDNSSEC-427].
 * OPENDNSSEC-424: Signer Engine: Respond to SOA queries from file instead
   of memory. Makes response non-blocking.
-<<<<<<< HEAD
-* OPENDNSSEC-425 (Clone of 397) - Change "hsmutil list" output so that the
-  table header goes to stdout not stderr
-* Signer Engine: Improved Inbound XFR checking.
-* Signer Engine: Fix double free corruption in case of adding zone with
-  DNS Outbound Adapters and NotifyCommand enabled.
-
-* Enforcer: Limit number of pregenerated keys when using <SharedKeys>.
-* Enforcer: MySQL database backend implemented.
-* Enforcer: New directive <MaxZoneTTL> to make safe assumptions about
-  zonefile.
-* Enforcer: New zone add command, allow specifying adapters.
-* Enforcer: New zone del command, use --force for still signed zones.
-* Enforcer: Pre-generate keys on the HSM.
-* Enforcer: SQLite database backend implemented.
-
-
-OpenDNSSEC 2.0.0-trunk
-
-* OPENDNSSEC-247: Signer Engine: TTL on NSEC3 was not updated on SOA
-  Minimum change.
-
-=======
 * OPENDNSSEC-425 Change "hsmutil list" output so that the table header goes
   to stdout not stderr
 * Signer Engine: Improved Inbound XFR checking.
@@ -67,7 +31,22 @@
   fault when run directly on command line (i.e. not via interactive mode)
 * OPENDNSSEC-444: Fix double free corruption in case of HSM connection
   error while signing RRsets (also fixes SUPPORT-71).
->>>>>>> 25573808
+
+* Enforcer: Limit number of pregenerated keys when using <SharedKeys>.
+* Enforcer: MySQL database backend implemented.
+* Enforcer: New directive <MaxZoneTTL> to make safe assumptions about
+  zonefile.
+* Enforcer: New zone add command, allow specifying adapters.
+* Enforcer: New zone del command, use --force for still signed zones.
+* Enforcer: Pre-generate keys on the HSM.
+* Enforcer: SQLite database backend implemented.
+
+
+OpenDNSSEC 2.0.0-trunk
+
+* OPENDNSSEC-247: Signer Engine: TTL on NSEC3 was not updated on SOA
+  Minimum change.
+
 
 
 OpenDNSSEC 1.4.1 - 2013-06-27
