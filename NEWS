--- conflicted
+++ resolved
@@ -1,12 +1,9 @@
 OpenDNSSEC 2.1.1 - 2017-xx-xx
 
-<<<<<<< HEAD
 * OPENDNSSEC-889: MySQL migration script didn't work for all database and
   MySQL versions.
-=======
 * OPENDNSSEC-879: --suspend option for 'zone add' was broken. Fixed and
   undocumented since it is not intended for production.
->>>>>>> 495fd5c2
 * OPENDNSSEC-887: Segfault on extraneous <Interval> tag.
 
 OpenDNSSEC 2.1.0 - 2017-02-22
