--- conflicted
+++ resolved
@@ -1,9 +1,7 @@
 $Id$
 
-<<<<<<< HEAD
 OpenDNSSEC 2.0.0a4 (EnforcerNG branch) 
-=======
-OpenDNSSEC 1.4.3
+
 * SUPPORT-72: Improve logging when failed to increment serial in case 
   of key rollover and serial value "keep" [OPENDNSSEC-461].
 * OPENDNSSEC-106: Add 'ods-enforcerd -p <policy>' option. This prompts the
@@ -20,6 +18,13 @@
 * OPENDNSSEC-454: ods-ksmutil: Add option for 'ods-ksmutil key import' to
   check if there is a matching key in the repository before import.
 
+* Bugfix: OPENDNSSEC-281, Commandhandler sometimes unresponsive.
+* Bugfix: OPENDNSSEC-276, HSM initialized after fork().
+* OPENDNSSEC-330: Signer Engine: NSEC3PARAM TTL is default TTL again, to
+  prevent bad caching effects on resolvers.
+* OPENDNSSEC-428: Add option for 'ods-ksmutil key generate' to take 
+  number of zones as a parameter
+
 Bugfixes:
 * OPENDNSSEC-435: Signer Engine: Fix a serious memory leak in signature
   cleanup.
@@ -28,17 +33,6 @@
   to AXFR.
 * OPENDNSSEC-467: Signer Engine: After ods-signer clear, signer should not use
   inbound serial.
-
-
-OpenDNSSEC 1.4.2 - 2013-09-11
->>>>>>> b76298e9
-
-* Bugfix: OPENDNSSEC-281, Commandhandler sometimes unresponsive.
-* Bugfix: OPENDNSSEC-276, HSM initialized after fork().
-* OPENDNSSEC-330: Signer Engine: NSEC3PARAM TTL is default TTL again, to
-  prevent bad caching effects on resolvers.
-* OPENDNSSEC-428: Add option for 'ods-ksmutil key generate' to take 
-  number of zones as a parameter
 
 OpenDNSSEC 2.0.0a3 (EnforcerNG branch) - 2012-06-18
 Bugfixes:
