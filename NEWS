$Id$

<<<<<<< HEAD
OpenDNSSEC EnforcerNG branch alpha2
* Support for RollOverType in kasp.xml
* Fixed concurrency related crashes.
* Automatically retract never submitted DS records.
* Schedule the purging of keys.
* Automatic introduce keys marked as manual, like other enforcer.
* Do not allow lifetime of key to be shorter than TTL.
* CSK is now configurable.
* Remove some scheduling when waiting for user input.

OpenDNSSEC 1.4.0
=======
OpenDNSSEC 1.4.0a2 - 2012-05-24
>>>>>>> 2f43d1d7

* OPENDNSSEC-226: Change in conf.xml: Configure the DNS listener IP address
  with /Listener/Interface/Address instead of /Listener/Interface/IPv{4,6}.
* OPENDNSSEC-249: ods-ksmutil: If key export finds nothing to do then say so
  rather than display nothing which might be misinterpreted.
* OPENDNSSEC-262: Signer Engine: Make DNS Adapter ACL optional.
* OPENDNSSEC-263: Signer Engine: Added EDNS0 support, so that zone transfers
  and SOA requests with OPT RRs are possible.
* Enforcer: Add indexes for foreign keys. (sqlite only, MySQL already has them.)

Bugfixes:
* OPENDNSSEC-259: Signer Engine: Fix assertion failure for outbound AXFR for
  large zones.
* OPENDNSSEC-264: Signer Engine: Fix assertion error on reading IXFR from
  backup.
* OPENDNSSEC-265: Signer Engine: Fix crash in corner cases when signing zone
  with NSEC3 and Opt-out.
* OPENDNSSEC-267: Signer Engine: Sign NOTIFY OK response with TSIG, if present
  in the query and ACL.


OpenDNSSEC 1.4.0a1 - 2012-03-15

* Auditor: The Auditor has been removed.
* Enforcer: Key label logging upon deletion (#192 Sebastian Castro)
* Enforcer: Stop multiple instances of the Enforcer running by checking for
  the pidfile at startup. If you want to run multiple instances then a
  different pidfile will need to be specified with the -P flag.
* Enforcer/ods-ksmutil: Use TTLs from KASP when generating DNSKEY and DS
  records for output.
* Enforcer/ods-ksmutil: Give a more descriptive error message if the
  <Datastore> tag in conf.xml does not match the database-backend set at
  compile time.
* ods-ksmutil: Add warnings on "key export --ds" if no active or ready keys
  were seen, or if both were seen (so a key rollover is happening).
* ods-ksmutil: Prevent MySQL username or password being interpreted by the
  shell when running "ods-ksmutil setup"
* ods-ksmutil: "zone delete" renames the signconf file; so that if the zone is
  put back the signer will not pick up the old file.
* ods-ksmutil: "key delete" added. It allows keys that are not currently in
  use to be deleted from the database and HSM.
* OPENDNSSEC-1: Enforcer: Check DelegationSignerSubmitCommand exists and can
  be executed by ods-enforcerd.
* OPENDNSSEC-10: ods-ksmutil: Include key size and algorithm in "key list"
  with -v flag.
* OPENDNSSEC-28: ods-ksmutil: "key list" shows next state with -v flag.
* OPENDNSSEC-35: ods-ksmutil: "rollover list -v" now includes more information
  on the KSKs waiting for the ds-seen command.
* OPENDNSSEC-83: ods-ksmutil: "key generate" now displays how many keys will
  be generated and presents the user with the opportunity to stop the
  operation.
* OPENDNSSEC-124: ods-ksmutil: Suppress database connection information when
  no -v flag is given.
* Signer Engine: Input and Output DNS Adapters.
* Signer Engine: Zonefetcher has been removed.

Known issues:
* Signer Engine: The backup files do not work correctly in this alpha release.

Bugfixes:
* Bugfix #246: Less confusing text for XML validation in ods-kaspcheck.
* ods-ksmutil: "update kasp" now reflects changes in policy descriptions.
* ods-ksmutil: Policy descriptions now have special characters quoted.
* ods-ksmutil: Fix typo in policy export with NSEC3.


OpenDNSSEC 1.3.7 - 2012-03-13

* OPENDNSSEC-215: Signer Engine: Always recover serial from backup,
  even if it is corrupted, preventing unnecessary serial decrementals.
* OPENDNSSEC-217: Enforcer: Tries to detect pidfile staleness, so that
  the daemon will start after a power failure.

Bugfixes:
* ods-hsmutil: Fixed a small memory leak when printing a DNSKEY.
* OPENDNSSEC-216: Signer Engine: Fix duplicate NSEC3PARAM bug.
* OPENDNSSEC-218: Signer Engine: Prevent endless loop in case the locators
  in the signer backup files and the HSM are out of sync.
* OPENDNSSEC-225: Fix problem with pid found when not existing.
* SUPPORT-21: HSM SCA 6000 in combination with OpenCryptoki can return RSA key
  material with leading zeroes. DNSSEC does not allow leading zeroes in key
  data. You are affected by this bug if your DNSKEY RDATA e.g. begins with
  "BAABA". Normal keys begin with e.g. "AwEAA". OpenDNSSEC will now sanitize
  incoming data before adding it to the DNSKEY. Do not upgrade to this version
  if you are affected by the bug. You first need to go unsigned, then do the
  upgrade, and finally sign your zone again. SoftHSM and other HSM:s will not
  produce data with leading zeroes and the bug will thus not affect you.


OpenDNSSEC 1.3.6 - 2012-02-17

* OPENDNSSEC-33: Signer Engine: Check HSM connection before use, attempt to
  reconnect if it is not valid.
* OPENDNSSEC-178: Signer Engine: Instead of waiting an arbitrary amount of
  time, let worker wait with pushing sign operations until the queue is
  non-full.
* Signer Engine: Adjust some log messages.

Bugfixes:
* ods-control: Wrong exit status if Enforcer was already running.
* OPENDNSSEC-56: ods-ksmutil had the wrong option for config file in the
  help usage text.
* OPENDNSSEC-207: Signer Engine: Fix communication from a process not
  attached to a shell.
* OPENDNSSEC-209: Signer Engine: Make output file adapter atomic by writing
  signed file to an intermediate file first.


OpenDNSSEC 1.3.5 - 2012-01-23

* Auditor: Include the zone name in the log messages.
* ldns 1.6.12 is required for bugfixes.
* ods-ksmutil: Suppress database connection information when no -v flag is
  given.
* ods-enforcerd: Stop multiple instances of the enforcer running by checking
  for the pidfile at startup. If you want to run multiple instances then a
  different pidfile will need to be specified with the -P flag.
* ods-ksmutil: "zone delete" renames the signconf file; so that if the zone is
  put back the signer will not pick up the old file.
* Signer Engine: Verbosity can now be set via conf.xml, default is 3.

Bugfixes:
* Bugfix OPENDNSSEC-174: Configure the location for conf.xml with --config
  or -c when starting the signer.
* Bugfix OPENDNSSEC-192: Signer crashed on deleting NSEC3 for a domain that
  becomes opt-out.
* Bugfix OPENDNSSEC-193: Auditor crashed with certain empty non-terminals.
* Signer Engine: A file descriptor for sockets with value zero is allowed.
* Signer Engine: Only log messages about a full signing queue in debug mode.
* Signer Engine: Fix time issues, make sure that the internal serial does
  not wander off after a failed audit.
* Signer Engine: Upgrade ldns to avoid future problems on 32-bit platforms
  with extra long signature expiration dates. More information in separate
  announcement.


OpenDNSSEC 1.3.4 - 2011-12-09

Bugfixes:
* Signer: Use debug instead of warning for drudgers queue being full, also
  sleep 10ms if it is full to not hog CPU. This increased signing on
  single core machines by a factor of 2.


OpenDNSSEC 1.3.3 - 2011-11-17

Bugfixes:
* Auditor: Handle ruby 1.9 differences in ods-kaspcheck.
* Auditor: Require dnsruby 1.53 for bugfixes.
* Bugfix #262: Drudgers seem to be in a waiting state, but the RRset FIFO
  queue is full. Do an additional broadcast.
* Enforcer: Check HSM connection when waking up from sleep, attempt to
  reconnect if it is not valid. (r5511 in trunk, ported into the branch due
  to issues seen when CKR_DEVICE_ERROR returned by HSM.)
* libhsm: Added hsm_check_context() to check if the associated sessions are
  still alive. (Required for the above.)
* ods-ksmutil: key import was not setting the retire time.
* Signer Engine: Fix a threading issue, that could leave a zone without
  a task.
* Signer Engine: Update the signed zone file if only the $TTL or explicit
  TTL has been changed.
* Signer Engine: Remove the NSEC3PARAM RR when doing NSEC3 to NSEC rollover.
* Signer Engine: Deal with carriage returns (dos format) in zone file.
* Signer Engine: <Refresh> is PT0S means that refresh equals signtime.
* Signer Engine: Defense in depth in signer for duplicate keys.
* Signer Engine: Make sure that all required zonelist elements exist,
  otherwise error.
* Signer Engine: Warn the user if the serial is b0rk, and you can not
  use the serial from the signconf.
* Signer Engine: Log Auditor exit code.
* Fix a similar bug like #257: Error in ods-signerd, where a corrupted
  backup file results in an invalid pointer free().


OpenDNSSEC 1.3.2 - 2011-09-13

Bugfixes:
* Bugfix #257: Error in ods-signerd, where a corrupted backup file results
  in an invalid pointer free().
* Signer Engine: Mark that a zone has a valid signer configuration, after
  recovering the zone from the backup files.


OpenDNSSEC 1.3.1 - 2011-09-07

Bugfixes:
* Auditor: Fix 'ZSK in use too long' message to handle new signer behaviour.
* Bugfix #255: RHEL6 patch to contrib/opendnssec.spec. (Rick van Rein)
* Bugfix #256: Make sure argument in "ods-control signer" is not stripped off.
* Bugfix #259: ods-ksmutil: Prevent MySQL username or password being interpreted
  by the shell when running "ods-ksmutil setup".
* Bugfix #260: "ods-ksmutil zone list" now handles empty zonelists.
* Enforcer: Unsigned comparison resulting in wrong error message.
* ods-ksmutil: fixed issue where first ds-seen command run on a zone would work,
  but return an error code and not send a HUP to the enforcerd.
* Signer Engine: A threading issue occasionally puts the default validity
  on NSEC(3) RRs and the denial validity on other RRs.
* Signer Engine: An update command could interrupt the signing process and the
  zone would get missing signatures.
* Signer Engine: Fix an issue where some systems could not copy the zone file.
* Zonefetcher: Check inbound serial in transferred file, to prevent
  redundant zone transfers.


OpenDNSSEC 1.3.0 - 2011-07-12

* Include simple-dnskey-mailer-plugin in dist.
* Enforcer: Change message about KSK retirement to make it less confusing.

Bugfixes:
* ods-control: If the Enforcer did not close down, you entered an infinite loop.
* Signer Engine: Fix log message typos.
* Signer Engine: Fix crash where ods-signer update
* Signer Engine: Also replace DNSKEYs if <DNSKEY><TTL> has changed in policy.
* Zonefetcher: Sometimes invalid 'Address already in use' occurred.
* Bugfix #247: Fixes bug introduced by bugfix #242.


OpenDNSSEC 1.3.0rc3 - 2011-06-12

* Do not distribute trang.

Bugfixes:
* Fix test for java executable and others.
* Auditor: Fix delegation checks.
* Bugfix #242: Race condition when receiving multiple NOTIFIES for a zone.
* ods-kaspcheck: Do not expect resalt in NSEC policy.
* Signer Engine: Ifdef a header file.
* Signer Engine: The default working directory was not specified.
* Signer Engine: Handle stdout console output throttling that would
  truncate daemon output intermittently.


OpenDNSSEC 1.3.0.rc2 - 2011-05-18

* Match the names of the signer pidfile and enforcer pidfile.
* Include check for resign < resalt in ods-kaspcheck.

Bugfixes:
* Bugfix #231: Fix MySQL version check.
* ods-ksmutil: Update now sends a HUP to the enforcerd.
* Signer Engine: Fix assertion failure if zone was just added.
* Signer Engine: Don't hsm_close() on setup error.
* Signer Engine: Fix race condition bug when doing a single run.
* Signer Engine: In case of failure, also mark zone processed (single run).
* Signer Engine: Don't leak backup file descriptor.
* signconf.rnc now allows NSEC3 Iterations of 0


OpenDNSSEC 1.3.0rc1 - 2011-04-21

* <SkipPublicKey/> is enabled for SoftHSM in the default configuration.
  It improves the performance by only using the private key objects.
* Document the <RolloverNotification> tag in conf.xml.
* Include check for resign < resalt in ods-kaspcheck.

Bugfixes:
* Bugfix #221: Segmentation Fault on schedule.c:232
* Enforcer: 'make check' now works.
* Enforcer: Fixed some memory leaks in the tests.
* Signer Engine: Coverity report fixes some leaks and thread issues.
* Signer Engine: Now logs to the correct facility again.


OpenDNSSEC 1.3.0b1 - 2011-03-23

* Support for signing the root. Use the zone name "."
* Enforcer: Stop import of policy if it is not consistent.
* ods-signer: The queue command will now also show what tasks the workers
  are working on.
* Signer Engine: Just warn if occluded zone data was found, don't stop signing process.
* Signer Engine: Simpler serial maintenance, reduces the number of conflicts.
  Less chance to hit a 'cannot update: serial too small' error message.
* Signer Engine: Simpler NSEC(3) maintenance.
* Signer Engine: Temperate the number of backup files.
* Signer Engine: Set number of <SignerThreads> in conf.xml to 
  get peak performance from HSMs that can handle multiple threads.

Bugfixes:
* Bugreport #139: ods-auditor fails on root zone.
* Bugreport #198: Zone updates ignored?
* Replace tab with white-space when writing to syslog.
* Signer Engine: Do not block update command while signing.


OpenDNSSEC 1.2.1 - 2011-03-18

* ldns 1.6.9 is required for bugfixes.
* dnsruby-1.52 required for bugfixes.

Bugfixes:
* Auditor: 'make check' now works when srcdir != builddir.
* Auditor: Include the 'make check' files in the tarball.
* Enforcer: Fix the migration script for SQLite.
* Enforcer: Increase size of keypairs(id) field in MySQL to allow more than
  32767 keys; see MIGRATION for details.
* Enforcer: Minor change to NOT_READY_KEY error message.
* libhsm: Increase the maximum number of attached HSM:s from 10 to 100.
* ods-ksmutil: Send trivial MySQL messages to stdout when exporting zonelist
  etc. Otherwise the resulting XML needs to be edited by hand.
* ods-control: Fix for Bourne shell.
* Signer Engine: Prevent race condition when setting up the workers and
  the command handler.
* Signer Engine: Check if the signature exists before recycling it.
* Signer Engine: Quit when there are errors in the configuration.
* Signer Engine: Enable core dump on failure.
* Signer Engine: Explicitly close down log msg with null.
* Signer Engine: Backup state after writing output.
* Signer Engine: Allow update of serial if internal structure is not
  initialized.
* Signer Engine: NSEC chain could become broken if the predecessor domain
  of a deleted domain was a glue domain.


OpenDNSSEC 1.2.0 - 2011-01-13

Bugfixes:
* Enforcer: Fixed a number of build warnings.


OpenDNSSEC 1.2.0rc3 - 2010-12-27

* Moved migration instructions to the file MIGRATION

Bugfixes:
* Bugreport #199: The previous DB schema change made the zone removal broken.
* Enforcer: When retiring old KSK, use TTL(ds) and not TTL(ksk).
* Enforcer: Minimize the set of DS RRs sent to DelegationSignerSubmitCommand.
* Enforcer: Replace tab with a space character in the DNSKEY printed to syslog.
* Enforcer: Fixed pontential format string bug.
* ods-ksmutil: Log to syslog when ds-seen changes a key to active/standby.
* Signer Engine: Don't be smart with RRSIG TTLs, the hsm will set them for you.
* Signer Engine: Set notify command for zone when receiving ods-signer update.
* Signer Engine: Update TTL of NSEC(3) records if SOA Minimum has changed
  in KASP.
* Signer Engine: Now logs to the correct facility.
* Signer Engine: Also remove NSEC records when detecting changes in
  signconf <Denial>
* Signer Engine: Dropped privileges before starting Zonefetcher.


OpenDNSSEC 1.2.0rc2 - 2010-11-24

Bugfixes:
* Signer Engine: Use the correct TTL for RRs after the $INCLUDE directive.
* Signer Engine: Also create new signature if TTL of RR has changed.
* Signer Engine: Drop old NSEC/NSEC3 records.
* ods-ksmutil: Fixed some memory leaks.


OpenDNSSEC 1.2.0rc1 - 2010-11-17

* New commandline option for the signer: ods-signer running.
* Allow connection to different MySQL ports in the Enforcer.
* Tone down and explain warning when converting M or Y to seconds
* ldns 1.6.7 is required for bugfixes
* dnsruby 1.51 is required for bugfixes

Bugfixes:
* Bugreport #187: ods-control signer start will return non-zero if start up 
  failed (uses ods-signer running).
* Narrow glue at the zone cut is allowed, do not consider it as occluded.
* Move zone fetcher output to correct input adapter file.
* Enforcer shared keys on zones with ShareKeys disabled.
* Make names of key states consistent.
* Signer Engine file descriptor leak fix on engine.sock.
* Set explicit "unlimited" repository capacity to prevent random integer being 
  read. Requires "ods-ksmutil update conf" to be run if using an existing 
  database.
* Fix issue with key generation creating too many keys Ticket #194.
* Bugreport #189: Auditor did not handle white-space-seperated substrings
  for base64 text
* Bugreport #190: Auditor (and signer) does not handle case correctly
* Signer now silence stdout-output from the notify command


OpenDNSSEC 1.2.0b1 - 2010-10-18

* A new signer engine, written in c. Zones are maintained in memory, instead of
  in files on disk.
* Signer Engine: Check if the signature exists before recycling it.
* Removed the python and python-4suite-xml dependencies.
* Remove separate autoconf for libhsm/conf/enforcer.
* Add option to disable building the signer.
* Signer logs statistics just after outputting a new signed zone.
* libhsm will skip processing (and not create) any public keys if the
  per repository option <SkipPublicKey/> is set.
* Keysharing improved - keys can now exist in different states on each zone
  that the key is in use for.
* Backup prepare/commit/rollback added for 2-step backups without taking the
  enforcer offline.
* Standby keys are now optional (default to 0) and should be considered
  experimental.

Bugfixes:
* Fix semantics of refresh value in Signer Engine.
* Auditor handles chains of empty nonterminals correctly.
* Recalculate salt immediately if the saltlength is changed.
* libhsm connected to slot 0 if the token label was not found. 
  An error is now returned instead of connecting to the slot.
* Bugreport #102: Removed the obsoleted python-4suite-xml dependency.
* Fixed Known Issue: KSK rollover requires manual timing.
* Fixed Known Issue: Key rollover and reuse of signatures.
* Fixed Known Issue: Issue with sharing keys and adding zones.
* Fixed Known Issue: Quicksorter does not allow certain owner names
  (Quicksorter is removed, signer now reads and sorts the zone).


OpenDNSSEC 1.1.3 - 2010-09-10

Bugfixes:
* Bugreport #183: Partial zone could get signed if zone transfer failed
  when using zone_fetcher


OpenDNSSEC 1.1.2 - 2010-08-24

* Dnsruby 1.49 now required (for correct zone parsing)
* ldns 1.6.6 is required to fix the zone fetcher bug

Bugfixes:
* ods-control stop did not stopped zone fetcher (bug was introduced in 1.1.0)
* Auditor correctly handles chains of empty nonterminals
* Zone fetcher can block zone transfers if AXFR once failed. This is a bug
  in ldns versions 1.6.5 and lower. See KNOWN_ISSUES for more information.
* Bugreport #165: Ensure Output SOA serial is always bigger than Input SOA
  serial.
* Bugreport #166: Correct exit value from signer.
* Bugreport #167: Zone fetcher now also picks up changes when zonelist is
  reloaded (thanks Rick van Rein)
* Bugreport #168: ods-control with tightened control for the Enforcer
* Bugreport #169: Do not include config.h in the distribution
* Bugreport #170: Typo in a man page (ods-signer)
* Bugreport #172: Correction of some macros in a man page (ods-timing)
* Bugreport #173: A man page used a macro that does not exist (ods-ksmutil)


OpenDNSSEC 1.1.1 - 2010-07-08

Bugfixes:
* Bugreport #127: Large SOA serial numbers were not handled properly by signer
* Bugreport #133: Better handling of SOA serial when setting is 'keep'
* Bugreport #136: quicksorter could not handle standard bind format SOA rdata
* The Auditor could not handle the new way of rolling KSKs
* One log message in the Enforcer referred to an old command
* The Enforcer forgot to publish certain keys during transition between states


OpenDNSSEC 1.1.0 - 2010-05-26


OpenDNSSEC 1.1.0rc3 - 2010-05-15

Bugfixes:
* Could not compile quicksorter on FreeBSD.
* Bugreport #131: test suite fails in 1.1.0rc2


OpenDNSSEC 1.1.0rc2 - 2010-05-04

Bugfixes:
* Fix semantics of refresh value in Signer Engine.


OpenDNSSEC 1.1.0rc1 - 2010-04-21

* Partial Auditor added
* Dnsruby-1.46 required
* Improved error messages when the system runs out of keys
* Optimise communication of signconfs for multiple zones sharing keys.
  Group zones in zonelist.xml by policy to get this benefit.
* Bugreport #101: Signer Engine now maintains its own pidfile.
* Jitter redefined: now in the range of [-jitter, ..., +jitter]
* Optimized sorter: quicksorter (sorter becomes obsolete).
* Optimized zone_reader, includes nseccing/nsec3ing (nseccer and nsec3er
  become obsolete).
* Enable database selection using --with-database-backend={sqlite3|mysql}
* Enable the EPP-client using --enable-eppclient
  For sending DS RR to the parent zone (experimental)
* Turn NSEC3 OptOut off by default
* Install kasp2html XML stylesheet
* Add simple kasp2html conversion script
* DNSKEY records communicated to an external script if configured
* The command 'ods-signer restart' is removed.
* Signer Engine now also reuses signatures after a change in NSEC(3)
  configuration or rolling keys.
* Quicksorter defaults to class IN.

Bugfixes:
* Enforcer: Make sure that we read the correct config file when dropping privs
* Enforcer: Prevent int overflow when generating a large number of keys
* Enforcer: Fixed a confusion between standby ZSKs and KSKs
* Fixed various enable-options in the configure scripts
* Respect $DESTDIR for config files
* Looked for the database init script in $prefix/share/opendnssec and not
  datadir.
* More proper memory cleanup in parsing zonefetch.xml
* Zonefetch.xml now accepts hmac-md5, which is an alias for
  hmac-md5.sig-alg.reg.int.
* Zone fetcher logged wrong zone when NOTIFY received.        
* Zone fetcher sometimes did not log when signalling signer engine failed.
* Fix issue of importing keys into kasp leaving random strings in the
  retire date.
* Fix KSK rollover logic to be proper DoubleDNSKEY
* Fix issue with reading repositories from conf.xml
* Fix issue with reading policies from kasp.xml
* Canonicalize RRs before nseccing zone.
* Bugreport #113: zone fetcher started before dropping privileges, so that
  it can bind to socket.
* Signer Engine defaults to working directory if missing.
* libhsm: fixed incorrect label length for wildcards (leftmost wildcard label
  was included in count).


OpenDNSSEC 1.0.0 - 2010-02-09

Bugfixes:
* Fixed broken path in ods-control


OpenDNSSEC 1.0.0rc4 - 2010-02-02

* Added manual pages for ods-auditor(1), ods-control(8), ods-enforcerd(8),
  ods-signerd(8), ods-signer(8), ods-hsmpseed(1), ods-hsmutil(1), 
  ods-kaspcheck(1), ods-ksmutil(1), ods-timing(5), opendnssec(7).
* Move ods-control & ods-signer from PREFIX/bin to PREFIX/sbin.
* Dnsruby-1.43 is now required

Bugfixes:
* Bugreport #89: Signer Engine: bug in logging.c.
* Auditor: Had some problems with escaped characters in domain names


OpenDNSSEC 1.0.0rc3 - 2010-01-25

* A code review was performed by members of the project group. No serious 
  problem was found. The code review resulted in some polishing of the code.
* Dnsruby-1.42 is now required, it fixes issues with TXT and NAPTR record
  parsing.
* ldns 1.6.4 is now required.
* Known issues has been moved from NEWS to KNOWN_ISSUES.

Bugfixes:
* ods-ksmutil: The ksk-roll command did not handle its options correctly
* Auditor: Configured zone SOA TTL now used to track pre-published keys,
  rather than the unsigned zone SOA TTL.
* Enforcer: There was a flaw in the implementation of the timing code (it 
  follows an earlier version of the draft and at one point does not add on 
  the safety margin).
* Enforcer: MySQL memory leaks fixed.
* Signer Engine: When changing policy or rollover a key, the old signed zone
  was not found,
  so always resulting in a fresh resign.
* Signer Engine: RRsets with varying TTLs on the records where considered
  different RRsets, the signer engine now eqaulizes those TTLs.


OpenDNSSEC 1.0.0rc2 - 2009-12-16

Bugfixes:
* Signer Engine: Signer processes could remain open, if they were not close 
  correctly.
* ods-ksmutil: Got a segmentation fault, when an HSM was missing in the 
  configuration. Only applied to versions using MySQL.
* Zone fetcher: Did not close files before moving them.
* Zone fetcher: The serial arithmetic was not correct.
* Auditor: It now ignores unrecognized RR types.
* Signer Engine: Wrong handling of escaped characters in strings 
  (fixed in ldns trunk)
* Set correct permissions on the configuration files.

Known issues:
* Zone fetcher: When using TSIG, an incorrect MAC can be created if the 
  length of the used secret is 'too long' (longer than the maximum digest
  length). This problem is in LDNS 1.6.3 and previous versions. This bug is
  fixed in the upcoming LDNS 1.6.4 release.
* Auditor: Some good NAPTR records may fail to verify with dnsruby-1.41.
  This will be fixed in a future dnsruby release.
* TXT RRs: Some TXT RRs with escape characters may fail to parse correctly 
  with dnsruby-1.41 and ldns 1.6.3. This is fixed in the upcoming releases.


OpenDNSSEC 1.0.0rc1 - 2009-12-04

* Auditor: dnsruby-1.41 should be used (includes fixes for zero length
  salt and RFC3597 unknown classes)
* Signer Engine: ldns 1.6.3 should be used (includes NSEC3 bugfix and class
  inheritance when creating signatures)

Bugfixes:
* Signer Engine: 1.0.0b8 introduced a bug that no signatures where reused.
  Re-fixed.
* Signer Engine: Fix ods-signer start (could hang on MacOSX)
* Signer Engine: Mark a zone in progress if in use by one of the tools.
  Prevents multiple tasks being created for the same zone.
* Signer Engine: Dropped records when zone content changed.
* Signer Engine: Drop inherited groups and set additional groups when dropping
  privileges.
* Zone fetcher: Clean up empty files if AXFR failed
* Zone fetcher: Make syslogging RFC-compliant


OpenDNSSEC 1.0.0b9 - 2009-11-27

* ods-ksmutil: update command split so that individual configuration files can
  be updated separately.
* ods-ksmutil: "ds-seen" renamed to "ksk-roll" which is a more accurate 
  description of its effect. (ds-seen will reappear in v1.1)
* add contributed .spec file for RPM builds
* Signer Engine: verifies signature after creation.

Bugfixes:
* Signer Engine: Output better information if the HSM fails with the signing.
* ods-ksmutil: update zonelist correctly links keys to new zones if key sharing 
  is turned on.
* Bugreport #59: Problem starting ods-signer on a 64-bit machine
* ods-ksmutil: update zonelist command now correctly adds and deletes zones (and
  sorts out their keys).

OpenDNSSEC 1.0.0b8 - 2009-11-23

* ods-ksmutil: KSK rollover now holds at the point where the new key is made
  active until the command "ds-seen" is issued.
* ods-ksmutil: "database backup" implemented to safely make a copy of the
  SQLite enforcer database.

Bugfixes:
* Auditor: Crashed on unknown RR class.
* Signer Engine: NSEC3 RR included wrong information in bitmap (fixed in ldns
  trunk).
* Signer Engine: Force a new signed zone if input is reread. Necessary because
  we cannot recognize if
  glue or unsigned delegations have been added and/or removed (yet).
* Signer Engine: Fix adding duplicate signatures in case of single key is
  being used as both ZSK and KSK.
* Bugreport #46: Vanishing records
* KASP Enforcer: Could not handle zones with names longer than 30 characters.


OpenDNSSEC 1.0.0b7 - 2009-11-16

* ods-auditor: Dnsruby version 1.40 or later required.
* ods-kaspcheck: Checks Enforcer SQLite datastore to ensure writable
* Signer Engine: LDNS 1.6.2 is recommended (bugfixes)
* The supported RRs are documented on the wiki

Bugfixes:
* ods-ksmutil: Segmentation fault when missing arguments to "key import"
* KASP Enforcer: Improved support for MySQL (experimental)
* Signer Engine: DLV is included in NSEC RR (fixed in LDNS 1.6.2)
* Signer Engine: Better handling of removed zones
* Signer Engine: Correct handling of zero length rdata - RFC3597 style (fixed
  in LDNS trunk)
* Signer Engine: Inherit class of zone to DNSSEC-related RRs


OpenDNSSEC 1.0.0b6 - 2009-11-06

* ods-hsmutil now has a command ("purge") to remove ALL keys from a given
  repository.

Bugfixes:
* Some minor bugfixes for the auditor
* Better detection for MySQL (now requires --enable-mysql to build)
* Init PKCS#11 library with CKF_OS_LOCKING_OK
* Change config file flag to hsmspeed


OpenDNSSEC 1.0.0b5 - 2009-10-31

* Reintroduce MySQL for enforcer back-end on an experimental footing

Bugfixes:
* Auditor: Fixed TXT parsing.
* ods-ksmutil: Database could not be created for first time users.
* ods-ksmutil: Set the correct privileges on the database.
* Signer Engine: Tweek log levels.
* Signer Engine: Fixed segmentation fault with WKS RR (in LDNS trunk).
* Signer Engine: Fixed NSAP, IPSECKEY, and SIG parsing (in LDNS trunk).
* Signer Engine: Disable multiline parsing when the line is commented out.
* Signer Engine: The tools are not hanging any more. Better pipe handling.
* Signer Engine: NSEC zone even if only 1 NSEC is needed.
* Signer Engine: Don't create NSEC3 records for empty non terminals that
  lead to glue.
* Signer Engine: LDNS can now parse explicit TTLs that are non-numbers
  (for example 3d2h, in LDNS trunk).
* Bugreport #43: ods-signer: The command parser was too strict with white
  spaces.

OpenDNSSEC 1.0.0b4 - 2009-10-23

* Default TTL in case of $TTL or explicit RR TTL becomes the SOA Minimum
  value (was 3600).
* The signer engine will check if another engine is already running before
  starting.
* Startup scripts for Solaris (SMF).
* Auditor gives an error if key moves to "in use" without sufficient
  "prepublished" time.

Bugfixes:
* Trailing spaces are not part of the domain name/ include file/ ttl in
  directives.
* nsec3er: Print final RRset, even if no NSEC3 was needed at that RRset.
* Proper privileges dropping when creating the command socket
* Signer sometimes didn't terminate if socket shutdown failed.

Known issues:
* The Signer Engine fails with broken pipes sometimes.


OpenDNSSEC 1.0.0b3 - 2009-10-16

* The auditor now tracks the SOA serial over time
* The auditor (dnsruby) supports RSA/SHA256 and RSA/SHA512

Bugfixes:
* The LDNS bug that affected SRV records has been fixed in ldns-trunk.
* Bugreport #41: Fix for SOA serial 'keep'.
* Allow for SOA Serial/TTL/Minimum values of zero.
* Correct socket binding of NotifyListen.
* Systems with older SQLite had problem rolling keys on a policy.
* Auditor now handles SSHFP and NAPTR records correctly
  (but needs Dnsruby 1.39)
* Auditor now handles TTLs in zone file with suffix s, m, h, d, and w.


OpenDNSSEC 1.0.0b2 - 2009-10-09

* Added experimental support for RSA/SHA256 and RSA/SHA512 to KASP auditor.
  Dnsruby version 1.38 or higher required for SHA2 support.
* Added experimental support for RSA/SHA256 and RSA/SHA512 to KASP enforcer
  and the signer engine.
* SignerThreads and KeygenInterval has been deprecated (actually removed
  just before 1.0.0b1).
* Added support for RSA/SHA256 and RSA/SHA512 to libhsm. No API changes.

Bugfixes:
* Bugreport #33 (#35): Output a signed zone if only the SOA record changed. 
* Zone fetcher did not start correctly
* Create the pid / socket directory if it not yet exists, with the correct
  privileges.
* Signer Engine now catches exception if running with incorrect permission.
* TCP-support for LDNS on Solaris is fixed in LDNS trunk.

Known issues:
* LDNS is having problem with SRV records. The main effect is that these
  records are given non-valid RRSIGs. This is still under investigation.


OpenDNSSEC 1.0.0b1 - 2009-10-02

* <Purge> tag added to automatically delete keys that have been dead
  for some interval.
* Rename all OpenDNSSEC command line tools and daemons to ods-XXX (e.g.
  ksmutil becomes ods-ksmutil).
* kasp_check command added to check the conf.xml and kasp.xml configuration
  files for sanity and consistency.
* communicated and keygend combined to form "ods-enforcerd".
* ksmutil command line changes. Most commands have changed slightly, but
  there are some significant changes (see
  http://svn.opendnssec.org/docs/command-tools-syntax.txt for details.)
* Enforcer database now has a version number. If it differs from the version
  number in the code (specified via a #define statement), the software will
  issue an error message and not connect to the database.
* "ksmutil list keys" now displays the keytag if the -l flag is passed to it.
* "Emergency Keys" renamed to "Standby Keys" as this better reflects their
  role in OpenDNSSEC.
* The behaviour of SOA Serial value 'counter' has changed according to
  Ticket #31.
* The directory "xml" and been renamed to "conf". (This is part of repository
  clean.)
* There are changes to the KASP DB:
* Zone fetcher added, that will do AXFR from the master.

  If want to use your old database, use the following commands to upgrade:

    sqlite3 <PATH_TO_ENFORCER.DB> < enforcer/utils/migrate_090922_1.sqlite3
    sqlite3 <PATH_TO_ENFORCER.DB> < enforcer/utils/migrate_090930_1.sqlite3
    sqlite3 <PATH_TO_ENFORCER.DB> < enforcer/utils/migrate_091002_1.sqlite3

  Or, to start a new (with loss of information), remove old keys from the HSM
  and issue the command:

    ksmutil setup

Bugfixes:
* Make sure that parenthesis in zonefiles don't concatenate rdata fields.

Known issues:
* TCP-support for LDNS on Solaris is currently broken due to an issue with
  SO_RCVTIMEO. The result is that the zonefetcher doesn't work. No other
  parts of OpenDNSSEC is affected by this bug.
  There is currently no workaround.


OpenDNSSEC 1.0a5 - 2009-09-21

Features:
* support %zonefile expansion in the signer engine NotifyCommand 

Bugfixes:
* Read <OptOut/> correctly from the kasp.xml
* Correctly discover Empty Non-Terminals when reading input zonefile
* Don't error on space-only lines in input zonefile


OpenDNSSEC 1.0a4 - 2009-09-10

Features:
* warn (by sending a message to the log) about:
    - impending key rollover
    - Rollover occurrance
    - when it is safe to remove a DS record
* add export of DNSKEY and DS records to ksmutil
* add configure option '--disable-auditor' to disable building the auditor
* Added <ManualRollover/> tag to kasp.xml; this allows automatic rollovers
    to be turned off in a policy for either keytype.
* Changes to the KASP DB, please apply:
  If want to use your old DB:
    sqlite3 <PATH_TO_ENFORCER.DB> < enforcer/utils/migrate_090901_1.sqlite3
  Or start fresh (with loss of information. User should remove old keys
  from the HSM):
    ksmutil setup

Bugfixes:
* "signer_engine_cli clear <ZONE>" dont crash on missing files anymore
  and removes all internal files now
* Bugreport #18, #19: Fix segfault at nseccer, nsec3er or finalizer when 
  handling large zones.
* Signer Engine starts correctly (problem was python 2.4, not RHEL5).


OpenDNSSEC 1.0a3 - 2009-08-26

Features:
* ksmutil import key implemented for importing key ID of existing keys
* "hsmspeed" will test the speed of the HSM.
* "hsmutil test" will test the HSM against OpenDNSSEC.
* Changes to the KASP DB, please apply:
  If want to use your old DB:
    sqlite3 <PATH_TO_ENFORCER.DB> < enforcer/utils/migrate_090820_1.sqlite3
  Or start fresh (with loss of information. User should remove old keys
  from the HSM):
    ksmutil setup

Bugfixes:
* Better display of null backups (i.e. backup required) in ksmutil list
* Don't show historical rollovers in ksmutil list
* Fix key counting routines so that they all agree
* Missing SQLite includes in the Enforcer

Known bugs:
* Signer Engine not starting correctly in RHEL5.
  Use "signer_engine -d" for now
* "signer_engine_cli clear <ZONE>" crashes on missing files


OpenDNSSEC 1.0a2 - 2009-08-14

Features:
* conf.xml format changed
* Read the default path to kasp.xml from conf.xml
* libksm integrated into enforcer (and no longer installed)
* Dropping privileges as specified
* Option to specify that a key from a specific repository 
  should not be used if it has not been backed up
* ksmutil backup done, to signal that the keys are backed up
* KASP Auditor should now function properly
* A quick start script is available
* XSLT to translate KASP into readable text (HTML)
* Changes to the KASP DB, please apply:
  If want to use your old DB:
    sqlite3 <PATH_TO_ENFORCER.DB> < enforcer/utils/migrate_090812_1.sqlite3
    sqlite3 <PATH_TO_ENFORCER.DB> < enforcer/utils/migrate_090813_1.sqlite3
  Or start fresh (with loss of information):
    ksmutil setup

Bugfixes:
* Signer Engine can now read standard bind format correctly
* make install creates an incorrectly named directory
* ksmutil addzone defaults to wrong path
* SoftHSM links libsofthsm to build directory
* libksm install problem when builddir == srcdir
* Missing include of header file in SoftHSM
* Text about a problem with Botan on some systems.


OpenDNSSEC 1.0a1 - 2009-07-30

* Initial release (aka "Technology Preview")<|MERGE_RESOLUTION|>--- conflicted
+++ resolved
@@ -1,7 +1,7 @@
 $Id$
 
-<<<<<<< HEAD
 OpenDNSSEC EnforcerNG branch alpha2
+
 * Support for RollOverType in kasp.xml
 * Fixed concurrency related crashes.
 * Automatically retract never submitted DS records.
@@ -11,10 +11,7 @@
 * CSK is now configurable.
 * Remove some scheduling when waiting for user input.
 
-OpenDNSSEC 1.4.0
-=======
 OpenDNSSEC 1.4.0a2 - 2012-05-24
->>>>>>> 2f43d1d7
 
 * OPENDNSSEC-226: Change in conf.xml: Configure the DNS listener IP address
   with /Listener/Interface/Address instead of /Listener/Interface/IPv{4,6}.
