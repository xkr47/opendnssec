--- conflicted
+++ resolved
@@ -1,11 +1,8 @@
-<<<<<<< HEAD
+OpenDNSSEC 1.4.14 - TBD
+
 * OPENDNSSEC-888: Fixup database conversion script.
-=======
-OpenDNSSEC 1.4.14 - TBD
-
 * OPENDNSSEC-752: Incorrect calculated number of KSKs needed when KSK and ZSK
   have exactly the same paramaters.
->>>>>>> 2c7e944e
 
 OpenDNSSEC 1.4.13 - 2017-01-20
 
