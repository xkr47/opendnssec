OpenDNSSEC 2.1.1 - 2017-xx-xx

<<<<<<< HEAD
* OPENDNSSEC-889: MySQL migration script didn't work for all database and
  MySQL versions.
=======
* OPENDNSSEC-887: Segfault on extraneous <Interval> tag.
>>>>>>> 321be488

OpenDNSSEC 2.1.0 - 2017-02-22

* If listening port for signer is not set in conf file, the default value
  "15354" is used.
* Enforce and signconf tasks are now scheduled individually per zone. Resign
  per policy.
* OPENDNSSEC-450: Implement support for ECDSA P-256, P-384, GOST. Notice:
  SoftHSMv1 only supports RSA. SoftHSMv2 can be compiled with support for these.
* zone delete removes tasks associated with zone from queue.
* Show help for ods-enforcer-db-setup
* OPENDNSSEC-778: Double NSEC3PARAM record after resalt.
* In the kasp file, KSK/ZSK section, the algorithm length MUST be set now.
* signer clear <zone> would assert when signconf wasn't read yet.
* The <Interval> tag had been deprecated, and is now no longer allowed to
  be specified in the conf.xml for the Enforcer.
* OPENDNSSEC-864: ods-signer didn't print help. Also --version and --socket
  options where not processed.
* OPENDNSSEC-869: ds-seen command did not give error on badly formatted keytag.
* OPENDNSSEC-681: After fork() allow child process to pass error messages to
  parent so they can be printed to the console in case of failed start.
* OPENDNSSEC-849: Crash on free of part of IXFR structure.
* OPENDNSSEC-759: Reduce HSM access during ods-signerd start. Daemon should
  start quicker and earlier available for user input.
* OPENDNSSEC-479: Transferring zones and sending notifies through a bound socket,
  using the same interface as listener.
* Key cache is now shared between threads.
* OPENDNSSEC-858: Don't print "completed in x seconds" to stderr for enforcer
  commands.
* Various memory leaks
* OPENDNSSEC-601: signer and enforcer working dir would not properly fallback to
  default when not specified.
* OPENDNSSEC-503: Speed up initial signing and algorithm rollover.
* A bash autocompletion script is included in contrib for ods-enforcer and
  ods-signer.
* SUPPORT-208: Strip comment from key export.
* OPENDNSSEC-552: On key export don't print SHA1 DS by default. (introduced
  --sha1 option to key export.) Usage of sha1 is deprecated and will be removed
  from future versions of OpenDNSSEC.

OpenDNSSEC 2.0.1 - 2016-07-21

* Fixed crash and linking issue in ods-migrate.
* Fixed case where 2.0.0 could not read backup files from 1.4.10.
* Fixed bug in migration script where key state wasn't transformed properly.

OpenDNSSEC 2.0.0-1

* include db creation scripts in dist tarball needed for migration from 1.4.

OpenDNSSEC 2.0.0 - 2016-07-07

* OpenDNSSEC-99: Skip "are you sure" messages. Add --force and -f flag to
  ods-enforcer-db-setup and hsmutil purge
* OPENDNSSEC-808: Crash on query with empty query section (thanks Håvard Eidnes)
* OpenDNSSEC-771: Signer. Do not log warning on deleting a missing 
  NSEC3PARAM RR.
* OPENDNSSEC-801: Set AA flag on outgoing AXFR.
* SUPPORT-191: Regression, Must accept notify without SOA (thanks Christos Trochalakis)

OpenDNSSEC 2.0b1 - 2016-04-14

First public release of OpenDNSSEC.  Initial pre-releases have been
made to a smaller audience, this pre-release is explicitly made available
to all.  At this moment, there are no known functional bugs.  There are
naturally issues, especially to make working with OpenDNSSEC easier, however
none should prevent you to use OpenDNSSEC in production for the average
case, even though this is a pre-release.  Which is because of the still
limited documentation, and is not being run in production yet.

* The enforcer can no longer be run on a single policy at a time
  anymore.  An enforce run will always process all zones.
* The key generate method is at this time not available.
* The key export method will not allow you to export keys for all zones
  at once (--all flag) or for a particular type of key (--keystate).
  It will not export ZSK keys.
* The zonelist.xml in etc/opendnssec is no longer updated automatically,
  and by default works as if the --no-xml flag was specified.  Use
  --xml to the zone add command to update the zonelist.xml.  If updating
  the zonelist fails, the zone will still be added and not updated in
  the xml with future zone adds.
* Plugins directory renamed to contrib.
* Default signer working directory renamed from tmp to signer.
* Configure option --with-database-backend renamed --with-enforcer-database
* Zones on a manual rollover policy will not get a key assigned to them
  immediately.

OpenDNSSEC 2.0.0a5

Project transfer to NLnetLabs, performing code drop as-is for evaluation
purposes only.


OpenDNSSEC 2.0.0a4 (EnforcerNG branch) 

* SUPPORT-72: Improve logging when failed to increment serial in case 
  of key rollover and serial value "keep" [OPENDNSSEC-461].
* SUPPORT-114: libhsm: Optimize storage in HSM by deleting the public 
  key directly if SkipPublicKey is used [OPENDNSSEC-573].
* OPENDNSSEC-106: Add 'ods-enforcerd -p <policy>' option. This prompts the
  enforcer to run once and only process the specified policy and associated
  zones.
* OPENDNSSEC-330: NSEC3PARAM TTL can now be optionally configured in kasp.xml. 
  Default value remains PT0S.
* OPENDNSSEC-390: ods-ksmutil: Add an option to the 'ods-ksmutil key ds-seen'
  command so the user can choose not to notify the enforcer.
* OPENDNSSEC-430: ods-ksmutil: Improve 'zone add' - Zone add command 
  could warn if a specified zone file or adapter file does not exits.
* OPENDNSSEC-431: ods-ksmutil: Improve 'zone add' - Support default <input>
  and <output> values for DNS adapters.
* OPENDNSSEC-454: ods-ksmutil: Add option for 'ods-ksmutil key import' to
  check if there is a matching key in the repository before import.
* OPENDNSSEC-281: Enforcer NG: Commandhandler sometimes unresponsive.
* OPENDNSSEC-276, Enforcer NG: HSM initialized after fork().
* OPENDNSSEC-330: Signer Engine: NSEC3PARAM TTL is default TTL again, to
  prevent bad caching effects on resolvers.
* OPENDNSSEC-428: Add option for 'ods-ksmutil key generate' to take 
  number of zones as a parameter
* OPENDNSSEC-515: Signer Engine: Don't replace tabs in RR with whitespace.

Bugfixes:
* OPENDNSSEC-435: Signer Engine: Fix a serious memory leak in signature
  cleanup.
* OPENDNSSEC-463: Signer Engine: Duration PT0S is now printed correctly.
* OPENDNSSEC-466: Signer Engine: Created bad TSIG signature when falling back
  to AXFR.
* OPENDNSSEC-467: Signer Engine: After ods-signer clear, signer should not use
  inbound serial.


OpenDNSSEC 2.0.0a3 (EnforcerNG branch) - 2012-06-18
Bugfixes:
* SUPPORT-66: Signer Engine: Fix file descriptor leak in case of TCP write
  error [OPENDNSSEC-427].
* SUPPORT-71: Signer Engine: Fix double free crash in case of HSM connection
  error during signing [OPENDNSSEC-444].
* OPENDNSSEC-401: 'ods-signer sign <zone> --serial <nr>' command produces seg
  fault when run directly on command line (i.e. not via interactive mode)
* OPENDNSSEC-440: 'ods-ksmutil key generate' and the enforcer can create
  too many keys if there are keys already available and the KSK and ZSK use
  same algorithm and length
* OPENDNSSEC-424: Signer Engine: Respond to SOA queries from file instead
  of memory. Makes response non-blocking.
* OPENDNSSEC-425 Change "hsmutil list" output so that the table header goes
  to stdout not stderr
* OPENDNSSEC-438: 'ods-ksmutil key generate' and the enforcer can create
  too many keys for <SharedKeys/> policies when KSK and ZSK use same
  algorithm and length
* OPENDNSSEC-443: ods-ksmutil: Clean up of hsm connection handling
* Signer Engine: Improved Inbound XFR checking.
* Signer Engine: Fix double free corruption in case of adding zone with
  DNS Outbound Adapters and NotifyCommand enabled.

* Enforcer: Limit number of pregenerated keys when using <SharedKeys>.
* Enforcer: MySQL database backend implemented.
* Enforcer: New directive <MaxZoneTTL> to make safe assumptions about
  zonefile.
* Enforcer: New zone add command, allow specifying adapters.
* Enforcer: New zone del command, use --force for still signed zones.
* Enforcer: Pre-generate keys on the HSM.
* Enforcer: SQLite database backend implemented.


OpenDNSSEC 2.0.0-trunk

* OPENDNSSEC-247: Signer Engine: TTL on NSEC3 was not updated on SOA
  Minimum change.

Bugfixes:
* OPENDNSSEC-481: libhsm: Fix an off-by-one length check error.
* OPENDNSSEC-482: libhsm: Improved cleanup for C_FindObjects.


OpenDNSSEC 1.4.1 - 2013-06-27

* SUPPORT-58: Extend ods-signer sign <zone> with --serial <nr> so that the user
  can specify the SOA serial to use in the signed zone [OPENDNSSEC-401].
* OPENDNSSEC-91: Make the keytype flag required when rolling keys

Bugfixes:
* SUPPORT-60: Fix datecounter in case inbound serial is higher than outbound
  serial [OPENDNSSEC-420].
* OPENDNSSEC-247: Signer Engine: TTL on NSEC3 was not updated on SOA
  Minimum change.
* OPENDNSSEC-421: Signer Engine: Fix assertion error in case NSEC3 hash
  algorithm in signconf is not SHA1.
* OPENDNSSEC-421: ods-kaspcheck: Check whether NSEC3 hash algorithm in kasp
  is valid.
* Bugfix: The time when inbound serial is acquired was reset invalidly,
  could cause OpenDNSSEC wanting AXFR responses while requesting IXFR (thanks
  Stuart Lau).
* Bugfix: Fix malform in Outbound IXFR/TCP subsequent packet (thanks Stuart
  Lau).
* OPENDNSSEC-398: The ods-ksmutil key rollover command does not work correctly
  when rolling all keys using the --policy option


OpenDNSSEC 1.4.0 - 2013-04-22

* Production release of 1.4
* Versioning scheme and release support policies updated
* Summary of changes in 1.4 can be found on the wiki:
  http://wiki.opendnssec.org/display/DOCS


OpenDNSSEC 1.4.0rc3 - 2013-03-15

* Further testing of OPENDNSSEC-387 completed, release returned to rc status.


OpenDNSSEC 1.4.0b3 - 2013-02-20

Note: This release is marked as a beta release (rather than rc3) due to 
OPENDNSSEC-387, which is a significant functional change compared to rc2. 

* OPENDNSSEC-387: Rollback of multi-threaded enforcer. Due to key allocation 
  issues the usefulness of the threaded enforcer is outweighed by the code
  complications. The option still remains in conf.xml for compatibility with
  existing use; but it will now be silently ignored.

Bugfixes:
* OPENDNSSEC-183: Enforcer: If no DNSKEYs use negative TTL as TTL(DNSKEY).
* OPENDNSSEC-185: Enforcer: Used wrong value for negative caching.
* OPENDNSSEC-206: Enforcer: Notify Signer on generating new signer
  configuration.
* OPENDNSSEC-224: Enforcer: Fix rolling simultaneous keys.
  (e.g. emergency roll)
* OPENDNSSEC-271: Enforcer: Signer configurations w/o keys are now accepted.
* Enforcer: Handle cases where negative cache > positive cache.
* Enforcer: Take resign interval into account when signer does smooth
  rollover.
* OPENDNSSEC-388: Signer Engine: Internal serial should take into account
  the inbound serial.
* SUPPORT-50/51: Signer Engine: Inbound DNS Adapter incorrectly updates 
  NSEC3PARAM and DNSKEY RRset [OPENDNSSEC-389]
* OPENDNSSEC-389: Input DNS Adapter incorrectly updating NSEC3PARAM and DNSKEY RRsets

Known Issues:
* Enforcer: Key material not always reused when using <SharedKeys>.
* Enforcer: Lacking documentation.
* Enforcer: No migration tools.


OpenDNSSEC EnforcerNG branch alpha2 - 2011-10-18

* Enforcer: Automatic introduce keys marked as manual, like other enforcer.
* Enforcer: Automatically retract never submitted DS records.
* Enforcer: CSK is now configurable.
* Enforcer: Do not allow lifetime of key to be shorter than TTL.
* Enforcer: Support for RollOverType in kasp.xml

Bugfixes:
* Enforcer: Fixed concurrency related crashes.
* Enforcer: Remove some scheduling when waiting for user input.
* Enforcer: Schedule the purging of keys.


OpenDNSSEC EnforcerNG branch alpha1 - 2011-09-23

HIGH-LEVEL DESIGN GOALS:
* Support for a large number of zones. The enforcer should reasonably be
  useable with many zones. Think order of magnitude 50.000 concurrent zones.
* Allow for future rollover strategies. Provide a generic framework to
  implement other kinds of rollovers in the future.
* Drop in replacement. Should replace the current enforcer but keep the same
  interface and provide migration scripts from earlier installs.

Trunk

Bugfixes:


OpenDNSSEC 1.4.0rc2 - 2013-01-25

* OPENDNSSEC-350: Signer Engine: Better log message when IXFR is not ready for
  reading.
* OPENDNSSEC-367: ods-ksmutil: Require user confirmation if the algorithm for
  a key is changed in a policy (as this rollover is not handled cleanly)

Bugfixes:
* SUPPORT-44: Signer Engine: Drop privileges after binding to socket
  [OPENDNSSEC-364].
* Signer Engine: XFR not ready should not be a fatal status for task read
  (thanks Ville Mattila).
* OPENDNSSEC-365: Enforcer: Nasty bug where KSKs could get prematurely retired.


OpenDNSSEC 1.4.0rc1 - 2013-01-10

* OPENDNSSEC-359: Remove eppclient


OpenDNSSEC 1.4.0b2 - 2012-12-17

* OPENDNSSEC-292: Provide scripts to convert database between different 
  supported formats
* OPENDNSSEC-299: ods-ksmutil: ods-ksmutil <enter> now includes policy import
* OPENDNSSEC-300: ods-ksmutil: policy purge documented with a warning
* OPENDNSSEC-315: "ods-hsmutil logout" will delete any credentials in the
  shared memory.
* OPENDNSSEC-330: Signer Engine: NSEC3PARAM TTL should be set to zero.
* OPENDNSSEC-338: ods-ksmutil: fix zone delete on MySQL (broken by SUPPORT-27)
* OPENDNSSEC-345: ods-ksmutil: use ods-control to HUP the enforcerd process
* ods-ksmutil: Deprecate the one-step key backup command

Bugfixes:
* SUPPORT-40: Signer Engine: Keep occluded data in signed zone files/transfers.
* OPENDNSSEC-349: Enforcer: Fix some memory leaks in the enforcer found by
  valgrind.
* OPENDNSSEC-353: Signer Engine: Add/remove NSEC3s for empty non-terminals
  between apex and delegation when DS is added/removed.
* Signer Engine: Fixed locking and notification on the drudge work queue,
  signals could be missed so that drudgers would stall when there was work to
  be done.
* libhsm: Fixed PIN handling on OpenBSD.
* Enforcer: If enabled enforcer workers and configured number of workers is 1,
  make sure that enforcer runs the signer update command after signer
  configuration change.
* Signer Engine: Don't add double RRSIGs generated by the same key for the
  DNSKEY RRset.
* Signer Engine: Rollback incompleted zone transfers on disk (could happen
  if a connection was reset during transfer).
* Multi-threaded enforcer: various minor fixes including deadlock problems.


OpenDNSSEC 1.4.0b1 - 2012-09-06

* OPENDNSSEC-130: libhsm: The PIN is now optional in conf.xml. The PIN can be
  entered using "ods-hsmutil login" and is stored in shared memory. The daemons
  will not start until this has been done by the user.
* OPENDNSSEC-297: Enforcer: Multi-threaded option available for the enforcer to
  improve performance (MySQL only). 
* OPENDNSSEC-320: Signer Engine: The <ProvideTransfer>, <Notify>, <AllowNotify>
  and <RequestTransfer> elements are now optional, but if provided they require
  one or more <Peer> or <Remote> elements.

Bugfixes:
* OPENDNSSEC-255: Signer Engine: OpenDNSSEC 1.4.0a1 writes out mangled RRSIG
  record.
* OPENDNSSEC-261: Signer Engine: Ldns fails to parse RR that seems
  syntactically correct.
* OPENDNSSEC-269: Signer Engine: Crash when multiple threads access ixfr
  struct. 
* OPENDNSSEC-281: Commandhandler sometimes unresponsive.
* OPENDNSSEC-318: Signer Engine: Don't stop dns and xfr handlers if these
  threads have not yet been started.
* OPENDNSSEC-319: Signer Engine: Fix TSIG segfault on signer shutdown.
* OPENDNSSEC-325: Signer Engine: Don't include RRSIG records when DO bit is
  not set.
* OPENDNSSEC-326: Signer Engine: Stop serving a zone that could not be
  transferred from master and has been expired.


OpenDNSSEC 1.4.0a3 - 2012-08-08

* OPENDNSSEC-258: Optionally include cka_id in output to
  DelegationSignerSubmitCommand.

Bugfixes:
* SUPPORT-27: ods-ksmutil: simplify zone delete so that it only marks keys 
  as dead (rather than actually removing them). Leave the key removal to purge
  jobs.
* SUPPORT-29: Signer Engine: Fix ods-signer clear <zone> command exits
  prematurely [OPENDNSSEC-289].
* SUPPORT-30: Signer Engine: RRSIGs are left in the signed zone when
  authoritative RRsets become glue [OPENDNSSEC-282].
* OPENDNSSEC-278: ods-ksmutil processes waiting forever to get DB lock
* OPENDNSSEC-290: Signer Engine: Fix false conflict when changing CNAME into 
  other RRtype.
* OPENDNSSEC-298: Enforcer: Only unlink existing pidfile on exit if we wrote it.
* OPENDNSSEC-304: Signer Engine: Check pidfile on startup, if pidfile exists
  and corresponding process is running, then complain and exit.
* OPENDNSSEC-306: Can't delete zone until Enforcer made signconf.
* Fix assertion error when printing signed zone with empty non-terminals and
  NSEC.
* Make setting QUERY ID in XFR requests more random.


OpenDNSSEC 1.4.0a2 - 2012-05-24

* OPENDNSSEC-226: Change in conf.xml: Configure the DNS listener IP address
  with /Listener/Interface/Address instead of /Listener/Interface/IPv{4,6}.
* OPENDNSSEC-228: Signer Engine: Make 'ods-signer update' reload signconfs
  even if zonelist has not changed.
* OPENDNSSEC-231: Signer Engine: Allow for Classless IN-ADDR.ARPA names
  (RFC 2317).
* OPENDNSSEC-249: ods-ksmutil: If key export finds nothing to do then say so
  rather than display nothing which might be misinterpreted.
* OPENDNSSEC-262: Signer Engine: Make DNS Adapter ACL optional.
* OPENDNSSEC-263: Signer Engine: Added EDNS0 support, so that zone transfers
  and SOA requests with OPT RRs are possible.
* Enforcer: Add indexes for foreign keys. (sqlite only, MySQL already has them.)

Bugfixes:
* OPENDNSSEC-247: Signer Engine: TTL on NSEC(3) was not updated on SOA
  Minimum change.
* OPENDNSSEC-252: Signer Engine: Mark xfrhandler started, so that we don't
  try to join a non-existing thread on exit.
* OPENDNSSEC-259: Signer Engine: Fix assertion failure for outbound AXFR for
  large zones.
* OPENDNSSEC-264: Signer Engine: Fix assertion error on reading IXFR from
  backup.
* OPENDNSSEC-265: Signer Engine: Fix crash in corner cases when signing zone
  with NSEC3 and Opt-out.
* OPENDNSSEC-267: Signer Engine: Sign NOTIFY OK response with TSIG, if present
  in the query and ACL.


OpenDNSSEC 1.4.0a1 - 2012-03-15

* Auditor: The Auditor has been removed.
* Enforcer: Key label logging upon deletion (#192 Sebastian Castro)
* Enforcer: Stop multiple instances of the Enforcer running by checking for
  the pidfile at startup. If you want to run multiple instances then a
  different pidfile will need to be specified with the -P flag.
* Enforcer/ods-ksmutil: Use TTLs from KASP when generating DNSKEY and DS
  records for output.
* Enforcer/ods-ksmutil: Give a more descriptive error message if the
  <Datastore> tag in conf.xml does not match the database-backend set at
  compile time.
* ods-ksmutil: Add warnings on "key export --ds" if no active or ready keys
  were seen, or if both were seen (so a key rollover is happening).
* ods-ksmutil: Prevent MySQL username or password being interpreted by the
  shell when running "ods-ksmutil setup"
* ods-ksmutil: "zone delete" renames the signconf file; so that if the zone is
  put back the signer will not pick up the old file.
* ods-ksmutil: "key delete" added. It allows keys that are not currently in
  use to be deleted from the database and HSM.
* OPENDNSSEC-1: Enforcer: Check DelegationSignerSubmitCommand exists and can
  be executed by ods-enforcerd.
* OPENDNSSEC-10: ods-ksmutil: Include key size and algorithm in "key list"
  with -v flag.
* OPENDNSSEC-28: ods-ksmutil: "key list" shows next state with -v flag.
* OPENDNSSEC-35: ods-ksmutil: "rollover list -v" now includes more information
  on the KSKs waiting for the ds-seen command.
* OPENDNSSEC-83: ods-ksmutil: "key generate" now displays how many keys will
  be generated and presents the user with the opportunity to stop the
  operation.
* OPENDNSSEC-124: ods-ksmutil: Suppress database connection information when
  no -v flag is given.
* Signer Engine: Input and Output DNS Adapters.
* Signer Engine: Zonefetcher has been removed.

Known issues:
* Signer Engine: The backup files do not work correctly in this alpha release.

Bugfixes:
* Bugfix #246: Less confusing text for XML validation in ods-kaspcheck.
* ods-ksmutil: "update kasp" now reflects changes in policy descriptions.
* ods-ksmutil: Policy descriptions now have special characters quoted.
* ods-ksmutil: Fix typo in policy export with NSEC3.


OpenDNSSEC 1.3.13 - 2013-02-20

Bugfixes:
* OPENDNSSEC-388: Signer Engine: Internal serial should take into account
  the inbound serial.
* OPENDNSSEC-242: Signer Engine: Could get stuck on load signconf while
  signconf was not changed.
* Signer Engine: Fixed locking and notification on the drudge work queue,
  signals could be missed so that drudgers would stall when there was work to
  be done.


OpenDNSSEC 1.3.12 - 2012-12-03

Bugfixes:
* SUPPORT-42: ./configure fails on FreeBSD (or if ldns is not installed in a 
  directory in the default search path of the complier).
* OpenDNSSEC does not compile against ldns 1.6.16 on platforms that rely on
  the OpenDNSSEC implementation of strlcpy/cat 


OpenDNSSEC 1.3.11 - 2012-11-13

* OPENDNSSEC-330: NSEC3PARAM TTL should be set to zero.

Bugfixes:
* OPENDNSSEC-306: Cant delete zone until Enforcer made signerconf.
* OPENDNSSEC-281: Commandhandler sometimes unresponsive.
* OPENDNSSEC-299: ods-ksmutil <enter> now includes policy import
* OPENDNSSEC-300: ods-ksmutil policy purge documented with a warning
* OPENDNSSEC-338: ods-ksmutil: fix zone delete on MySQL (broken by SUPPORT-27)
* OPENDNSSEC-342: Auditor comparisons made case-insensitive
* OPENDNSSEC-345: ods-ksmutil: use ods-control to HUP the enforcerd process


OpenDNSSEC 1.3.10 - 2012-08-10

Bugfixes:
* SUPPORT-30: RRSIGs are left in the signed zone when authoritative RRsets
  become glue [OPENDNSSEC-282].
* OPENDNSSEC-261: Ldns fails to parse RR that seems syntactically correct.
  Was due to memory allocation issues. Provided better log message.
* OPENDNSSEC-285: Signer segfault for 6 or more -v options
* OPENDNSSEC-298: Only unlink existing pidfile on exit if we wrote it.
* OPENDNSSEC-303: Return if open/parse of zonelist.xml fails in ksmutil.c
  update_zones() and cmd_listzone().
* OPENDNSSEC-304: Signer Engine: Check pidfile on startup, if pidfile exists
  and corresponding process is running, then complain and exit.
* Signer seems to hang on a ods-signer command. Shutdown client explicitly
  with shutdown().
* opendnssec.spec file removed
   

OpenDNSSEC 1.3.9 - 2012-06-15

* OPENDNSSEC-277: Enforcer: Performance optimisation of database access.

Bugfixes:
* SUPPORT-27: ods-ksmutil: simplify zone delete so that it only marks keys as
  dead (rather than actually removing them). Leave the key removal to purge
  jobs.


OpenDNSSEC 1.3.8 - 2012-05-09

* OPENDNSSEC-228: Signer Engine: Make 'ods-signer update' reload signconfs
  even if zonelist has not changed. 
* OPENDNSSEC-231: Signer Engine: Allow for Classless IN-ADDR.ARPA names
  (RFC 2317).
* OPENDNSSEC-234: Enforcer: Add indexes for foreign keys in kasp DB. (sqlite
  only, MySQL already has them.)
* OPENDNSSEC-246: Signer Engine: Warn if <Audit/> is in signer configuration,
  but ods-auditor is not installed
* OPENDNSSEC-249: Enforcer: ods-ksmutil: If key export finds nothing to do
  then say so rather than display nothing which might be misinterpreted.

Bugfixes:
* OPENDNSSEC-247: Signer Engine: TTL on NSEC(3) was not updated on SOA
  Minimum change.
* OPENDNSSEC-253: Enforcer: Fix "ods-ksmutil zone delete --all"


OpenDNSSEC 1.3.7 - 2012-03-13

* OPENDNSSEC-215: Signer Engine: Always recover serial from backup,
  even if it is corrupted, preventing unnecessary serial decrementals.
* OPENDNSSEC-217: Enforcer: Tries to detect pidfile staleness, so that
  the daemon will start after a power failure.

Bugfixes:
* ods-hsmutil: Fixed a small memory leak when printing a DNSKEY.
* OPENDNSSEC-216: Signer Engine: Fix duplicate NSEC3PARAM bug.
* OPENDNSSEC-218: Signer Engine: Prevent endless loop in case the locators
  in the signer backup files and the HSM are out of sync.
* OPENDNSSEC-225: Fix problem with pid found when not existing.
* SUPPORT-21: HSM SCA 6000 in combination with OpenCryptoki can return RSA key
  material with leading zeroes. DNSSEC does not allow leading zeroes in key
  data. You are affected by this bug if your DNSKEY RDATA e.g. begins with
  "BAABA". Normal keys begin with e.g. "AwEAA". OpenDNSSEC will now sanitize
  incoming data before adding it to the DNSKEY. Do not upgrade to this version
  if you are affected by the bug. You first need to go unsigned, then do the
  upgrade, and finally sign your zone again. SoftHSM and other HSM:s will not
  produce data with leading zeroes and the bug will thus not affect you.


OpenDNSSEC 1.3.6 - 2012-02-17

* OPENDNSSEC-33: Signer Engine: Check HSM connection before use, attempt to
  reconnect if it is not valid.
* OPENDNSSEC-178: Signer Engine: Instead of waiting an arbitrary amount of
  time, let worker wait with pushing sign operations until the queue is
  non-full.
* Signer Engine: Adjust some log messages.

Bugfixes:
* ods-control: Wrong exit status if Enforcer was already running.
* OPENDNSSEC-56: ods-ksmutil had the wrong option for config file in the
  help usage text.
* OPENDNSSEC-207: Signer Engine: Fix communication from a process not
  attached to a shell.
* OPENDNSSEC-209: Signer Engine: Make output file adapter atomic by writing
  signed file to an intermediate file first.


OpenDNSSEC 1.3.5 - 2012-01-23

* Auditor: Include the zone name in the log messages.
* ldns 1.6.12 is required for bugfixes.
* ods-ksmutil: Suppress database connection information when no -v flag is
  given.
* ods-enforcerd: Stop multiple instances of the enforcer running by checking
  for the pidfile at startup. If you want to run multiple instances then a
  different pidfile will need to be specified with the -P flag.
* ods-ksmutil: "zone delete" renames the signconf file; so that if the zone is
  put back the signer will not pick up the old file.
* Signer Engine: Verbosity can now be set via conf.xml, default is 3.

Bugfixes:
* Bugfix OPENDNSSEC-174: Configure the location for conf.xml with --config
  or -c when starting the signer.
* Bugfix OPENDNSSEC-192: Signer crashed on deleting NSEC3 for a domain that
  becomes opt-out.
* Bugfix OPENDNSSEC-193: Auditor crashed with certain empty non-terminals.
* Signer Engine: A file descriptor for sockets with value zero is allowed.
* Signer Engine: Only log messages about a full signing queue in debug mode.
* Signer Engine: Fix time issues, make sure that the internal serial does
  not wander off after a failed audit.
* Signer Engine: Upgrade ldns to avoid future problems on 32-bit platforms
  with extra long signature expiration dates. More information in separate
  announcement.


OpenDNSSEC 1.3.4 - 2011-12-09

Bugfixes:
* Signer: Use debug instead of warning for drudgers queue being full, also
  sleep 10ms if it is full to not hog CPU. This increased signing on
  single core machines by a factor of 2.


OpenDNSSEC 1.3.3 - 2011-11-17

Bugfixes:
* Auditor: Handle ruby 1.9 differences in ods-kaspcheck.
* Auditor: Require dnsruby 1.53 for bugfixes.
* Bugfix #262: Drudgers seem to be in a waiting state, but the RRset FIFO
  queue is full. Do an additional broadcast.
* Enforcer: Check HSM connection when waking up from sleep, attempt to
  reconnect if it is not valid. (r5511 in trunk, ported into the branch due
  to issues seen when CKR_DEVICE_ERROR returned by HSM.)
* libhsm: Added hsm_check_context() to check if the associated sessions are
  still alive. (Required for the above.)
* ods-ksmutil: key import was not setting the retire time.
* Signer Engine: Fix a threading issue, that could leave a zone without
  a task.
* Signer Engine: Update the signed zone file if only the $TTL or explicit
  TTL has been changed.
* Signer Engine: Remove the NSEC3PARAM RR when doing NSEC3 to NSEC rollover.
* Signer Engine: Deal with carriage returns (dos format) in zone file.
* Signer Engine: <Refresh> is PT0S means that refresh equals signtime.
* Signer Engine: Defense in depth in signer for duplicate keys.
* Signer Engine: Make sure that all required zonelist elements exist,
  otherwise error.
* Signer Engine: Warn the user if the serial is b0rk, and you can not
  use the serial from the signconf.
* Signer Engine: Log Auditor exit code.
* Fix a similar bug like #257: Error in ods-signerd, where a corrupted
  backup file results in an invalid pointer free().


OpenDNSSEC 1.3.2 - 2011-09-13

Bugfixes:
* Bugfix #257: Error in ods-signerd, where a corrupted backup file results
  in an invalid pointer free().
* Signer Engine: Mark that a zone has a valid signer configuration, after
  recovering the zone from the backup files.


OpenDNSSEC 1.3.1 - 2011-09-07

Bugfixes:
* Auditor: Fix 'ZSK in use too long' message to handle new signer behaviour.
* Bugfix #255: RHEL6 patch to contrib/opendnssec.spec. (Rick van Rein)
* Bugfix #256: Make sure argument in "ods-control signer" is not stripped off.
* Bugfix #259: ods-ksmutil: Prevent MySQL username or password being
  interpreted by the shell when running "ods-ksmutil setup".
* Bugfix #260: "ods-ksmutil zone list" now handles empty zonelists.
* Enforcer: Unsigned comparison resulting in wrong error message.
* ods-ksmutil: fixed issue where first ds-seen command run on a zone would
  work, but return an error code and not send a HUP to the enforcerd.
* Signer Engine: A threading issue occasionally puts the default validity
  on NSEC(3) RRs and the denial validity on other RRs.
* Signer Engine: An update command could interrupt the signing process and the
  zone would get missing signatures.
* Signer Engine: Fix an issue where some systems could not copy the zone file.
* Zonefetcher: Check inbound serial in transferred file, to prevent
  redundant zone transfers.


OpenDNSSEC 1.3.0 - 2011-07-12

* Include simple-dnskey-mailer-plugin in dist.
* Enforcer: Change message about KSK retirement to make it less confusing.

Bugfixes:
* ods-control: If the Enforcer did not close down, you entered an infinite
  loop.
* Signer Engine: Fix log message typos.
* Signer Engine: Fix crash where ods-signer update
* Signer Engine: Also replace DNSKEYs if <DNSKEY><TTL> has changed in policy.
* Zonefetcher: Sometimes invalid 'Address already in use' occurred.
* Bugfix #247: Fixes bug introduced by bugfix #242.


OpenDNSSEC 1.3.0rc3 - 2011-06-12

* Do not distribute trang.

Bugfixes:
* Fix test for java executable and others.
* Auditor: Fix delegation checks.
* Bugfix #242: Race condition when receiving multiple NOTIFIES for a zone.
* ods-kaspcheck: Do not expect resalt in NSEC policy.
* Signer Engine: Ifdef a header file.
* Signer Engine: The default working directory was not specified.
* Signer Engine: Handle stdout console output throttling that would
  truncate daemon output intermittently.


OpenDNSSEC 1.3.0.rc2 - 2011-05-18

* Match the names of the signer pidfile and enforcer pidfile.
* Include check for resign < resalt in ods-kaspcheck.

Bugfixes:
* Bugfix #231: Fix MySQL version check.
* ods-ksmutil: Update now sends a HUP to the enforcerd.
* Signer Engine: Fix assertion failure if zone was just added.
* Signer Engine: Don't hsm_close() on setup error.
* Signer Engine: Fix race condition bug when doing a single run.
* Signer Engine: In case of failure, also mark zone processed (single run).
* Signer Engine: Don't leak backup file descriptor.
* signconf.rnc now allows NSEC3 Iterations of 0


OpenDNSSEC 1.3.0rc1 - 2011-04-21

* <SkipPublicKey/> is enabled for SoftHSM in the default configuration.
  It improves the performance by only using the private key objects.
* Document the <RolloverNotification> tag in conf.xml.
* Include check for resign < resalt in ods-kaspcheck.

Bugfixes:
* Bugfix #221: Segmentation Fault on schedule.c:232
* Enforcer: 'make check' now works.
* Enforcer: Fixed some memory leaks in the tests.
* Signer Engine: Coverity report fixes some leaks and thread issues.
* Signer Engine: Now logs to the correct facility again.


OpenDNSSEC 1.3.0b1 - 2011-03-23

* Support for signing the root. Use the zone name "."
* Enforcer: Stop import of policy if it is not consistent.
* ods-signer: The queue command will now also show what tasks the workers
  are working on.
* Signer Engine: Just warn if occluded zone data was found, don't stop signing
  process.
* Signer Engine: Simpler serial maintenance, reduces the number of conflicts.
  Less chance to hit a 'cannot update: serial too small' error message.
* Signer Engine: Simpler NSEC(3) maintenance.
* Signer Engine: Temperate the number of backup files.
* Signer Engine: Set number of <SignerThreads> in conf.xml to 
  get peak performance from HSMs that can handle multiple threads.

Bugfixes:
* Bugreport #139: ods-auditor fails on root zone.
* Bugreport #198: Zone updates ignored?
* Replace tab with white-space when writing to syslog.
* Signer Engine: Do not block update command while signing.


OpenDNSSEC 1.2.1 - 2011-03-18

* ldns 1.6.9 is required for bugfixes.
* dnsruby-1.52 required for bugfixes.

Bugfixes:
* Auditor: 'make check' now works when srcdir != builddir.
* Auditor: Include the 'make check' files in the tarball.
* Enforcer: Fix the migration script for SQLite.
* Enforcer: Increase size of keypairs(id) field in MySQL to allow more than
  32767 keys; see MIGRATION for details.
* Enforcer: Minor change to NOT_READY_KEY error message.
* libhsm: Increase the maximum number of attached HSM:s from 10 to 100.
* ods-ksmutil: Send trivial MySQL messages to stdout when exporting zonelist
  etc. Otherwise the resulting XML needs to be edited by hand.
* ods-control: Fix for Bourne shell.
* Signer Engine: Prevent race condition when setting up the workers and
  the command handler.
* Signer Engine: Check if the signature exists before recycling it.
* Signer Engine: Quit when there are errors in the configuration.
* Signer Engine: Enable core dump on failure.
* Signer Engine: Explicitly close down log msg with null.
* Signer Engine: Backup state after writing output.
* Signer Engine: Allow update of serial if internal structure is not
  initialized.
* Signer Engine: NSEC chain could become broken if the predecessor domain
  of a deleted domain was a glue domain.


OpenDNSSEC 1.2.0 - 2011-01-13

Bugfixes:
* Enforcer: Fixed a number of build warnings.


OpenDNSSEC 1.2.0rc3 - 2010-12-27

* Moved migration instructions to the file MIGRATION

Bugfixes:
* Bugreport #199: The previous DB schema change made the zone removal broken.
* Enforcer: When retiring old KSK, use TTL(ds) and not TTL(ksk).
* Enforcer: Minimize the set of DS RRs sent to DelegationSignerSubmitCommand.
* Enforcer: Replace tab with a space character in the DNSKEY printed to syslog.
* Enforcer: Fixed pontential format string bug.
* ods-ksmutil: Log to syslog when ds-seen changes a key to active/standby.
* Signer Engine: Don't be smart with RRSIG TTLs, the hsm will set them for you.
* Signer Engine: Set notify command for zone when receiving ods-signer update.
* Signer Engine: Update TTL of NSEC(3) records if SOA Minimum has changed
  in KASP.
* Signer Engine: Now logs to the correct facility.
* Signer Engine: Also remove NSEC records when detecting changes in
  signconf <Denial>
* Signer Engine: Dropped privileges before starting Zonefetcher.


OpenDNSSEC 1.2.0rc2 - 2010-11-24

Bugfixes:
* Signer Engine: Use the correct TTL for RRs after the $INCLUDE directive.
* Signer Engine: Also create new signature if TTL of RR has changed.
* Signer Engine: Drop old NSEC/NSEC3 records.
* ods-ksmutil: Fixed some memory leaks.


OpenDNSSEC 1.2.0rc1 - 2010-11-17

* New commandline option for the signer: ods-signer running.
* Allow connection to different MySQL ports in the Enforcer.
* Tone down and explain warning when converting M or Y to seconds
* ldns 1.6.7 is required for bugfixes
* dnsruby 1.51 is required for bugfixes

Bugfixes:
* Bugreport #187: ods-control signer start will return non-zero if start up 
  failed (uses ods-signer running).
* Narrow glue at the zone cut is allowed, do not consider it as occluded.
* Move zone fetcher output to correct input adapter file.
* Enforcer shared keys on zones with ShareKeys disabled.
* Make names of key states consistent.
* Signer Engine file descriptor leak fix on engine.sock.
* Set explicit "unlimited" repository capacity to prevent random integer being 
  read. Requires "ods-ksmutil update conf" to be run if using an existing 
  database.
* Fix issue with key generation creating too many keys Ticket #194.
* Bugreport #189: Auditor did not handle white-space-seperated substrings
  for base64 text
* Bugreport #190: Auditor (and signer) does not handle case correctly
* Signer now silence stdout-output from the notify command


OpenDNSSEC 1.2.0b1 - 2010-10-18

* A new signer engine, written in c. Zones are maintained in memory, instead of
  in files on disk.
* Signer Engine: Check if the signature exists before recycling it.
* Removed the python and python-4suite-xml dependencies.
* Remove separate autoconf for libhsm/conf/enforcer.
* Add option to disable building the signer.
* Signer logs statistics just after outputting a new signed zone.
* libhsm will skip processing (and not create) any public keys if the
  per repository option <SkipPublicKey/> is set.
* Keysharing improved - keys can now exist in different states on each zone
  that the key is in use for.
* Backup prepare/commit/rollback added for 2-step backups without taking the
  enforcer offline.
* Standby keys are now optional (default to 0) and should be considered
  experimental.

Bugfixes:
* Fix semantics of refresh value in Signer Engine.
* Auditor handles chains of empty nonterminals correctly.
* Recalculate salt immediately if the saltlength is changed.
* libhsm connected to slot 0 if the token label was not found. 
  An error is now returned instead of connecting to the slot.
* Bugreport #102: Removed the obsoleted python-4suite-xml dependency.
* Fixed Known Issue: KSK rollover requires manual timing.
* Fixed Known Issue: Key rollover and reuse of signatures.
* Fixed Known Issue: Issue with sharing keys and adding zones.
* Fixed Known Issue: Quicksorter does not allow certain owner names
  (Quicksorter is removed, signer now reads and sorts the zone).


OpenDNSSEC 1.1.3 - 2010-09-10

Bugfixes:
* Bugreport #183: Partial zone could get signed if zone transfer failed
  when using zone_fetcher


OpenDNSSEC 1.1.2 - 2010-08-24

* Dnsruby 1.49 now required (for correct zone parsing)
* ldns 1.6.6 is required to fix the zone fetcher bug

Bugfixes:
* ods-control stop did not stopped zone fetcher (bug was introduced in 1.1.0)
* Auditor correctly handles chains of empty nonterminals
* Zone fetcher can block zone transfers if AXFR once failed. This is a bug
  in ldns versions 1.6.5 and lower. See KNOWN_ISSUES for more information.
* Bugreport #165: Ensure Output SOA serial is always bigger than Input SOA
  serial.
* Bugreport #166: Correct exit value from signer.
* Bugreport #167: Zone fetcher now also picks up changes when zonelist is
  reloaded (thanks Rick van Rein)
* Bugreport #168: ods-control with tightened control for the Enforcer
* Bugreport #169: Do not include config.h in the distribution
* Bugreport #170: Typo in a man page (ods-signer)
* Bugreport #172: Correction of some macros in a man page (ods-timing)
* Bugreport #173: A man page used a macro that does not exist (ods-ksmutil)


OpenDNSSEC 1.1.1 - 2010-07-08

Bugfixes:
* Bugreport #127: Large SOA serial numbers were not handled properly by signer
* Bugreport #133: Better handling of SOA serial when setting is 'keep'
* Bugreport #136: quicksorter could not handle standard bind format SOA rdata
* The Auditor could not handle the new way of rolling KSKs
* One log message in the Enforcer referred to an old command
* The Enforcer forgot to publish certain keys during transition between states


OpenDNSSEC 1.1.0 - 2010-05-26


OpenDNSSEC 1.1.0rc3 - 2010-05-15

Bugfixes:
* Could not compile quicksorter on FreeBSD.
* Bugreport #131: test suite fails in 1.1.0rc2


OpenDNSSEC 1.1.0rc2 - 2010-05-04

Bugfixes:
* Fix semantics of refresh value in Signer Engine.


OpenDNSSEC 1.1.0rc1 - 2010-04-21

* Partial Auditor added
* Dnsruby-1.46 required
* Improved error messages when the system runs out of keys
* Optimise communication of signconfs for multiple zones sharing keys.
  Group zones in zonelist.xml by policy to get this benefit.
* Bugreport #101: Signer Engine now maintains its own pidfile.
* Jitter redefined: now in the range of [-jitter, ..., +jitter]
* Optimized sorter: quicksorter (sorter becomes obsolete).
* Optimized zone_reader, includes nseccing/nsec3ing (nseccer and nsec3er
  become obsolete).
* Enable database selection using --with-database-backend={sqlite3|mysql}
* Enable the EPP-client using --enable-eppclient
  For sending DS RR to the parent zone (experimental)
* Turn NSEC3 OptOut off by default
* Install kasp2html XML stylesheet
* Add simple kasp2html conversion script
* DNSKEY records communicated to an external script if configured
* The command 'ods-signer restart' is removed.
* Signer Engine now also reuses signatures after a change in NSEC(3)
  configuration or rolling keys.
* Quicksorter defaults to class IN.

Bugfixes:
* Enforcer: Make sure that we read the correct config file when dropping privs
* Enforcer: Prevent int overflow when generating a large number of keys
* Enforcer: Fixed a confusion between standby ZSKs and KSKs
* Fixed various enable-options in the configure scripts
* Respect $DESTDIR for config files
* Looked for the database init script in $prefix/share/opendnssec and not
  datadir.
* More proper memory cleanup in parsing zonefetch.xml
* Zonefetch.xml now accepts hmac-md5, which is an alias for
  hmac-md5.sig-alg.reg.int.
* Zone fetcher logged wrong zone when NOTIFY received.        
* Zone fetcher sometimes did not log when signalling signer engine failed.
* Fix issue of importing keys into kasp leaving random strings in the
  retire date.
* Fix KSK rollover logic to be proper DoubleDNSKEY
* Fix issue with reading repositories from conf.xml
* Fix issue with reading policies from kasp.xml
* Canonicalize RRs before nseccing zone.
* Bugreport #113: zone fetcher started before dropping privileges, so that
  it can bind to socket.
* Signer Engine defaults to working directory if missing.
* libhsm: fixed incorrect label length for wildcards (leftmost wildcard label
  was included in count).


OpenDNSSEC 1.0.0 - 2010-02-09

Bugfixes:
* Fixed broken path in ods-control


OpenDNSSEC 1.0.0rc4 - 2010-02-02

* Added manual pages for ods-auditor(1), ods-control(8), ods-enforcerd(8),
  ods-signerd(8), ods-signer(8), ods-hsmpseed(1), ods-hsmutil(1), 
  ods-kaspcheck(1), ods-ksmutil(1), ods-timing(5), opendnssec(7).
* Move ods-control & ods-signer from PREFIX/bin to PREFIX/sbin.
* Dnsruby-1.43 is now required

Bugfixes:
* Bugreport #89: Signer Engine: bug in logging.c.
* Auditor: Had some problems with escaped characters in domain names


OpenDNSSEC 1.0.0rc3 - 2010-01-25

* A code review was performed by members of the project group. No serious 
  problem was found. The code review resulted in some polishing of the code.
* Dnsruby-1.42 is now required, it fixes issues with TXT and NAPTR record
  parsing.
* ldns 1.6.4 is now required.
* Known issues has been moved from NEWS to KNOWN_ISSUES.

Bugfixes:
* ods-ksmutil: The ksk-roll command did not handle its options correctly
* Auditor: Configured zone SOA TTL now used to track pre-published keys,
  rather than the unsigned zone SOA TTL.
* Enforcer: There was a flaw in the implementation of the timing code (it 
  follows an earlier version of the draft and at one point does not add on 
  the safety margin).
* Enforcer: MySQL memory leaks fixed.
* Signer Engine: When changing policy or rollover a key, the old signed zone
  was not found,
  so always resulting in a fresh resign.
* Signer Engine: RRsets with varying TTLs on the records where considered
  different RRsets, the signer engine now eqaulizes those TTLs.


OpenDNSSEC 1.0.0rc2 - 2009-12-16

Bugfixes:
* Signer Engine: Signer processes could remain open, if they were not close 
  correctly.
* ods-ksmutil: Got a segmentation fault, when an HSM was missing in the 
  configuration. Only applied to versions using MySQL.
* Zone fetcher: Did not close files before moving them.
* Zone fetcher: The serial arithmetic was not correct.
* Auditor: It now ignores unrecognized RR types.
* Signer Engine: Wrong handling of escaped characters in strings 
  (fixed in ldns trunk)
* Set correct permissions on the configuration files.

Known issues:
* Zone fetcher: When using TSIG, an incorrect MAC can be created if the 
  length of the used secret is 'too long' (longer than the maximum digest
  length). This problem is in LDNS 1.6.3 and previous versions. This bug is
  fixed in the upcoming LDNS 1.6.4 release.
* Auditor: Some good NAPTR records may fail to verify with dnsruby-1.41.
  This will be fixed in a future dnsruby release.
* TXT RRs: Some TXT RRs with escape characters may fail to parse correctly 
  with dnsruby-1.41 and ldns 1.6.3. This is fixed in the upcoming releases.


OpenDNSSEC 1.0.0rc1 - 2009-12-04

* Auditor: dnsruby-1.41 should be used (includes fixes for zero length
  salt and RFC3597 unknown classes)
* Signer Engine: ldns 1.6.3 should be used (includes NSEC3 bugfix and class
  inheritance when creating signatures)

Bugfixes:
* Signer Engine: 1.0.0b8 introduced a bug that no signatures where reused.
  Re-fixed.
* Signer Engine: Fix ods-signer start (could hang on MacOSX)
* Signer Engine: Mark a zone in progress if in use by one of the tools.
  Prevents multiple tasks being created for the same zone.
* Signer Engine: Dropped records when zone content changed.
* Signer Engine: Drop inherited groups and set additional groups when dropping
  privileges.
* Zone fetcher: Clean up empty files if AXFR failed
* Zone fetcher: Make syslogging RFC-compliant


OpenDNSSEC 1.0.0b9 - 2009-11-27

* ods-ksmutil: update command split so that individual configuration files can
  be updated separately.
* ods-ksmutil: "ds-seen" renamed to "ksk-roll" which is a more accurate 
  description of its effect. (ds-seen will reappear in v1.1)
* add contributed .spec file for RPM builds
* Signer Engine: verifies signature after creation.

Bugfixes:
* Signer Engine: Output better information if the HSM fails with the signing.
* ods-ksmutil: update zonelist correctly links keys to new zones if key sharing 
  is turned on.
* Bugreport #59: Problem starting ods-signer on a 64-bit machine
* ods-ksmutil: update zonelist command now correctly adds and deletes zones
  (and sorts out their keys).

OpenDNSSEC 1.0.0b8 - 2009-11-23

* ods-ksmutil: KSK rollover now holds at the point where the new key is made
  active until the command "ds-seen" is issued.
* ods-ksmutil: "database backup" implemented to safely make a copy of the
  SQLite enforcer database.

Bugfixes:
* Auditor: Crashed on unknown RR class.
* Signer Engine: NSEC3 RR included wrong information in bitmap (fixed in ldns
  trunk).
* Signer Engine: Force a new signed zone if input is reread. Necessary because
  we cannot recognize if
  glue or unsigned delegations have been added and/or removed (yet).
* Signer Engine: Fix adding duplicate signatures in case of single key is
  being used as both ZSK and KSK.
* Bugreport #46: Vanishing records
* KASP Enforcer: Could not handle zones with names longer than 30 characters.


OpenDNSSEC 1.0.0b7 - 2009-11-16

* ods-auditor: Dnsruby version 1.40 or later required.
* ods-kaspcheck: Checks Enforcer SQLite datastore to ensure writable
* Signer Engine: LDNS 1.6.2 is recommended (bugfixes)
* The supported RRs are documented on the wiki

Bugfixes:
* ods-ksmutil: Segmentation fault when missing arguments to "key import"
* KASP Enforcer: Improved support for MySQL (experimental)
* Signer Engine: DLV is included in NSEC RR (fixed in LDNS 1.6.2)
* Signer Engine: Better handling of removed zones
* Signer Engine: Correct handling of zero length rdata - RFC3597 style (fixed
  in LDNS trunk)
* Signer Engine: Inherit class of zone to DNSSEC-related RRs


OpenDNSSEC 1.0.0b6 - 2009-11-06

* ods-hsmutil now has a command ("purge") to remove ALL keys from a given
  repository.

Bugfixes:
* Some minor bugfixes for the auditor
* Better detection for MySQL (now requires --enable-mysql to build)
* Init PKCS#11 library with CKF_OS_LOCKING_OK
* Change config file flag to hsmspeed


OpenDNSSEC 1.0.0b5 - 2009-10-31

* Reintroduce MySQL for enforcer back-end on an experimental footing

Bugfixes:
* Auditor: Fixed TXT parsing.
* ods-ksmutil: Database could not be created for first time users.
* ods-ksmutil: Set the correct privileges on the database.
* Signer Engine: Tweek log levels.
* Signer Engine: Fixed segmentation fault with WKS RR (in LDNS trunk).
* Signer Engine: Fixed NSAP, IPSECKEY, and SIG parsing (in LDNS trunk).
* Signer Engine: Disable multiline parsing when the line is commented out.
* Signer Engine: The tools are not hanging any more. Better pipe handling.
* Signer Engine: NSEC zone even if only 1 NSEC is needed.
* Signer Engine: Don't create NSEC3 records for empty non terminals that
  lead to glue.
* Signer Engine: LDNS can now parse explicit TTLs that are non-numbers
  (for example 3d2h, in LDNS trunk).
* Bugreport #43: ods-signer: The command parser was too strict with white
  spaces.

OpenDNSSEC 1.0.0b4 - 2009-10-23

* Default TTL in case of $TTL or explicit RR TTL becomes the SOA Minimum
  value (was 3600).
* The signer engine will check if another engine is already running before
  starting.
* Startup scripts for Solaris (SMF).
* Auditor gives an error if key moves to "in use" without sufficient
  "prepublished" time.

Bugfixes:
* Trailing spaces are not part of the domain name/ include file/ ttl in
  directives.
* nsec3er: Print final RRset, even if no NSEC3 was needed at that RRset.
* Proper privileges dropping when creating the command socket
* Signer sometimes didn't terminate if socket shutdown failed.

Known issues:
* The Signer Engine fails with broken pipes sometimes.


OpenDNSSEC 1.0.0b3 - 2009-10-16

* The auditor now tracks the SOA serial over time
* The auditor (dnsruby) supports RSA/SHA256 and RSA/SHA512

Bugfixes:
* The LDNS bug that affected SRV records has been fixed in ldns-trunk.
* Bugreport #41: Fix for SOA serial 'keep'.
* Allow for SOA Serial/TTL/Minimum values of zero.
* Correct socket binding of NotifyListen.
* Systems with older SQLite had problem rolling keys on a policy.
* Auditor now handles SSHFP and NAPTR records correctly
  (but needs Dnsruby 1.39)
* Auditor now handles TTLs in zone file with suffix s, m, h, d, and w.


OpenDNSSEC 1.0.0b2 - 2009-10-09

* Added experimental support for RSA/SHA256 and RSA/SHA512 to KASP auditor.
  Dnsruby version 1.38 or higher required for SHA2 support.
* Added experimental support for RSA/SHA256 and RSA/SHA512 to KASP enforcer
  and the signer engine.
* SignerThreads and KeygenInterval has been deprecated (actually removed
  just before 1.0.0b1).
* Added support for RSA/SHA256 and RSA/SHA512 to libhsm. No API changes.

Bugfixes:
* Bugreport #33 (#35): Output a signed zone if only the SOA record changed. 
* Zone fetcher did not start correctly
* Create the pid / socket directory if it not yet exists, with the correct
  privileges.
* Signer Engine now catches exception if running with incorrect permission.
* TCP-support for LDNS on Solaris is fixed in LDNS trunk.

Known issues:
* LDNS is having problem with SRV records. The main effect is that these
  records are given non-valid RRSIGs. This is still under investigation.


OpenDNSSEC 1.0.0b1 - 2009-10-02

* <Purge> tag added to automatically delete keys that have been dead
  for some interval.
* Rename all OpenDNSSEC command line tools and daemons to ods-XXX (e.g.
  ksmutil becomes ods-ksmutil).
* kasp_check command added to check the conf.xml and kasp.xml configuration
  files for sanity and consistency.
* communicated and keygend combined to form "ods-enforcerd".
* ksmutil command line changes. Most commands have changed slightly, but
  there are some significant changes (see
  http://svn.opendnssec.org/docs/command-tools-syntax.txt for details.)
* Enforcer database now has a version number. If it differs from the version
  number in the code (specified via a #define statement), the software will
  issue an error message and not connect to the database.
* "ksmutil list keys" now displays the keytag if the -l flag is passed to it.
* "Emergency Keys" renamed to "Standby Keys" as this better reflects their
  role in OpenDNSSEC.
* The behaviour of SOA Serial value 'counter' has changed according to
  Ticket #31.
* The directory "xml" and been renamed to "conf". (This is part of repository
  clean.)
* There are changes to the KASP DB:
* Zone fetcher added, that will do AXFR from the master.

  If want to use your old database, use the following commands to upgrade:

    sqlite3 <PATH_TO_ENFORCER.DB> < enforcer/utils/migrate_090922_1.sqlite3
    sqlite3 <PATH_TO_ENFORCER.DB> < enforcer/utils/migrate_090930_1.sqlite3
    sqlite3 <PATH_TO_ENFORCER.DB> < enforcer/utils/migrate_091002_1.sqlite3

  Or, to start a new (with loss of information), remove old keys from the HSM
  and issue the command:

    ksmutil setup

Bugfixes:
* Make sure that parenthesis in zonefiles don't concatenate rdata fields.

Known issues:
* TCP-support for LDNS on Solaris is currently broken due to an issue with
  SO_RCVTIMEO. The result is that the zonefetcher doesn't work. No other
  parts of OpenDNSSEC is affected by this bug.
  There is currently no workaround.


OpenDNSSEC 1.0a5 - 2009-09-21

Features:
* support %zonefile expansion in the signer engine NotifyCommand 

Bugfixes:
* Read <OptOut/> correctly from the kasp.xml
* Correctly discover Empty Non-Terminals when reading input zonefile
* Don't error on space-only lines in input zonefile


OpenDNSSEC 1.0a4 - 2009-09-10

Features:
* warn (by sending a message to the log) about:
    - impending key rollover
    - Rollover occurrance
    - when it is safe to remove a DS record
* add export of DNSKEY and DS records to ksmutil
* add configure option '--disable-auditor' to disable building the auditor
* Added <ManualRollover/> tag to kasp.xml; this allows automatic rollovers
    to be turned off in a policy for either keytype.
* Changes to the KASP DB, please apply:
  If want to use your old DB:
    sqlite3 <PATH_TO_ENFORCER.DB> < enforcer/utils/migrate_090901_1.sqlite3
  Or start fresh (with loss of information. User should remove old keys
  from the HSM):
    ksmutil setup

Bugfixes:
* "signer_engine_cli clear <ZONE>" dont crash on missing files anymore
  and removes all internal files now
* Bugreport #18, #19: Fix segfault at nseccer, nsec3er or finalizer when 
  handling large zones.
* Signer Engine starts correctly (problem was python 2.4, not RHEL5).


OpenDNSSEC 1.0a3 - 2009-08-26

Features:
* ksmutil import key implemented for importing key ID of existing keys
* "hsmspeed" will test the speed of the HSM.
* "hsmutil test" will test the HSM against OpenDNSSEC.
* Changes to the KASP DB, please apply:
  If want to use your old DB:
    sqlite3 <PATH_TO_ENFORCER.DB> < enforcer/utils/migrate_090820_1.sqlite3
  Or start fresh (with loss of information. User should remove old keys
  from the HSM):
    ksmutil setup

Bugfixes:
* Better display of null backups (i.e. backup required) in ksmutil list
* Don't show historical rollovers in ksmutil list
* Fix key counting routines so that they all agree
* Missing SQLite includes in the Enforcer

Known bugs:
* Signer Engine not starting correctly in RHEL5.
  Use "signer_engine -d" for now
* "signer_engine_cli clear <ZONE>" crashes on missing files


OpenDNSSEC 1.0a2 - 2009-08-14

Features:
* conf.xml format changed
* Read the default path to kasp.xml from conf.xml
* libksm integrated into enforcer (and no longer installed)
* Dropping privileges as specified
* Option to specify that a key from a specific repository 
  should not be used if it has not been backed up
* ksmutil backup done, to signal that the keys are backed up
* KASP Auditor should now function properly
* A quick start script is available
* XSLT to translate KASP into readable text (HTML)
* Changes to the KASP DB, please apply:
  If want to use your old DB:
    sqlite3 <PATH_TO_ENFORCER.DB> < enforcer/utils/migrate_090812_1.sqlite3
    sqlite3 <PATH_TO_ENFORCER.DB> < enforcer/utils/migrate_090813_1.sqlite3
  Or start fresh (with loss of information):
    ksmutil setup

Bugfixes:
* Signer Engine can now read standard bind format correctly
* make install creates an incorrectly named directory
* ksmutil addzone defaults to wrong path
* SoftHSM links libsofthsm to build directory
* libksm install problem when builddir == srcdir
* Missing include of header file in SoftHSM
* Text about a problem with Botan on some systems.


OpenDNSSEC 1.0a1 - 2009-07-30

* Initial release (aka "Technology Preview")<|MERGE_RESOLUTION|>--- conflicted
+++ resolved
@@ -1,11 +1,8 @@
 OpenDNSSEC 2.1.1 - 2017-xx-xx
 
-<<<<<<< HEAD
 * OPENDNSSEC-889: MySQL migration script didn't work for all database and
   MySQL versions.
-=======
 * OPENDNSSEC-887: Segfault on extraneous <Interval> tag.
->>>>>>> 321be488
 
 OpenDNSSEC 2.1.0 - 2017-02-22
 
