OpenDNSSEC 2.2 - 2017-xx-xx

<<<<<<< HEAD
* OPENDNSSEC-882: Signerd exit code always non-zero.
=======
* OPENDNSSEC-889: MySQL migration script didn't work for all database and
  MySQL versions.
>>>>>>> 8b3a2ce5
* OPENDNSSEC-879: --suspend option for 'zone add' was broken. Fixed and
  undocumented since it is not intended for production.
* OPENDNSSEC-887: Segfault on extraneous <Interval> tag.
* Libunwind header files presence not properly checked.

OpenDNSSEC 2.1.0 - 2017-02-22

* If listening port for signer is not set in conf file, the default value
  "15354" is used.
* Enforce and signconf tasks are now scheduled individually per zone. Resign
  per policy.
* OPENDNSSEC-450: Implement support for ECDSA P-256, P-384, GOST. Notice:
  SoftHSMv1 only supports RSA. SoftHSMv2 can be compiled with support for these.
* zone delete removes tasks associated with zone from queue.
* Show help for ods-enforcer-db-setup
* OPENDNSSEC-778: Double NSEC3PARAM record after resalt.
* In the kasp file, KSK/ZSK section, the algorithm length MUST be set now.
* signer clear <zone> would assert when signconf wasn't read yet.
* The <Interval> tag had been deprecated, and is now no longer allowed to
  be specified in the conf.xml for the Enforcer.
* OPENDNSSEC-864: ods-signer didn't print help. Also --version and --socket
  options where not processed.
* OPENDNSSEC-869: ds-seen command did not give error on badly formatted keytag.
* OPENDNSSEC-681: After fork() allow child process to pass error messages to
  parent so they can be printed to the console in case of failed start.
* OPENDNSSEC-849: Crash on free of part of IXFR structure.
* OPENDNSSEC-759: Reduce HSM access during ods-signerd start. Daemon should
  start quicker and earlier available for user input.
* OPENDNSSEC-479: Transferring zones and sending notifies through a bound
  socket, using the same interface as listener.
* Key cache is now shared between threads.
* OPENDNSSEC-858: Don't print "completed in x seconds" to stderr for enforcer
  commands.
* Various memory leaks
* OPENDNSSEC-601: signer and enforcer working dir would not properly fallback
  to default when not specified.
* OPENDNSSEC-503: Speed up initial signing and algorithm rollover.
* A bash autocompletion script is included in contrib for ods-enforcer and
  ods-signer.
* SUPPORT-208: Strip comment from key export.
* OPENDNSSEC-552: On key export don't print SHA1 DS by default. (introduced
  --sha1 option to key export.) Usage of sha1 is deprecated and will be
  removed from future versions of OpenDNSSEC.

OpenDNSSEC 2.0.1 - 2016-07-21

* Fixed crash and linking issue in ods-migrate.
* Fixed case where 2.0.0 could not read backup files from 1.4.10.
* Fixed bug in migration script where key state wasn't transformed properly.

OpenDNSSEC 2.0.0-1

* include db creation scripts in dist tarball needed for migration from 1.4.

OpenDNSSEC 2.0.0 - 2016-07-07

* OpenDNSSEC-99: Skip "are you sure" messages. Add --force and -f flag to
  ods-enforcer-db-setup and hsmutil purge
* OPENDNSSEC-808: Crash on query with empty query section (thanks Håvard Eidnes)
* OpenDNSSEC-771: Signer. Do not log warning on deleting a missing 
  NSEC3PARAM RR.
* OPENDNSSEC-801: Set AA flag on outgoing AXFR.
* SUPPORT-191: Regression, Must accept notify without SOA (thanks Christos Trochalakis)

OpenDNSSEC 2.0b1 - 2016-04-14

First public release of OpenDNSSEC.  Initial pre-releases have been
made to a smaller audience, this pre-release is explicitly made available
to all.  At this moment, there are no known functional bugs.  There are
naturally issues, especially to make working with OpenDNSSEC easier, however
none should prevent you to use OpenDNSSEC in production for the average
case, even though this is a pre-release.  Which is because of the still
limited documentation, and is not being run in production yet.

* The enforcer can no longer be run on a single policy at a time
  anymore.  An enforce run will always process all zones.
* The key generate method is at this time not available.
* The key export method will not allow you to export keys for all zones
  at once (--all flag) or for a particular type of key (--keystate).
  It will not export ZSK keys.
* The zonelist.xml in etc/opendnssec is no longer updated automatically,
  and by default works as if the --no-xml flag was specified.  Use
  --xml to the zone add command to update the zonelist.xml.  If updating
  the zonelist fails, the zone will still be added and not updated in
  the xml with future zone adds.
* Plugins directory renamed to contrib.
* Default signer working directory renamed from tmp to signer.
* Configure option --with-database-backend renamed --with-enforcer-database
* Zones on a manual rollover policy will not get a key assigned to them
  immediately.

OpenDNSSEC 2.0.0a5

Project transfer to NLnetLabs, performing code drop as-is for evaluation
purposes only.


OpenDNSSEC 2.0.0a4 (EnforcerNG branch) 

* SUPPORT-72: Improve logging when failed to increment serial in case 
  of key rollover and serial value "keep" [OPENDNSSEC-461].
* SUPPORT-114: libhsm: Optimize storage in HSM by deleting the public 
  key directly if SkipPublicKey is used [OPENDNSSEC-573].
* OPENDNSSEC-106: Add 'ods-enforcerd -p <policy>' option. This prompts the
  enforcer to run once and only process the specified policy and associated
  zones.
* OPENDNSSEC-330: NSEC3PARAM TTL can now be optionally configured in kasp.xml. 
  Default value remains PT0S.
* OPENDNSSEC-390: ods-ksmutil: Add an option to the 'ods-ksmutil key ds-seen'
  command so the user can choose not to notify the enforcer.
* OPENDNSSEC-430: ods-ksmutil: Improve 'zone add' - Zone add command 
  could warn if a specified zone file or adapter file does not exits.
* OPENDNSSEC-431: ods-ksmutil: Improve 'zone add' - Support default <input>
  and <output> values for DNS adapters.
* OPENDNSSEC-454: ods-ksmutil: Add option for 'ods-ksmutil key import' to
  check if there is a matching key in the repository before import.
* OPENDNSSEC-281: Enforcer NG: Commandhandler sometimes unresponsive.
* OPENDNSSEC-276, Enforcer NG: HSM initialized after fork().
* OPENDNSSEC-330: Signer Engine: NSEC3PARAM TTL is default TTL again, to
  prevent bad caching effects on resolvers.
* OPENDNSSEC-428: Add option for 'ods-ksmutil key generate' to take 
  number of zones as a parameter
* OPENDNSSEC-515: Signer Engine: Don't replace tabs in RR with whitespace.

Bugfixes:
* OPENDNSSEC-435: Signer Engine: Fix a serious memory leak in signature
  cleanup.
* OPENDNSSEC-463: Signer Engine: Duration PT0S is now printed correctly.
* OPENDNSSEC-466: Signer Engine: Created bad TSIG signature when falling back
  to AXFR.
* OPENDNSSEC-467: Signer Engine: After ods-signer clear, signer should not use
  inbound serial.


OpenDNSSEC 2.0.0a3 (EnforcerNG branch) - 2012-06-18
Bugfixes:
* SUPPORT-66: Signer Engine: Fix file descriptor leak in case of TCP write
  error [OPENDNSSEC-427].
* SUPPORT-71: Signer Engine: Fix double free crash in case of HSM connection
  error during signing [OPENDNSSEC-444].
* OPENDNSSEC-401: 'ods-signer sign <zone> --serial <nr>' command produces seg
  fault when run directly on command line (i.e. not via interactive mode)
* OPENDNSSEC-440: 'ods-ksmutil key generate' and the enforcer can create
  too many keys if there are keys already available and the KSK and ZSK use
  same algorithm and length
* OPENDNSSEC-424: Signer Engine: Respond to SOA queries from file instead
  of memory. Makes response non-blocking.
* OPENDNSSEC-425 Change "hsmutil list" output so that the table header goes
  to stdout not stderr
* OPENDNSSEC-438: 'ods-ksmutil key generate' and the enforcer can create
  too many keys for <SharedKeys/> policies when KSK and ZSK use same
  algorithm and length
* OPENDNSSEC-443: ods-ksmutil: Clean up of hsm connection handling
* Signer Engine: Improved Inbound XFR checking.
* Signer Engine: Fix double free corruption in case of adding zone with
  DNS Outbound Adapters and NotifyCommand enabled.

* Enforcer: Limit number of pregenerated keys when using <SharedKeys>.
* Enforcer: MySQL database backend implemented.
* Enforcer: New directive <MaxZoneTTL> to make safe assumptions about
  zonefile.
* Enforcer: New zone add command, allow specifying adapters.
* Enforcer: New zone del command, use --force for still signed zones.
* Enforcer: Pre-generate keys on the HSM.
* Enforcer: SQLite database backend implemented.


OpenDNSSEC 2.0.0-trunk

* OPENDNSSEC-247: Signer Engine: TTL on NSEC3 was not updated on SOA
  Minimum change.

Bugfixes:
* OPENDNSSEC-481: libhsm: Fix an off-by-one length check error.
* OPENDNSSEC-482: libhsm: Improved cleanup for C_FindObjects.


OpenDNSSEC 1.4.1 - 2013-06-27

* SUPPORT-58: Extend ods-signer sign <zone> with --serial <nr> so that the user
  can specify the SOA serial to use in the signed zone [OPENDNSSEC-401].
* OPENDNSSEC-91: Make the keytype flag required when rolling keys

Bugfixes:
* SUPPORT-60: Fix datecounter in case inbound serial is higher than outbound
  serial [OPENDNSSEC-420].
* OPENDNSSEC-247: Signer Engine: TTL on NSEC3 was not updated on SOA
  Minimum change.
* OPENDNSSEC-421: Signer Engine: Fix assertion error in case NSEC3 hash
  algorithm in signconf is not SHA1.
* OPENDNSSEC-421: ods-kaspcheck: Check whether NSEC3 hash algorithm in kasp
  is valid.
* Bugfix: The time when inbound serial is acquired was reset invalidly,
  could cause OpenDNSSEC wanting AXFR responses while requesting IXFR (thanks
  Stuart Lau).
* Bugfix: Fix malform in Outbound IXFR/TCP subsequent packet (thanks Stuart
  Lau).
* OPENDNSSEC-398: The ods-ksmutil key rollover command does not work correctly
  when rolling all keys using the --policy option


OpenDNSSEC 1.4.0 - 2013-04-22

* Production release of 1.4
* Versioning scheme and release support policies updated
* Summary of changes in 1.4 can be found on the wiki:
  http://wiki.opendnssec.org/display/DOCS


OpenDNSSEC 1.4.0rc3 - 2013-03-15

* Further testing of OPENDNSSEC-387 completed, release returned to rc status.


OpenDNSSEC 1.4.0b3 - 2013-02-20

Note: This release is marked as a beta release (rather than rc3) due to 
OPENDNSSEC-387, which is a significant functional change compared to rc2. 

* OPENDNSSEC-387: Rollback of multi-threaded enforcer. Due to key allocation 
  issues the usefulness of the threaded enforcer is outweighed by the code
  complications. The option still remains in conf.xml for compatibility with
  existing use; but it will now be silently ignored.

Bugfixes:
* OPENDNSSEC-183: Enforcer: If no DNSKEYs use negative TTL as TTL(DNSKEY).
* OPENDNSSEC-185: Enforcer: Used wrong value for negative caching.
* OPENDNSSEC-206: Enforcer: Notify Signer on generating new signer
  configuration.
* OPENDNSSEC-224: Enforcer: Fix rolling simultaneous keys.
  (e.g. emergency roll)
* OPENDNSSEC-271: Enforcer: Signer configurations w/o keys are now accepted.
* Enforcer: Handle cases where negative cache > positive cache.
* Enforcer: Take resign interval into account when signer does smooth
  rollover.
* OPENDNSSEC-388: Signer Engine: Internal serial should take into account
  the inbound serial.
* SUPPORT-50/51: Signer Engine: Inbound DNS Adapter incorrectly updates 
  NSEC3PARAM and DNSKEY RRset [OPENDNSSEC-389]
* OPENDNSSEC-389: Input DNS Adapter incorrectly updating NSEC3PARAM and DNSKEY RRsets

Known Issues:
* Enforcer: Key material not always reused when using <SharedKeys>.
* Enforcer: Lacking documentation.
* Enforcer: No migration tools.


OpenDNSSEC EnforcerNG branch alpha2 - 2011-10-18

* Enforcer: Automatic introduce keys marked as manual, like other enforcer.
* Enforcer: Automatically retract never submitted DS records.
* Enforcer: CSK is now configurable.
* Enforcer: Do not allow lifetime of key to be shorter than TTL.
* Enforcer: Support for RollOverType in kasp.xml

Bugfixes:
* Enforcer: Fixed concurrency related crashes.
* Enforcer: Remove some scheduling when waiting for user input.
* Enforcer: Schedule the purging of keys.


OpenDNSSEC EnforcerNG branch alpha1 - 2011-09-23

HIGH-LEVEL DESIGN GOALS:
* Support for a large number of zones. The enforcer should reasonably be
  useable with many zones. Think order of magnitude 50.000 concurrent zones.
* Allow for future rollover strategies. Provide a generic framework to
  implement other kinds of rollovers in the future.
* Drop in replacement. Should replace the current enforcer but keep the same
  interface and provide migration scripts from earlier installs.

Trunk

Bugfixes:


OpenDNSSEC 1.4.0rc2 - 2013-01-25

* OPENDNSSEC-350: Signer Engine: Better log message when IXFR is not ready for
  reading.
* OPENDNSSEC-367: ods-ksmutil: Require user confirmation if the algorithm for
  a key is changed in a policy (as this rollover is not handled cleanly)

Bugfixes:
* SUPPORT-44: Signer Engine: Drop privileges after binding to socket
  [OPENDNSSEC-364].
* Signer Engine: XFR not ready should not be a fatal status for task read
  (thanks Ville Mattila).
* OPENDNSSEC-365: Enforcer: Nasty bug where KSKs could get prematurely retired.


OpenDNSSEC 1.4.0rc1 - 2013-01-10

* OPENDNSSEC-359: Remove eppclient


OpenDNSSEC 1.4.0b2 - 2012-12-17

* OPENDNSSEC-292: Provide scripts to convert database between different 
  supported formats
* OPENDNSSEC-299: ods-ksmutil: ods-ksmutil <enter> now includes policy import
* OPENDNSSEC-300: ods-ksmutil: policy purge documented with a warning
* OPENDNSSEC-315: "ods-hsmutil logout" will delete any credentials in the
  shared memory.
* OPENDNSSEC-330: Signer Engine: NSEC3PARAM TTL should be set to zero.
* OPENDNSSEC-338: ods-ksmutil: fix zone delete on MySQL (broken by SUPPORT-27)
* OPENDNSSEC-345: ods-ksmutil: use ods-control to HUP the enforcerd process
* ods-ksmutil: Deprecate the one-step key backup command

Bugfixes:
* SUPPORT-40: Signer Engine: Keep occluded data in signed zone files/transfers.
* OPENDNSSEC-349: Enforcer: Fix some memory leaks in the enforcer found by
  valgrind.
* OPENDNSSEC-353: Signer Engine: Add/remove NSEC3s for empty non-terminals
  between apex and delegation when DS is added/removed.
* Signer Engine: Fixed locking and notification on the drudge work queue,
  signals could be missed so that drudgers would stall when there was work to
  be done.
* libhsm: Fixed PIN handling on OpenBSD.
* Enforcer: If enabled enforcer workers and configured number of workers is 1,
  make sure that enforcer runs the signer update command after signer
  configuration change.
* Signer Engine: Don't add double RRSIGs generated by the same key for the
  DNSKEY RRset.
* Signer Engine: Rollback incompleted zone transfers on disk (could happen
  if a connection was reset during transfer).
* Multi-threaded enforcer: various minor fixes including deadlock problems.


OpenDNSSEC 1.4.0b1 - 2012-09-06

* OPENDNSSEC-130: libhsm: The PIN is now optional in conf.xml. The PIN can be
  entered using "ods-hsmutil login" and is stored in shared memory. The daemons
  will not start until this has been done by the user.
* OPENDNSSEC-297: Enforcer: Multi-threaded option available for the enforcer to
  improve performance (MySQL only). 
* OPENDNSSEC-320: Signer Engine: The <ProvideTransfer>, <Notify>, <AllowNotify>
  and <RequestTransfer> elements are now optional, but if provided they require
  one or more <Peer> or <Remote> elements.

Bugfixes:
* OPENDNSSEC-255: Signer Engine: OpenDNSSEC 1.4.0a1 writes out mangled RRSIG
  record.
* OPENDNSSEC-261: Signer Engine: Ldns fails to parse RR that seems
  syntactically correct.
* OPENDNSSEC-269: Signer Engine: Crash when multiple threads access ixfr
  struct. 
* OPENDNSSEC-281: Commandhandler sometimes unresponsive.
* OPENDNSSEC-318: Signer Engine: Don't stop dns and xfr handlers if these
  threads have not yet been started.
* OPENDNSSEC-319: Signer Engine: Fix TSIG segfault on signer shutdown.
* OPENDNSSEC-325: Signer Engine: Don't include RRSIG records when DO bit is
  not set.
* OPENDNSSEC-326: Signer Engine: Stop serving a zone that could not be
  transferred from master and has been expired.


OpenDNSSEC 1.4.0a3 - 2012-08-08

* OPENDNSSEC-258: Optionally include cka_id in output to
  DelegationSignerSubmitCommand.

Bugfixes:
* SUPPORT-27: ods-ksmutil: simplify zone delete so that it only marks keys 
  as dead (rather than actually removing them). Leave the key removal to purge
  jobs.
* SUPPORT-29: Signer Engine: Fix ods-signer clear <zone> command exits
  prematurely [OPENDNSSEC-289].
* SUPPORT-30: Signer Engine: RRSIGs are left in the signed zone when
  authoritative RRsets become glue [OPENDNSSEC-282].
* OPENDNSSEC-278: ods-ksmutil processes waiting forever to get DB lock
* OPENDNSSEC-290: Signer Engine: Fix false conflict when changing CNAME into 
  other RRtype.
* OPENDNSSEC-298: Enforcer: Only unlink existing pidfile on exit if we wrote it.
* OPENDNSSEC-304: Signer Engine: Check pidfile on startup, if pidfile exists
  and corresponding process is running, then complain and exit.
* OPENDNSSEC-306: Can't delete zone until Enforcer made signconf.
* Fix assertion error when printing signed zone with empty non-terminals and
  NSEC.
* Make setting QUERY ID in XFR requests more random.


OpenDNSSEC 1.4.0a2 - 2012-05-24

* OPENDNSSEC-226: Change in conf.xml: Configure the DNS listener IP address
  with /Listener/Interface/Address instead of /Listener/Interface/IPv{4,6}.
* OPENDNSSEC-228: Signer Engine: Make 'ods-signer update' reload signconfs
  even if zonelist has not changed.
* OPENDNSSEC-231: Signer Engine: Allow for Classless IN-ADDR.ARPA names
  (RFC 2317).
* OPENDNSSEC-249: ods-ksmutil: If key export finds nothing to do then say so
  rather than display nothing which might be misinterpreted.
* OPENDNSSEC-262: Signer Engine: Make DNS Adapter ACL optional.
* OPENDNSSEC-263: Signer Engine: Added EDNS0 support, so that zone transfers
  and SOA requests with OPT RRs are possible.
* Enforcer: Add indexes for foreign keys. (sqlite only, MySQL already has them.)

Bugfixes:
* OPENDNSSEC-247: Signer Engine: TTL on NSEC(3) was not updated on SOA
  Minimum change.
* OPENDNSSEC-252: Signer Engine: Mark xfrhandler started, so that we don't
  try to join a non-existing thread on exit.
* OPENDNSSEC-259: Signer Engine: Fix assertion failure for outbound AXFR for
  large zones.
* OPENDNSSEC-264: Signer Engine: Fix assertion error on reading IXFR from
  backup.
* OPENDNSSEC-265: Signer Engine: Fix crash in corner cases when signing zone
  with NSEC3 and Opt-out.
* OPENDNSSEC-267: Signer Engine: Sign NOTIFY OK response with TSIG, if present
  in the query and ACL.


OpenDNSSEC 1.4.0a1 - 2012-03-15

* Auditor: The Auditor has been removed.
* Enforcer: Key label logging upon deletion (#192 Sebastian Castro)
* Enforcer: Stop multiple instances of the Enforcer running by checking for
  the pidfile at startup. If you want to run multiple instances then a
  different pidfile will need to be specified with the -P flag.
* Enforcer/ods-ksmutil: Use TTLs from KASP when generating DNSKEY and DS
  records for output.
* Enforcer/ods-ksmutil: Give a more descriptive error message if the
  <Datastore> tag in conf.xml does not match the database-backend set at
  compile time.
* ods-ksmutil: Add warnings on "key export --ds" if no active or ready keys
  were seen, or if both were seen (so a key rollover is happening).
* ods-ksmutil: Prevent MySQL username or password being interpreted by the
  shell when running "ods-ksmutil setup"
* ods-ksmutil: "zone delete" renames the signconf file; so that if the zone is
  put back the signer will not pick up the old file.
* ods-ksmutil: "key delete" added. It allows keys that are not currently in
  use to be deleted from the database and HSM.
* OPENDNSSEC-1: Enforcer: Check DelegationSignerSubmitCommand exists and can
  be executed by ods-enforcerd.
* OPENDNSSEC-10: ods-ksmutil: Include key size and algorithm in "key list"
  with -v flag.
* OPENDNSSEC-28: ods-ksmutil: "key list" shows next state with -v flag.
* OPENDNSSEC-35: ods-ksmutil: "rollover list -v" now includes more information
  on the KSKs waiting for the ds-seen command.
* OPENDNSSEC-83: ods-ksmutil: "key generate" now displays how many keys will
  be generated and presents the user with the opportunity to stop the
  operation.
* OPENDNSSEC-124: ods-ksmutil: Suppress database connection information when
  no -v flag is given.
* Signer Engine: Input and Output DNS Adapters.
* Signer Engine: Zonefetcher has been removed.

Known issues:
* Signer Engine: The backup files do not work correctly in this alpha release.

Bugfixes:
* Bugfix #246: Less confusing text for XML validation in ods-kaspcheck.
* ods-ksmutil: "update kasp" now reflects changes in policy descriptions.
* ods-ksmutil: Policy descriptions now have special characters quoted.
* ods-ksmutil: Fix typo in policy export with NSEC3.


OpenDNSSEC 1.3.13 - 2013-02-20

Bugfixes:
* OPENDNSSEC-388: Signer Engine: Internal serial should take into account
  the inbound serial.
* OPENDNSSEC-242: Signer Engine: Could get stuck on load signconf while
  signconf was not changed.
* Signer Engine: Fixed locking and notification on the drudge work queue,
  signals could be missed so that drudgers would stall when there was work to
  be done.


OpenDNSSEC 1.3.12 - 2012-12-03

Bugfixes:
* SUPPORT-42: ./configure fails on FreeBSD (or if ldns is not installed in a 
  directory in the default search path of the complier).
* OpenDNSSEC does not compile against ldns 1.6.16 on platforms that rely on
  the OpenDNSSEC implementation of strlcpy/cat 


OpenDNSSEC 1.3.11 - 2012-11-13

* OPENDNSSEC-330: NSEC3PARAM TTL should be set to zero.

Bugfixes:
* OPENDNSSEC-306: Cant delete zone until Enforcer made signerconf.
* OPENDNSSEC-281: Commandhandler sometimes unresponsive.
* OPENDNSSEC-299: ods-ksmutil <enter> now includes policy import
* OPENDNSSEC-300: ods-ksmutil policy purge documented with a warning
* OPENDNSSEC-338: ods-ksmutil: fix zone delete on MySQL (broken by SUPPORT-27)
* OPENDNSSEC-342: Auditor comparisons made case-insensitive
* OPENDNSSEC-345: ods-ksmutil: use ods-control to HUP the enforcerd process


OpenDNSSEC 1.3.10 - 2012-08-10

Bugfixes:
* SUPPORT-30: RRSIGs are left in the signed zone when authoritative RRsets
  become glue [OPENDNSSEC-282].
* OPENDNSSEC-261: Ldns fails to parse RR that seems syntactically correct.
  Was due to memory allocation issues. Provided better log message.
* OPENDNSSEC-285: Signer segfault for 6 or more -v options
* OPENDNSSEC-298: Only unlink existing pidfile on exit if we wrote it.
* OPENDNSSEC-303: Return if open/parse of zonelist.xml fails in ksmutil.c
  update_zones() and cmd_listzone().
* OPENDNSSEC-304: Signer Engine: Check pidfile on startup, if pidfile exists
  and corresponding process is running, then complain and exit.
* Signer seems to hang on a ods-signer command. Shutdown client explicitly
  with shutdown().
* opendnssec.spec file removed
   

OpenDNSSEC 1.3.9 - 2012-06-15

* OPENDNSSEC-277: Enforcer: Performance optimisation of database access.

Bugfixes:
* SUPPORT-27: ods-ksmutil: simplify zone delete so that it only marks keys as
  dead (rather than actually removing them). Leave the key removal to purge
  jobs.


OpenDNSSEC 1.3.8 - 2012-05-09

* OPENDNSSEC-228: Signer Engine: Make 'ods-signer update' reload signconfs
  even if zonelist has not changed. 
* OPENDNSSEC-231: Signer Engine: Allow for Classless IN-ADDR.ARPA names
  (RFC 2317).
* OPENDNSSEC-234: Enforcer: Add indexes for foreign keys in kasp DB. (sqlite
  only, MySQL already has them.)
* OPENDNSSEC-246: Signer Engine: Warn if <Audit/> is in signer configuration,
  but ods-auditor is not installed
* OPENDNSSEC-249: Enforcer: ods-ksmutil: If key export finds nothing to do
  then say so rather than display nothing which might be misinterpreted.

Bugfixes:
* OPENDNSSEC-247: Signer Engine: TTL on NSEC(3) was not updated on SOA
  Minimum change.
* OPENDNSSEC-253: Enforcer: Fix "ods-ksmutil zone delete --all"


OpenDNSSEC 1.3.7 - 2012-03-13

* OPENDNSSEC-215: Signer Engine: Always recover serial from backup,
  even if it is corrupted, preventing unnecessary serial decrementals.
* OPENDNSSEC-217: Enforcer: Tries to detect pidfile staleness, so that
  the daemon will start after a power failure.

Bugfixes:
* ods-hsmutil: Fixed a small memory leak when printing a DNSKEY.
* OPENDNSSEC-216: Signer Engine: Fix duplicate NSEC3PARAM bug.
* OPENDNSSEC-218: Signer Engine: Prevent endless loop in case the locators
  in the signer backup files and the HSM are out of sync.
* OPENDNSSEC-225: Fix problem with pid found when not existing.
* SUPPORT-21: HSM SCA 6000 in combination with OpenCryptoki can return RSA key
  material with leading zeroes. DNSSEC does not allow leading zeroes in key
  data. You are affected by this bug if your DNSKEY RDATA e.g. begins with
  "BAABA". Normal keys begin with e.g. "AwEAA". OpenDNSSEC will now sanitize
  incoming data before adding it to the DNSKEY. Do not upgrade to this version
  if you are affected by the bug. You first need to go unsigned, then do the
  upgrade, and finally sign your zone again. SoftHSM and other HSM:s will not
  produce data with leading zeroes and the bug will thus not affect you.


OpenDNSSEC 1.3.6 - 2012-02-17

* OPENDNSSEC-33: Signer Engine: Check HSM connection before use, attempt to
  reconnect if it is not valid.
* OPENDNSSEC-178: Signer Engine: Instead of waiting an arbitrary amount of
  time, let worker wait with pushing sign operations until the queue is
  non-full.
* Signer Engine: Adjust some log messages.

Bugfixes:
* ods-control: Wrong exit status if Enforcer was already running.
* OPENDNSSEC-56: ods-ksmutil had the wrong option for config file in the
  help usage text.
* OPENDNSSEC-207: Signer Engine: Fix communication from a process not
  attached to a shell.
* OPENDNSSEC-209: Signer Engine: Make output file adapter atomic by writing
  signed file to an intermediate file first.


OpenDNSSEC 1.3.5 - 2012-01-23

* Auditor: Include the zone name in the log messages.
* ldns 1.6.12 is required for bugfixes.
* ods-ksmutil: Suppress database connection information when no -v flag is
  given.
* ods-enforcerd: Stop multiple instances of the enforcer running by checking
  for the pidfile at startup. If you want to run multiple instances then a
  different pidfile will need to be specified with the -P flag.
* ods-ksmutil: "zone delete" renames the signconf file; so that if the zone is
  put back the signer will not pick up the old file.
* Signer Engine: Verbosity can now be set via conf.xml, default is 3.

Bugfixes:
* Bugfix OPENDNSSEC-174: Configure the location for conf.xml with --config
  or -c when starting the signer.
* Bugfix OPENDNSSEC-192: Signer crashed on deleting NSEC3 for a domain that
  becomes opt-out.
* Bugfix OPENDNSSEC-193: Auditor crashed with certain empty non-terminals.
* Signer Engine: A file descriptor for sockets with value zero is allowed.
* Signer Engine: Only log messages about a full signing queue in debug mode.
* Signer Engine: Fix time issues, make sure that the internal serial does
  not wander off after a failed audit.
* Signer Engine: Upgrade ldns to avoid future problems on 32-bit platforms
  with extra long signature expiration dates. More information in separate
  announcement.


OpenDNSSEC 1.3.4 - 2011-12-09

Bugfixes:
* Signer: Use debug instead of warning for drudgers queue being full, also
  sleep 10ms if it is full to not hog CPU. This increased signing on
  single core machines by a factor of 2.


OpenDNSSEC 1.3.3 - 2011-11-17

Bugfixes:
* Auditor: Handle ruby 1.9 differences in ods-kaspcheck.
* Auditor: Require dnsruby 1.53 for bugfixes.
* Bugfix #262: Drudgers seem to be in a waiting state, but the RRset FIFO
  queue is full. Do an additional broadcast.
* Enforcer: Check HSM connection when waking up from sleep, attempt to
  reconnect if it is not valid. (r5511 in trunk, ported into the branch due
  to issues seen when CKR_DEVICE_ERROR returned by HSM.)
* libhsm: Added hsm_check_context() to check if the associated sessions are
  still alive. (Required for the above.)
* ods-ksmutil: key import was not setting the retire time.
* Signer Engine: Fix a threading issue, that could leave a zone without
  a task.
* Signer Engine: Update the signed zone file if only the $TTL or explicit
  TTL has been changed.
* Signer Engine: Remove the NSEC3PARAM RR when doing NSEC3 to NSEC rollover.
* Signer Engine: Deal with carriage returns (dos format) in zone file.
* Signer Engine: <Refresh> is PT0S means that refresh equals signtime.
* Signer Engine: Defense in depth in signer for duplicate keys.
* Signer Engine: Make sure that all required zonelist elements exist,
  otherwise error.
* Signer Engine: Warn the user if the serial is b0rk, and you can not
  use the serial from the signconf.
* Signer Engine: Log Auditor exit code.
* Fix a similar bug like #257: Error in ods-signerd, where a corrupted
  backup file results in an invalid pointer free().


OpenDNSSEC 1.3.2 - 2011-09-13

Bugfixes:
* Bugfix #257: Error in ods-signerd, where a corrupted backup file results
  in an invalid pointer free().
* Signer Engine: Mark that a zone has a valid signer configuration, after
  recovering the zone from the backup files.


OpenDNSSEC 1.3.1 - 2011-09-07

Bugfixes:
* Auditor: Fix 'ZSK in use too long' message to handle new signer behaviour.
* Bugfix #255: RHEL6 patch to contrib/opendnssec.spec. (Rick van Rein)
* Bugfix #256: Make sure argument in "ods-control signer" is not stripped off.
* Bugfix #259: ods-ksmutil: Prevent MySQL username or password being
  interpreted by the shell when running "ods-ksmutil setup".
* Bugfix #260: "ods-ksmutil zone list" now handles empty zonelists.
* Enforcer: Unsigned comparison resulting in wrong error message.
* ods-ksmutil: fixed issue where first ds-seen command run on a zone would
  work, but return an error code and not send a HUP to the enforcerd.
* Signer Engine: A threading issue occasionally puts the default validity
  on NSEC(3) RRs and the denial validity on other RRs.
* Signer Engine: An update command could interrupt the signing process and the
  zone would get missing signatures.
* Signer Engine: Fix an issue where some systems could not copy the zone file.
* Zonefetcher: Check inbound serial in transferred file, to prevent
  redundant zone transfers.


OpenDNSSEC 1.3.0 - 2011-07-12

* Include simple-dnskey-mailer-plugin in dist.
* Enforcer: Change message about KSK retirement to make it less confusing.

Bugfixes:
* ods-control: If the Enforcer did not close down, you entered an infinite
  loop.
* Signer Engine: Fix log message typos.
* Signer Engine: Fix crash where ods-signer update
* Signer Engine: Also replace DNSKEYs if <DNSKEY><TTL> has changed in policy.
* Zonefetcher: Sometimes invalid 'Address already in use' occurred.
* Bugfix #247: Fixes bug introduced by bugfix #242.


OpenDNSSEC 1.3.0rc3 - 2011-06-12

* Do not distribute trang.

Bugfixes:
* Fix test for java executable and others.
* Auditor: Fix delegation checks.
* Bugfix #242: Race condition when receiving multiple NOTIFIES for a zone.
* ods-kaspcheck: Do not expect resalt in NSEC policy.
* Signer Engine: Ifdef a header file.
* Signer Engine: The default working directory was not specified.
* Signer Engine: Handle stdout console output throttling that would
  truncate daemon output intermittently.


OpenDNSSEC 1.3.0.rc2 - 2011-05-18

* Match the names of the signer pidfile and enforcer pidfile.
* Include check for resign < resalt in ods-kaspcheck.

Bugfixes:
* Bugfix #231: Fix MySQL version check.
* ods-ksmutil: Update now sends a HUP to the enforcerd.
* Signer Engine: Fix assertion failure if zone was just added.
* Signer Engine: Don't hsm_close() on setup error.
* Signer Engine: Fix race condition bug when doing a single run.
* Signer Engine: In case of failure, also mark zone processed (single run).
* Signer Engine: Don't leak backup file descriptor.
* signconf.rnc now allows NSEC3 Iterations of 0


OpenDNSSEC 1.3.0rc1 - 2011-04-21

* <SkipPublicKey/> is enabled for SoftHSM in the default configuration.
  It improves the performance by only using the private key objects.
* Document the <RolloverNotification> tag in conf.xml.
* Include check for resign < resalt in ods-kaspcheck.

Bugfixes:
* Bugfix #221: Segmentation Fault on schedule.c:232
* Enforcer: 'make check' now works.
* Enforcer: Fixed some memory leaks in the tests.
* Signer Engine: Coverity report fixes some leaks and thread issues.
* Signer Engine: Now logs to the correct facility again.


OpenDNSSEC 1.3.0b1 - 2011-03-23

* Support for signing the root. Use the zone name "."
* Enforcer: Stop import of policy if it is not consistent.
* ods-signer: The queue command will now also show what tasks the workers
  are working on.
* Signer Engine: Just warn if occluded zone data was found, don't stop signing
  process.
* Signer Engine: Simpler serial maintenance, reduces the number of conflicts.
  Less chance to hit a 'cannot update: serial too small' error message.
* Signer Engine: Simpler NSEC(3) maintenance.
* Signer Engine: Temperate the number of backup files.
* Signer Engine: Set number of <SignerThreads> in conf.xml to 
  get peak performance from HSMs that can handle multiple threads.

Bugfixes:
* Bugreport #139: ods-auditor fails on root zone.
* Bugreport #198: Zone updates ignored?
* Replace tab with white-space when writing to syslog.
* Signer Engine: Do not block update command while signing.


OpenDNSSEC 1.2.1 - 2011-03-18

* ldns 1.6.9 is required for bugfixes.
* dnsruby-1.52 required for bugfixes.

Bugfixes:
* Auditor: 'make check' now works when srcdir != builddir.
* Auditor: Include the 'make check' files in the tarball.
* Enforcer: Fix the migration script for SQLite.
* Enforcer: Increase size of keypairs(id) field in MySQL to allow more than
  32767 keys; see MIGRATION for details.
* Enforcer: Minor change to NOT_READY_KEY error message.
* libhsm: Increase the maximum number of attached HSM:s from 10 to 100.
* ods-ksmutil: Send trivial MySQL messages to stdout when exporting zonelist
  etc. Otherwise the resulting XML needs to be edited by hand.
* ods-control: Fix for Bourne shell.
* Signer Engine: Prevent race condition when setting up the workers and
  the command handler.
* Signer Engine: Check if the signature exists before recycling it.
* Signer Engine: Quit when there are errors in the configuration.
* Signer Engine: Enable core dump on failure.
* Signer Engine: Explicitly close down log msg with null.
* Signer Engine: Backup state after writing output.
* Signer Engine: Allow update of serial if internal structure is not
  initialized.
* Signer Engine: NSEC chain could become broken if the predecessor domain
  of a deleted domain was a glue domain.


OpenDNSSEC 1.2.0 - 2011-01-13

Bugfixes:
* Enforcer: Fixed a number of build warnings.


OpenDNSSEC 1.2.0rc3 - 2010-12-27

* Moved migration instructions to the file MIGRATION

Bugfixes:
* Bugreport #199: The previous DB schema change made the zone removal broken.
* Enforcer: When retiring old KSK, use TTL(ds) and not TTL(ksk).
* Enforcer: Minimize the set of DS RRs sent to DelegationSignerSubmitCommand.
* Enforcer: Replace tab with a space character in the DNSKEY printed to syslog.
* Enforcer: Fixed pontential format string bug.
* ods-ksmutil: Log to syslog when ds-seen changes a key to active/standby.
* Signer Engine: Don't be smart with RRSIG TTLs, the hsm will set them for you.
* Signer Engine: Set notify command for zone when receiving ods-signer update.
* Signer Engine: Update TTL of NSEC(3) records if SOA Minimum has changed
  in KASP.
* Signer Engine: Now logs to the correct facility.
* Signer Engine: Also remove NSEC records when detecting changes in
  signconf <Denial>
* Signer Engine: Dropped privileges before starting Zonefetcher.


OpenDNSSEC 1.2.0rc2 - 2010-11-24

Bugfixes:
* Signer Engine: Use the correct TTL for RRs after the $INCLUDE directive.
* Signer Engine: Also create new signature if TTL of RR has changed.
* Signer Engine: Drop old NSEC/NSEC3 records.
* ods-ksmutil: Fixed some memory leaks.


OpenDNSSEC 1.2.0rc1 - 2010-11-17

* New commandline option for the signer: ods-signer running.
* Allow connection to different MySQL ports in the Enforcer.
* Tone down and explain warning when converting M or Y to seconds
* ldns 1.6.7 is required for bugfixes
* dnsruby 1.51 is required for bugfixes

Bugfixes:
* Bugreport #187: ods-control signer start will return non-zero if start up 
  failed (uses ods-signer running).
* Narrow glue at the zone cut is allowed, do not consider it as occluded.
* Move zone fetcher output to correct input adapter file.
* Enforcer shared keys on zones with ShareKeys disabled.
* Make names of key states consistent.
* Signer Engine file descriptor leak fix on engine.sock.
* Set explicit "unlimited" repository capacity to prevent random integer being 
  read. Requires "ods-ksmutil update conf" to be run if using an existing 
  database.
* Fix issue with key generation creating too many keys Ticket #194.
* Bugreport #189: Auditor did not handle white-space-seperated substrings
  for base64 text
* Bugreport #190: Auditor (and signer) does not handle case correctly
* Signer now silence stdout-output from the notify command


OpenDNSSEC 1.2.0b1 - 2010-10-18

* A new signer engine, written in c. Zones are maintained in memory, instead of
  in files on disk.
* Signer Engine: Check if the signature exists before recycling it.
* Removed the python and python-4suite-xml dependencies.
* Remove separate autoconf for libhsm/conf/enforcer.
* Add option to disable building the signer.
* Signer logs statistics just after outputting a new signed zone.
* libhsm will skip processing (and not create) any public keys if the
  per repository option <SkipPublicKey/> is set.
* Keysharing improved - keys can now exist in different states on each zone
  that the key is in use for.
* Backup prepare/commit/rollback added for 2-step backups without taking the
  enforcer offline.
* Standby keys are now optional (default to 0) and should be considered
  experimental.

Bugfixes:
* Fix semantics of refresh value in Signer Engine.
* Auditor handles chains of empty nonterminals correctly.
* Recalculate salt immediately if the saltlength is changed.
* libhsm connected to slot 0 if the token label was not found. 
  An error is now returned instead of connecting to the slot.
* Bugreport #102: Removed the obsoleted python-4suite-xml dependency.
* Fixed Known Issue: KSK rollover requires manual timing.
* Fixed Known Issue: Key rollover and reuse of signatures.
* Fixed Known Issue: Issue with sharing keys and adding zones.
* Fixed Known Issue: Quicksorter does not allow certain owner names
  (Quicksorter is removed, signer now reads and sorts the zone).


OpenDNSSEC 1.1.3 - 2010-09-10

Bugfixes:
* Bugreport #183: Partial zone could get signed if zone transfer failed
  when using zone_fetcher


OpenDNSSEC 1.1.2 - 2010-08-24

* Dnsruby 1.49 now required (for correct zone parsing)
* ldns 1.6.6 is required to fix the zone fetcher bug

Bugfixes:
* ods-control stop did not stopped zone fetcher (bug was introduced in 1.1.0)
* Auditor correctly handles chains of empty nonterminals
* Zone fetcher can block zone transfers if AXFR once failed. This is a bug
  in ldns versions 1.6.5 and lower. See KNOWN_ISSUES for more information.
* Bugreport #165: Ensure Output SOA serial is always bigger than Input SOA
  serial.
* Bugreport #166: Correct exit value from signer.
* Bugreport #167: Zone fetcher now also picks up changes when zonelist is
  reloaded (thanks Rick van Rein)
* Bugreport #168: ods-control with tightened control for the Enforcer
* Bugreport #169: Do not include config.h in the distribution
* Bugreport #170: Typo in a man page (ods-signer)
* Bugreport #172: Correction of some macros in a man page (ods-timing)
* Bugreport #173: A man page used a macro that does not exist (ods-ksmutil)


OpenDNSSEC 1.1.1 - 2010-07-08

Bugfixes:
* Bugreport #127: Large SOA serial numbers were not handled properly by signer
* Bugreport #133: Better handling of SOA serial when setting is 'keep'
* Bugreport #136: quicksorter could not handle standard bind format SOA rdata
* The Auditor could not handle the new way of rolling KSKs
* One log message in the Enforcer referred to an old command
* The Enforcer forgot to publish certain keys during transition between states


OpenDNSSEC 1.1.0 - 2010-05-26


OpenDNSSEC 1.1.0rc3 - 2010-05-15

Bugfixes:
* Could not compile quicksorter on FreeBSD.
* Bugreport #131: test suite fails in 1.1.0rc2


OpenDNSSEC 1.1.0rc2 - 2010-05-04

Bugfixes:
* Fix semantics of refresh value in Signer Engine.


OpenDNSSEC 1.1.0rc1 - 2010-04-21

* Partial Auditor added
* Dnsruby-1.46 required
* Improved error messages when the system runs out of keys
* Optimise communication of signconfs for multiple zones sharing keys.
  Group zones in zonelist.xml by policy to get this benefit.
* Bugreport #101: Signer Engine now maintains its own pidfile.
* Jitter redefined: now in the range of [-jitter, ..., +jitter]
* Optimized sorter: quicksorter (sorter becomes obsolete).
* Optimized zone_reader, includes nseccing/nsec3ing (nseccer and nsec3er
  become obsolete).
* Enable database selection using --with-database-backend={sqlite3|mysql}
* Enable the EPP-client using --enable-eppclient
  For sending DS RR to the parent zone (experimental)
* Turn NSEC3 OptOut off by default
* Install kasp2html XML stylesheet
* Add simple kasp2html conversion script
* DNSKEY records communicated to an external script if configured
* The command 'ods-signer restart' is removed.
* Signer Engine now also reuses signatures after a change in NSEC(3)
  configuration or rolling keys.
* Quicksorter defaults to class IN.

Bugfixes:
* Enforcer: Make sure that we read the correct config file when dropping privs
* Enforcer: Prevent int overflow when generating a large number of keys
* Enforcer: Fixed a confusion between standby ZSKs and KSKs
* Fixed various enable-options in the configure scripts
* Respect $DESTDIR for config files
* Looked for the database init script in $prefix/share/opendnssec and not
  datadir.
* More proper memory cleanup in parsing zonefetch.xml
* Zonefetch.xml now accepts hmac-md5, which is an alias for
  hmac-md5.sig-alg.reg.int.
* Zone fetcher logged wrong zone when NOTIFY received.        
* Zone fetcher sometimes did not log when signalling signer engine failed.
* Fix issue of importing keys into kasp leaving random strings in the
  retire date.
* Fix KSK rollover logic to be proper DoubleDNSKEY
* Fix issue with reading repositories from conf.xml
* Fix issue with reading policies from kasp.xml
* Canonicalize RRs before nseccing zone.
* Bugreport #113: zone fetcher started before dropping privileges, so that
  it can bind to socket.
* Signer Engine defaults to working directory if missing.
* libhsm: fixed incorrect label length for wildcards (leftmost wildcard label
  was included in count).


OpenDNSSEC 1.0.0 - 2010-02-09

Bugfixes:
* Fixed broken path in ods-control


OpenDNSSEC 1.0.0rc4 - 2010-02-02

* Added manual pages for ods-auditor(1), ods-control(8), ods-enforcerd(8),
  ods-signerd(8), ods-signer(8), ods-hsmpseed(1), ods-hsmutil(1), 
  ods-kaspcheck(1), ods-ksmutil(1), ods-timing(5), opendnssec(7).
* Move ods-control & ods-signer from PREFIX/bin to PREFIX/sbin.
* Dnsruby-1.43 is now required

Bugfixes:
* Bugreport #89: Signer Engine: bug in logging.c.
* Auditor: Had some problems with escaped characters in domain names


OpenDNSSEC 1.0.0rc3 - 2010-01-25

* A code review was performed by members of the project group. No serious 
  problem was found. The code review resulted in some polishing of the code.
* Dnsruby-1.42 is now required, it fixes issues with TXT and NAPTR record
  parsing.
* ldns 1.6.4 is now required.
* Known issues has been moved from NEWS to KNOWN_ISSUES.

Bugfixes:
* ods-ksmutil: The ksk-roll command did not handle its options correctly
* Auditor: Configured zone SOA TTL now used to track pre-published keys,
  rather than the unsigned zone SOA TTL.
* Enforcer: There was a flaw in the implementation of the timing code (it 
  follows an earlier version of the draft and at one point does not add on 
  the safety margin).
* Enforcer: MySQL memory leaks fixed.
* Signer Engine: When changing policy or rollover a key, the old signed zone
  was not found,
  so always resulting in a fresh resign.
* Signer Engine: RRsets with varying TTLs on the records where considered
  different RRsets, the signer engine now eqaulizes those TTLs.


OpenDNSSEC 1.0.0rc2 - 2009-12-16

Bugfixes:
* Signer Engine: Signer processes could remain open, if they were not close 
  correctly.
* ods-ksmutil: Got a segmentation fault, when an HSM was missing in the 
  configuration. Only applied to versions using MySQL.
* Zone fetcher: Did not close files before moving them.
* Zone fetcher: The serial arithmetic was not correct.
* Auditor: It now ignores unrecognized RR types.
* Signer Engine: Wrong handling of escaped characters in strings 
  (fixed in ldns trunk)
* Set correct permissions on the configuration files.

Known issues:
* Zone fetcher: When using TSIG, an incorrect MAC can be created if the 
  length of the used secret is 'too long' (longer than the maximum digest
  length). This problem is in LDNS 1.6.3 and previous versions. This bug is
  fixed in the upcoming LDNS 1.6.4 release.
* Auditor: Some good NAPTR records may fail to verify with dnsruby-1.41.
  This will be fixed in a future dnsruby release.
* TXT RRs: Some TXT RRs with escape characters may fail to parse correctly 
  with dnsruby-1.41 and ldns 1.6.3. This is fixed in the upcoming releases.


OpenDNSSEC 1.0.0rc1 - 2009-12-04

* Auditor: dnsruby-1.41 should be used (includes fixes for zero length
  salt and RFC3597 unknown classes)
* Signer Engine: ldns 1.6.3 should be used (includes NSEC3 bugfix and class
  inheritance when creating signatures)

Bugfixes:
* Signer Engine: 1.0.0b8 introduced a bug that no signatures where reused.
  Re-fixed.
* Signer Engine: Fix ods-signer start (could hang on MacOSX)
* Signer Engine: Mark a zone in progress if in use by one of the tools.
  Prevents multiple tasks being created for the same zone.
* Signer Engine: Dropped records when zone content changed.
* Signer Engine: Drop inherited groups and set additional groups when dropping
  privileges.
* Zone fetcher: Clean up empty files if AXFR failed
* Zone fetcher: Make syslogging RFC-compliant


OpenDNSSEC 1.0.0b9 - 2009-11-27

* ods-ksmutil: update command split so that individual configuration files can
  be updated separately.
* ods-ksmutil: "ds-seen" renamed to "ksk-roll" which is a more accurate 
  description of its effect. (ds-seen will reappear in v1.1)
* add contributed .spec file for RPM builds
* Signer Engine: verifies signature after creation.

Bugfixes:
* Signer Engine: Output better information if the HSM fails with the signing.
* ods-ksmutil: update zonelist correctly links keys to new zones if key sharing 
  is turned on.
* Bugreport #59: Problem starting ods-signer on a 64-bit machine
* ods-ksmutil: update zonelist command now correctly adds and deletes zones
  (and sorts out their keys).

OpenDNSSEC 1.0.0b8 - 2009-11-23

* ods-ksmutil: KSK rollover now holds at the point where the new key is made
  active until the command "ds-seen" is issued.
* ods-ksmutil: "database backup" implemented to safely make a copy of the
  SQLite enforcer database.

Bugfixes:
* Auditor: Crashed on unknown RR class.
* Signer Engine: NSEC3 RR included wrong information in bitmap (fixed in ldns
  trunk).
* Signer Engine: Force a new signed zone if input is reread. Necessary because
  we cannot recognize if
  glue or unsigned delegations have been added and/or removed (yet).
* Signer Engine: Fix adding duplicate signatures in case of single key is
  being used as both ZSK and KSK.
* Bugreport #46: Vanishing records
* KASP Enforcer: Could not handle zones with names longer than 30 characters.


OpenDNSSEC 1.0.0b7 - 2009-11-16

* ods-auditor: Dnsruby version 1.40 or later required.
* ods-kaspcheck: Checks Enforcer SQLite datastore to ensure writable
* Signer Engine: LDNS 1.6.2 is recommended (bugfixes)
* The supported RRs are documented on the wiki

Bugfixes:
* ods-ksmutil: Segmentation fault when missing arguments to "key import"
* KASP Enforcer: Improved support for MySQL (experimental)
* Signer Engine: DLV is included in NSEC RR (fixed in LDNS 1.6.2)
* Signer Engine: Better handling of removed zones
* Signer Engine: Correct handling of zero length rdata - RFC3597 style (fixed
  in LDNS trunk)
* Signer Engine: Inherit class of zone to DNSSEC-related RRs


OpenDNSSEC 1.0.0b6 - 2009-11-06

* ods-hsmutil now has a command ("purge") to remove ALL keys from a given
  repository.

Bugfixes:
* Some minor bugfixes for the auditor
* Better detection for MySQL (now requires --enable-mysql to build)
* Init PKCS#11 library with CKF_OS_LOCKING_OK
* Change config file flag to hsmspeed


OpenDNSSEC 1.0.0b5 - 2009-10-31

* Reintroduce MySQL for enforcer back-end on an experimental footing

Bugfixes:
* Auditor: Fixed TXT parsing.
* ods-ksmutil: Database could not be created for first time users.
* ods-ksmutil: Set the correct privileges on the database.
* Signer Engine: Tweek log levels.
* Signer Engine: Fixed segmentation fault with WKS RR (in LDNS trunk).
* Signer Engine: Fixed NSAP, IPSECKEY, and SIG parsing (in LDNS trunk).
* Signer Engine: Disable multiline parsing when the line is commented out.
* Signer Engine: The tools are not hanging any more. Better pipe handling.
* Signer Engine: NSEC zone even if only 1 NSEC is needed.
* Signer Engine: Don't create NSEC3 records for empty non terminals that
  lead to glue.
* Signer Engine: LDNS can now parse explicit TTLs that are non-numbers
  (for example 3d2h, in LDNS trunk).
* Bugreport #43: ods-signer: The command parser was too strict with white
  spaces.

OpenDNSSEC 1.0.0b4 - 2009-10-23

* Default TTL in case of $TTL or explicit RR TTL becomes the SOA Minimum
  value (was 3600).
* The signer engine will check if another engine is already running before
  starting.
* Startup scripts for Solaris (SMF).
* Auditor gives an error if key moves to "in use" without sufficient
  "prepublished" time.

Bugfixes:
* Trailing spaces are not part of the domain name/ include file/ ttl in
  directives.
* nsec3er: Print final RRset, even if no NSEC3 was needed at that RRset.
* Proper privileges dropping when creating the command socket
* Signer sometimes didn't terminate if socket shutdown failed.

Known issues:
* The Signer Engine fails with broken pipes sometimes.


OpenDNSSEC 1.0.0b3 - 2009-10-16

* The auditor now tracks the SOA serial over time
* The auditor (dnsruby) supports RSA/SHA256 and RSA/SHA512

Bugfixes:
* The LDNS bug that affected SRV records has been fixed in ldns-trunk.
* Bugreport #41: Fix for SOA serial 'keep'.
* Allow for SOA Serial/TTL/Minimum values of zero.
* Correct socket binding of NotifyListen.
* Systems with older SQLite had problem rolling keys on a policy.
* Auditor now handles SSHFP and NAPTR records correctly
  (but needs Dnsruby 1.39)
* Auditor now handles TTLs in zone file with suffix s, m, h, d, and w.


OpenDNSSEC 1.0.0b2 - 2009-10-09

* Added experimental support for RSA/SHA256 and RSA/SHA512 to KASP auditor.
  Dnsruby version 1.38 or higher required for SHA2 support.
* Added experimental support for RSA/SHA256 and RSA/SHA512 to KASP enforcer
  and the signer engine.
* SignerThreads and KeygenInterval has been deprecated (actually removed
  just before 1.0.0b1).
* Added support for RSA/SHA256 and RSA/SHA512 to libhsm. No API changes.

Bugfixes:
* Bugreport #33 (#35): Output a signed zone if only the SOA record changed. 
* Zone fetcher did not start correctly
* Create the pid / socket directory if it not yet exists, with the correct
  privileges.
* Signer Engine now catches exception if running with incorrect permission.
* TCP-support for LDNS on Solaris is fixed in LDNS trunk.

Known issues:
* LDNS is having problem with SRV records. The main effect is that these
  records are given non-valid RRSIGs. This is still under investigation.


OpenDNSSEC 1.0.0b1 - 2009-10-02

* <Purge> tag added to automatically delete keys that have been dead
  for some interval.
* Rename all OpenDNSSEC command line tools and daemons to ods-XXX (e.g.
  ksmutil becomes ods-ksmutil).
* kasp_check command added to check the conf.xml and kasp.xml configuration
  files for sanity and consistency.
* communicated and keygend combined to form "ods-enforcerd".
* ksmutil command line changes. Most commands have changed slightly, but
  there are some significant changes (see
  http://svn.opendnssec.org/docs/command-tools-syntax.txt for details.)
* Enforcer database now has a version number. If it differs from the version
  number in the code (specified via a #define statement), the software will
  issue an error message and not connect to the database.
* "ksmutil list keys" now displays the keytag if the -l flag is passed to it.
* "Emergency Keys" renamed to "Standby Keys" as this better reflects their
  role in OpenDNSSEC.
* The behaviour of SOA Serial value 'counter' has changed according to
  Ticket #31.
* The directory "xml" and been renamed to "conf". (This is part of repository
  clean.)
* There are changes to the KASP DB:
* Zone fetcher added, that will do AXFR from the master.

  If want to use your old database, use the following commands to upgrade:

    sqlite3 <PATH_TO_ENFORCER.DB> < enforcer/utils/migrate_090922_1.sqlite3
    sqlite3 <PATH_TO_ENFORCER.DB> < enforcer/utils/migrate_090930_1.sqlite3
    sqlite3 <PATH_TO_ENFORCER.DB> < enforcer/utils/migrate_091002_1.sqlite3

  Or, to start a new (with loss of information), remove old keys from the HSM
  and issue the command:

    ksmutil setup

Bugfixes:
* Make sure that parenthesis in zonefiles don't concatenate rdata fields.

Known issues:
* TCP-support for LDNS on Solaris is currently broken due to an issue with
  SO_RCVTIMEO. The result is that the zonefetcher doesn't work. No other
  parts of OpenDNSSEC is affected by this bug.
  There is currently no workaround.


OpenDNSSEC 1.0a5 - 2009-09-21

Features:
* support %zonefile expansion in the signer engine NotifyCommand 

Bugfixes:
* Read <OptOut/> correctly from the kasp.xml
* Correctly discover Empty Non-Terminals when reading input zonefile
* Don't error on space-only lines in input zonefile


OpenDNSSEC 1.0a4 - 2009-09-10

Features:
* warn (by sending a message to the log) about:
    - impending key rollover
    - Rollover occurrance
    - when it is safe to remove a DS record
* add export of DNSKEY and DS records to ksmutil
* add configure option '--disable-auditor' to disable building the auditor
* Added <ManualRollover/> tag to kasp.xml; this allows automatic rollovers
    to be turned off in a policy for either keytype.
* Changes to the KASP DB, please apply:
  If want to use your old DB:
    sqlite3 <PATH_TO_ENFORCER.DB> < enforcer/utils/migrate_090901_1.sqlite3
  Or start fresh (with loss of information. User should remove old keys
  from the HSM):
    ksmutil setup

Bugfixes:
* "signer_engine_cli clear <ZONE>" dont crash on missing files anymore
  and removes all internal files now
* Bugreport #18, #19: Fix segfault at nseccer, nsec3er or finalizer when 
  handling large zones.
* Signer Engine starts correctly (problem was python 2.4, not RHEL5).


OpenDNSSEC 1.0a3 - 2009-08-26

Features:
* ksmutil import key implemented for importing key ID of existing keys
* "hsmspeed" will test the speed of the HSM.
* "hsmutil test" will test the HSM against OpenDNSSEC.
* Changes to the KASP DB, please apply:
  If want to use your old DB:
    sqlite3 <PATH_TO_ENFORCER.DB> < enforcer/utils/migrate_090820_1.sqlite3
  Or start fresh (with loss of information. User should remove old keys
  from the HSM):
    ksmutil setup

Bugfixes:
* Better display of null backups (i.e. backup required) in ksmutil list
* Don't show historical rollovers in ksmutil list
* Fix key counting routines so that they all agree
* Missing SQLite includes in the Enforcer

Known bugs:
* Signer Engine not starting correctly in RHEL5.
  Use "signer_engine -d" for now
* "signer_engine_cli clear <ZONE>" crashes on missing files


OpenDNSSEC 1.0a2 - 2009-08-14

Features:
* conf.xml format changed
* Read the default path to kasp.xml from conf.xml
* libksm integrated into enforcer (and no longer installed)
* Dropping privileges as specified
* Option to specify that a key from a specific repository 
  should not be used if it has not been backed up
* ksmutil backup done, to signal that the keys are backed up
* KASP Auditor should now function properly
* A quick start script is available
* XSLT to translate KASP into readable text (HTML)
* Changes to the KASP DB, please apply:
  If want to use your old DB:
    sqlite3 <PATH_TO_ENFORCER.DB> < enforcer/utils/migrate_090812_1.sqlite3
    sqlite3 <PATH_TO_ENFORCER.DB> < enforcer/utils/migrate_090813_1.sqlite3
  Or start fresh (with loss of information):
    ksmutil setup

Bugfixes:
* Signer Engine can now read standard bind format correctly
* make install creates an incorrectly named directory
* ksmutil addzone defaults to wrong path
* SoftHSM links libsofthsm to build directory
* libksm install problem when builddir == srcdir
* Missing include of header file in SoftHSM
* Text about a problem with Botan on some systems.


OpenDNSSEC 1.0a1 - 2009-07-30

* Initial release (aka "Technology Preview")<|MERGE_RESOLUTION|>--- conflicted
+++ resolved
@@ -1,11 +1,8 @@
 OpenDNSSEC 2.2 - 2017-xx-xx
 
-<<<<<<< HEAD
 * OPENDNSSEC-882: Signerd exit code always non-zero.
-=======
 * OPENDNSSEC-889: MySQL migration script didn't work for all database and
   MySQL versions.
->>>>>>> 8b3a2ce5
 * OPENDNSSEC-879: --suspend option for 'zone add' was broken. Fixed and
   undocumented since it is not intended for production.
 * OPENDNSSEC-887: Segfault on extraneous <Interval> tag.
