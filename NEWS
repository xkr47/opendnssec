--- conflicted
+++ resolved
@@ -1,14 +1,10 @@
 OpenDNSSEC 2.2 - 2017-xx-xx
 
-<<<<<<< HEAD
 * OPENDNSSEC-889: MySQL migration script didn't work for all database and
   MySQL versions.
-* OPENDNSSEC-879: --suspend option for 'zone add' was broken.
-=======
 * OPENDNSSEC-879: --suspend option for 'zone add' was broken. Fixed and
   undocumented since it is not intended for production.
 * OPENDNSSEC-887: Segfault on extraneous <Interval> tag.
->>>>>>> e3860a2d
 * Libunwind header files presence not properly checked.
 
 OpenDNSSEC 2.1.0 - 2017-02-22
