--- conflicted
+++ resolved
@@ -1,13 +1,9 @@
-<<<<<<< HEAD
-OpenDNSSEC 2.0.3 - 2016-10-17
-=======
 OpenDNSSEC 2.0.4 - 2017-01-13
 
 * Enforcer crash fix.
 * OpenSSL 1.1 support.
 
-OpenDNSSEC 2.0.2 - TBA
->>>>>>> 11a1a858
+OpenDNSSEC 2.0.3 - 2016-10-17
 
 * OpenDNSSEC-839: update all no longer deletes zones or policies. Policy import
   now has a --remove-missing-policies option. (thanks David Peall)
